--- conflicted
+++ resolved
@@ -8,10 +8,7 @@
 import (
 	"container/heap"
 	"errors"
-<<<<<<< HEAD
-=======
 	"fmt"
->>>>>>> f8519100
 	"sort"
 
 	"github.com/prometheus/common/model"
@@ -40,13 +37,9 @@
 	}
 
 	for _, iter := range c.its {
-<<<<<<< HEAD
-		if iter.Next() == chunkenc.ValFloat {
-=======
 		valType := iter.Next()
 		// TODO for native histograms: allow all types
 		if valType == chunkenc.ValFloat {
->>>>>>> f8519100
 			c.h = append(c.h, iter)
 			continue
 		}
@@ -96,12 +89,6 @@
 }
 
 func (c *chunkMergeIterator) Seek(t int64) chunkenc.ValueType {
-<<<<<<< HEAD
-	c.h = c.h[:0]
-
-	for _, iter := range c.its {
-		if iter.Seek(t) == chunkenc.ValFloat {
-=======
 	if c.currErr != nil {
 		return chunkenc.ValNone
 	}
@@ -111,7 +98,6 @@
 		valType := iter.Seek(t)
 		// TODO for native histograms: allow all types
 		if valType == chunkenc.ValFloat {
->>>>>>> f8519100
 			c.h = append(c.h, iter)
 			continue
 		}
@@ -137,11 +123,7 @@
 }
 
 func (c *chunkMergeIterator) Next() chunkenc.ValueType {
-<<<<<<< HEAD
-	if len(c.h) == 0 {
-=======
 	if len(c.h) == 0 || c.currErr != nil {
->>>>>>> f8519100
 		return chunkenc.ValNone
 	}
 
@@ -149,11 +131,7 @@
 	for c.currTime == lastTime && len(c.h) > 0 {
 		c.currTime, c.currValue = c.h[0].At()
 
-<<<<<<< HEAD
-		if c.h[0].Next() == chunkenc.ValFloat {
-=======
 		if c.h[0].Next() != chunkenc.ValNone {
->>>>>>> f8519100
 			heap.Fix(&c.h, 0)
 			continue
 		}
@@ -166,10 +144,7 @@
 	}
 
 	if c.currTime != lastTime {
-<<<<<<< HEAD
-=======
 		// TODO for native histograms: return the correct type
->>>>>>> f8519100
 		return chunkenc.ValFloat
 	}
 	return chunkenc.ValNone
@@ -255,16 +230,6 @@
 }
 
 func (it *nonOverlappingIterator) Next() chunkenc.ValueType {
-<<<<<<< HEAD
-	for it.curr < len(it.chunks) && it.chunks[it.curr].Next() == chunkenc.ValNone {
-		it.curr++
-	}
-
-	if it.curr >= len(it.chunks) {
-		return chunkenc.ValNone
-	}
-	return chunkenc.ValFloat
-=======
 	for it.curr < len(it.chunks) {
 		valType := it.chunks[it.curr].Next()
 		if valType != chunkenc.ValNone {
@@ -274,7 +239,6 @@
 	}
 
 	return chunkenc.ValNone
->>>>>>> f8519100
 }
 
 func (it *nonOverlappingIterator) AtTime() int64 {
