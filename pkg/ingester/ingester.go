--- conflicted
+++ resolved
@@ -639,6 +639,8 @@
 	failedSamplesCount        int
 	succeededExemplarsCount   int
 	failedExemplarsCount      int
+	succeededHistogramsCount  int
+	failedHistogramsCount     int
 	sampleOutOfBoundsCount    int
 	sampleOutOfOrderCount     int
 	sampleTooOldCount         int
@@ -711,27 +713,11 @@
 	level.Debug(spanlog).Log("event", "acquired append lock")
 
 	var (
-<<<<<<< HEAD
-		succeededSamplesCount     = 0
-		failedSamplesCount        = 0
-		succeededExemplarsCount   = 0
-		failedExemplarsCount      = 0
-		succeededHistogramsCount  = 0
-		failedHistogramsCount     = 0
-		startAppend               = time.Now()
-		sampleOutOfBoundsCount    = 0
-		sampleOutOfOrderCount     = 0
-		sampleTooOldCount         = 0
-		newValueForTimestampCount = 0
-		perUserSeriesLimitCount   = 0
-		perMetricSeriesLimitCount = 0
-=======
 		startAppend = time.Now()
 
 		// Keep track of some stats which are tracked only if the samples will be
 		// successfully committed
 		stats pushStats
->>>>>>> ede4a6bb
 
 		minAppendTime, minAppendTimeAvailable = db.Head().AppendableMinValidTime()
 
@@ -757,36 +743,36 @@
 		//nolint:errorlint // We don't expect the cause error to be wrapped.
 		switch cause := errors.Cause(err); cause {
 		case storage.ErrOutOfBounds:
-			sampleOutOfBoundsCount++
+			stats.sampleOutOfBoundsCount++
 			updateFirstPartial(func() error { return newIngestErrSampleTimestampTooOld(model.Time(timestamp), labels) })
 			return true
 
 		case storage.ErrOutOfOrderSample:
-			sampleOutOfOrderCount++
+			stats.sampleOutOfOrderCount++
 			updateFirstPartial(func() error { return newIngestErrSampleOutOfOrder(model.Time(timestamp), labels) })
 			return true
 
 		case storage.ErrTooOldSample:
-			sampleTooOldCount++
+			stats.sampleTooOldCount++
 			updateFirstPartial(func() error {
 				return newIngestErrSampleTimestampTooOldOOOEnabled(model.Time(timestamp), labels, oooTW)
 			})
 			return true
 
 		case storage.ErrDuplicateSampleForTimestamp:
-			newValueForTimestampCount++
+			stats.newValueForTimestampCount++
 			updateFirstPartial(func() error {
 				return newIngestErrSampleDuplicateTimestamp(model.Time(timestamp), labels)
 			})
 			return true
 
 		case errMaxSeriesPerUserLimitExceeded:
-			perUserSeriesLimitCount++
+			stats.perUserSeriesLimitCount++
 			updateFirstPartial(func() error { return makeLimitError(perUserSeriesLimit, i.limiter.FormatError(userID, cause)) })
 			return true
 
 		case errMaxSeriesPerMetricLimitExceeded:
-			perMetricSeriesLimitCount++
+			stats.perMetricSeriesLimitCount++
 			updateFirstPartial(func() error {
 				return makeMetricLimitError(perMetricSeriesLimit, copiedLabels, i.limiter.FormatError(userID, cause))
 			})
@@ -810,15 +796,9 @@
 		// TODO(jesus.vazquez) If we had too many old samples we might want to
 		// extend the fast path to fail early.
 		if oooTW <= 0 && minAppendTimeAvailable &&
-<<<<<<< HEAD
 			len(ts.Samples) > 0 && len(ts.Histograms) == 0 && len(ts.Exemplars) == 0 && allOutOfBounds(ts.Samples, minAppendTime) {
-			failedSamplesCount += len(ts.Samples)
-			sampleOutOfBoundsCount += len(ts.Samples)
-=======
-			len(ts.Samples) > 0 && len(ts.Exemplars) == 0 && allOutOfBounds(ts.Samples, minAppendTime) {
 			stats.failedSamplesCount += len(ts.Samples)
 			stats.sampleOutOfBoundsCount += len(ts.Samples)
->>>>>>> ede4a6bb
 
 			updateFirstPartial(func() error {
 				return newIngestErrSampleTimestampTooOld(model.Time(ts.Samples[0].TimestampMs), ts.Labels)
@@ -830,13 +810,8 @@
 		lbls := mimirpb.FromLabelAdaptersToLabels(ts.Labels)
 		ref, copiedLabels := app.GetRef(lbls, lbls.Hash())
 
-<<<<<<< HEAD
-		// To find out if any sample or histogram was added to this series, we keep old value.
-		oldSucceededCount := succeededSamplesCount + succeededHistogramsCount
-=======
 		// To find out if any sample was added to this series, we keep old value.
-		oldSucceededSamplesCount := stats.succeededSamplesCount
->>>>>>> ede4a6bb
+		oldSucceededSamplesCount := stats.succeededSamplesCount + stats.succeededHistogramsCount
 
 		for _, s := range ts.Samples {
 			var err error
@@ -860,24 +835,11 @@
 
 			stats.failedSamplesCount++
 
-<<<<<<< HEAD
 			// If it's a soft error it will be returned back to the distributor later as a 400.
 			if handleAppendError(err, s.TimestampMs, ts.Labels, copiedLabels) {
-=======
-			// Check if the error is a soft error we can proceed on. If so, we keep track
-			// of it, so that we can return it back to the distributor, which will return a
-			// 400 error to the client. The client (Prometheus) will not retry on 400, and
-			// we actually ingested all samples which haven't failed.
-			//nolint:errorlint // We don't expect the cause error to be wrapped.
-			switch cause := errors.Cause(err); cause {
-			case storage.ErrOutOfBounds:
-				stats.sampleOutOfBoundsCount++
-				updateFirstPartial(func() error { return newIngestErrSampleTimestampTooOld(model.Time(s.TimestampMs), ts.Labels) })
->>>>>>> ede4a6bb
 				continue
 			}
 
-<<<<<<< HEAD
 			// Otherwise, return a 500.
 			return nil, wrapWithUser(err, userID)
 		}
@@ -887,62 +849,27 @@
 
 			if ref != 0 {
 				if _, err = app.AppendHistogram(ref, copiedLabels, h.Timestamp, mimirpb.FromHistogramProtoToHistogram(h)); err == nil {
-					succeededHistogramsCount++
+					stats.succeededHistogramsCount++
 					continue
 				}
 			} else {
 				copiedLabels = mimirpb.FromLabelAdaptersToLabelsWithCopy(ts.Labels)
 				if ref, err = app.AppendHistogram(0, copiedLabels, h.Timestamp, mimirpb.FromHistogramProtoToHistogram(h)); err == nil {
-					succeededHistogramsCount++
+					stats.succeededHistogramsCount++
 					continue
 				}
 			}
 
-			failedHistogramsCount++
+			stats.failedHistogramsCount++
 
 			if handleAppendError(err, h.Timestamp, ts.Labels, copiedLabels) {
-=======
-			case storage.ErrOutOfOrderSample:
-				stats.sampleOutOfOrderCount++
-				updateFirstPartial(func() error { return newIngestErrSampleOutOfOrder(model.Time(s.TimestampMs), ts.Labels) })
 				continue
-
-			case storage.ErrTooOldSample:
-				stats.sampleTooOldCount++
-				updateFirstPartial(func() error {
-					return newIngestErrSampleTimestampTooOldOOOEnabled(model.Time(s.TimestampMs), ts.Labels, oooTW)
-				})
-				continue
-
-			case storage.ErrDuplicateSampleForTimestamp:
-				stats.newValueForTimestampCount++
-				updateFirstPartial(func() error {
-					return newIngestErrSampleDuplicateTimestamp(model.Time(s.TimestampMs), ts.Labels)
-				})
-				continue
-
-			case errMaxSeriesPerUserLimitExceeded:
-				stats.perUserSeriesLimitCount++
-				updateFirstPartial(func() error { return makeLimitError(perUserSeriesLimit, i.limiter.FormatError(userID, cause)) })
-				continue
-
-			case errMaxSeriesPerMetricLimitExceeded:
-				stats.perMetricSeriesLimitCount++
-				updateFirstPartial(func() error {
-					return makeMetricLimitError(perMetricSeriesLimit, copiedLabels, i.limiter.FormatError(userID, cause))
-				})
->>>>>>> ede4a6bb
-				continue
 			}
 
 			return nil, wrapWithUser(err, userID)
 		}
 
-<<<<<<< HEAD
-		if i.cfg.ActiveSeriesMetricsEnabled && succeededSamplesCount+succeededHistogramsCount > oldSucceededCount {
-=======
-		if i.cfg.ActiveSeriesMetricsEnabled && stats.succeededSamplesCount > oldSucceededSamplesCount {
->>>>>>> ede4a6bb
+		if i.cfg.ActiveSeriesMetricsEnabled && stats.succeededSamplesCount+stats.succeededHistogramsCount > oldSucceededSamplesCount {
 			db.activeSeries.UpdateSeries(mimirpb.FromLabelAdaptersToLabels(ts.Labels), startAppend, func(l labels.Labels) labels.Labels {
 				// we must already have copied the labels if succeededSamplesCount or
 				// succeededHistogramsCount has been incremented.
@@ -987,19 +914,12 @@
 
 	level.Debug(spanlog).Log(
 		"event", "start commit",
-<<<<<<< HEAD
-		"succeededSamplesCount", succeededSamplesCount,
-		"failedSamplesCount", failedSamplesCount,
-		"succeededExemplarsCount", succeededExemplarsCount,
-		"failedExemplarsCount", failedExemplarsCount,
-		"succeededHistogramsCount", succeededHistogramsCount,
-		"failedHistogramsCount", failedHistogramsCount,
-=======
 		"succeededSamplesCount", stats.succeededSamplesCount,
 		"failedSamplesCount", stats.failedSamplesCount,
 		"succeededExemplarsCount", stats.succeededExemplarsCount,
 		"failedExemplarsCount", stats.failedExemplarsCount,
->>>>>>> ede4a6bb
+		"succeededHistogramsCount", stats.succeededHistogramsCount,
+		"failedHistogramsCount", stats.failedHistogramsCount,
 	)
 
 	startCommit := time.Now()
@@ -1011,37 +931,23 @@
 	i.metrics.appenderCommitDuration.Observe(commitDuration.Seconds())
 	level.Debug(spanlog).Log("event", "complete commit", "commitDuration", commitDuration.String())
 
-<<<<<<< HEAD
-	// If only invalid samples and histograms are pushed, don't change "last update", as TSDB was not modified.
-	if succeededSamplesCount+succeededHistogramsCount > 0 {
-=======
 	// If only invalid samples are pushed, don't change "last update", as TSDB was not modified.
-	if stats.succeededSamplesCount > 0 {
->>>>>>> ede4a6bb
+	if stats.succeededSamplesCount+stats.succeededHistogramsCount > 0 {
 		db.setLastUpdate(time.Now())
 	}
 
 	// Increment metrics only if the samples have been successfully committed.
 	// If the code didn't reach this point, it means that we returned an error
 	// which will be converted into an HTTP 5xx and the client should/will retry.
-<<<<<<< HEAD
-	i.metrics.ingestedSamples.WithLabelValues(userID).Add(float64(succeededSamplesCount))
-	i.metrics.ingestedSamplesFail.WithLabelValues(userID).Add(float64(failedSamplesCount))
-	i.metrics.ingestedExemplars.Add(float64(succeededExemplarsCount))
-	i.metrics.ingestedExemplarsFail.Add(float64(failedExemplarsCount))
-	i.metrics.ingestedHistograms.WithLabelValues(userID).Add(float64(succeededHistogramsCount))
-	i.metrics.ingestedHistogramsFail.WithLabelValues(userID).Add(float64(failedHistogramsCount))
-	i.appendedSamplesStats.Inc(int64(succeededSamplesCount))
-	i.appendedExemplarsStats.Inc(int64(succeededExemplarsCount))
-	i.appendedHistogramsStats.Inc(int64(succeededHistogramsCount))
-=======
 	i.metrics.ingestedSamples.WithLabelValues(userID).Add(float64(stats.succeededSamplesCount))
 	i.metrics.ingestedSamplesFail.WithLabelValues(userID).Add(float64(stats.failedSamplesCount))
 	i.metrics.ingestedExemplars.Add(float64(stats.succeededExemplarsCount))
 	i.metrics.ingestedExemplarsFail.Add(float64(stats.failedExemplarsCount))
+	i.metrics.ingestedHistograms.WithLabelValues(userID).Add(float64(stats.succeededHistogramsCount))
+	i.metrics.ingestedHistogramsFail.WithLabelValues(userID).Add(float64(stats.failedHistogramsCount))
 	i.appendedSamplesStats.Inc(int64(stats.succeededSamplesCount))
 	i.appendedExemplarsStats.Inc(int64(stats.succeededExemplarsCount))
->>>>>>> ede4a6bb
+	i.appendedHistogramsStats.Inc(int64(stats.succeededHistogramsCount))
 
 	group := i.activeGroups.UpdateActiveGroupTimestamp(userID, validation.GroupLabel(i.limits, userID, req.Timeseries), time.Now())
 
@@ -1063,29 +969,16 @@
 	if stats.perMetricSeriesLimitCount > 0 {
 		i.metrics.discardedSamplesPerMetricSeriesLimit.WithLabelValues(userID, group).Add(float64(stats.perMetricSeriesLimitCount))
 	}
-<<<<<<< HEAD
-	if succeededSamplesCount+succeededHistogramsCount > 0 {
-		i.ingestionRate.Add(int64(succeededSamplesCount + succeededHistogramsCount))
+	if stats.succeededSamplesCount+stats.succeededHistogramsCount > 0 {
+		i.ingestionRate.Add(int64(stats.succeededSamplesCount + stats.succeededHistogramsCount))
 
 		switch req.Source {
 		case mimirpb.RULE:
-			db.ingestedRuleSamples.Add(int64(succeededSamplesCount + succeededHistogramsCount))
+			db.ingestedRuleSamples.Add(int64(stats.succeededSamplesCount + stats.succeededHistogramsCount))
 		case mimirpb.API:
 			fallthrough
 		default:
-			db.ingestedAPISamples.Add(int64(succeededSamplesCount + succeededHistogramsCount))
-=======
-	if stats.succeededSamplesCount > 0 {
-		i.ingestionRate.Add(int64(stats.succeededSamplesCount))
-
-		switch req.Source {
-		case mimirpb.RULE:
-			db.ingestedRuleSamples.Add(int64(stats.succeededSamplesCount))
-		case mimirpb.API:
-			fallthrough
-		default:
-			db.ingestedAPISamples.Add(int64(stats.succeededSamplesCount))
->>>>>>> ede4a6bb
+			db.ingestedAPISamples.Add(int64(stats.succeededSamplesCount + stats.succeededHistogramsCount))
 		}
 	}
 
