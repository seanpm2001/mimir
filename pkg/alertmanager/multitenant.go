--- conflicted
+++ resolved
@@ -727,7 +727,6 @@
 	}
 }
 
-<<<<<<< HEAD
 // shouldPromote returns true if the Grafana configuration and state should be promoted.
 func (am *MultitenantAlertmanager) shouldPromote(cfgs alertspb.AlertConfigDescs) bool {
 	// A Grafana configuration can be promoted if it's marked as "promoted" and it's not default nor empty.
@@ -739,11 +738,6 @@
 	return promotableGrafanaConfig && ignorableMimirConfig
 }
 
-=======
-// TODO: Use taking https://github.com/grafana/mimir/pull/8637 as a reference.
-//
-//nolint:unused
->>>>>>> ce1b04cd
 func (am *MultitenantAlertmanager) promoteAndDeleteState(ctx context.Context, cfg amConfig) error {
 	s, err := am.store.GetFullGrafanaState(ctx, cfg.User)
 	if err != nil {
@@ -755,8 +749,6 @@
 		return err
 	}
 
-<<<<<<< HEAD
-=======
 	// Translate Grafana state keys to Mimir state keys.
 	for i, p := range s.State.Parts {
 		switch p.Key {
@@ -769,7 +761,6 @@
 		}
 	}
 
->>>>>>> ce1b04cd
 	am.alertmanagersMtx.Lock()
 	existing, ok := am.alertmanagers[cfg.User]
 	am.alertmanagersMtx.Unlock()
@@ -783,23 +774,7 @@
 		am.alertmanagersMtx.Unlock()
 	}
 
-<<<<<<< HEAD
-	// Translate Grafana state keys to Mimir state keys.
-	for _, p := range s.State.Parts {
-		switch p.Key {
-		case "silences":
-			p.Key = "sil:" + cfg.User
-		case "notifications":
-			p.Key = "nfl:" + cfg.User
-		default:
-			return fmt.Errorf("unknown part key %s", p.Key)
-		}
-	}
-
-	if err := existing.mergeFullExternalState([]*clusterpb.FullState{s.State}); err != nil {
-=======
 	if err := existing.mergeFullExternalState(s.State); err != nil {
->>>>>>> ce1b04cd
 		return err
 	}
 
