// Copyright 2015 The Prometheus Authors
// Licensed under the Apache License, Version 2.0 (the "License");
// you may not use this file except in compliance with the License.
// You may obtain a copy of the License at
//
// http://www.apache.org/licenses/LICENSE-2.0
//
// Unless required by applicable law or agreed to in writing, software
// distributed under the License is distributed on an "AS IS" BASIS,
// WITHOUT WARRANTIES OR CONDITIONS OF ANY KIND, either express or implied.
// See the License for the specific language governing permissions and
// limitations under the License.

package expfmt

import (
	"bufio"
	"fmt"
	"io"
	"math"
	"mime"
	"net/http"

	dto "github.com/prometheus/client_model/go"
	"google.golang.org/protobuf/encoding/protodelim"

	"github.com/prometheus/common/model"
)

// Decoder types decode an input stream into metric families.
type Decoder interface {
	Decode(*dto.MetricFamily) error
}

// DecodeOptions contains options used by the Decoder and in sample extraction.
type DecodeOptions struct {
	// Timestamp is added to each value from the stream that has no explicit timestamp set.
	Timestamp model.Time
}

// ResponseFormat extracts the correct format from a HTTP response header.
// If no matching format can be found FormatUnknown is returned.
func ResponseFormat(h http.Header) Format {
	ct := h.Get(hdrContentType)

	mediatype, params, err := mime.ParseMediaType(ct)
	if err != nil {
		return fmtUnknown
	}

	const textType = "text/plain"

	switch mediatype {
	case ProtoType:
		if p, ok := params["proto"]; ok && p != ProtoProtocol {
			return fmtUnknown
		}
		if e, ok := params["encoding"]; ok && e != "delimited" {
			return fmtUnknown
		}
		return fmtProtoDelim

	case textType:
<<<<<<< HEAD
		if v, ok := params["version"]; ok {
			if v == TextVersion_0_0_4 {
				return FmtText_0_0_4
			} else if v == TextVersion_1_0_0 {
				return FmtText_1_0_0
			}
			return FmtUnknown
		}
		return FmtText_0_0_4
=======
		if v, ok := params["version"]; ok && v != TextVersion {
			return fmtUnknown
		}
		return fmtText
>>>>>>> c02f761e
	}

	return fmtUnknown
}

// NewDecoder returns a new decoder based on the given input format.
// If the input format does not imply otherwise, a text format decoder is returned.
func NewDecoder(r io.Reader, format Format) Decoder {
	switch format.FormatType() {
	case TypeProtoDelim:
<<<<<<< HEAD
		return &protoDecoder{r: r}
=======
		return &protoDecoder{r: bufio.NewReader(r)}
>>>>>>> c02f761e
	}
	return &textDecoder{r: r}
}

// protoDecoder implements the Decoder interface for protocol buffers.
type protoDecoder struct {
	r protodelim.Reader
}

// Decode implements the Decoder interface.
func (d *protoDecoder) Decode(v *dto.MetricFamily) error {
	opts := protodelim.UnmarshalOptions{
		MaxSize: -1,
	}
	if err := opts.UnmarshalFrom(d.r, v); err != nil {
		return err
	}
	if !model.IsValidMetricName(model.LabelValue(v.GetName())) {
		return fmt.Errorf("invalid metric name %q", v.GetName())
	}
	for _, m := range v.GetMetric() {
		if m == nil {
			continue
		}
		for _, l := range m.GetLabel() {
			if l == nil {
				continue
			}
			if !model.LabelValue(l.GetValue()).IsValid() {
				return fmt.Errorf("invalid label value %q", l.GetValue())
			}
			if !model.LabelName(l.GetName()).IsValid() {
				return fmt.Errorf("invalid label name %q", l.GetName())
			}
		}
	}
	return nil
}

// textDecoder implements the Decoder interface for the text protocol.
type textDecoder struct {
	r    io.Reader
	fams map[string]*dto.MetricFamily
	err  error
}

// Decode implements the Decoder interface.
func (d *textDecoder) Decode(v *dto.MetricFamily) error {
	if d.err == nil {
		// Read all metrics in one shot.
		var p TextParser
		d.fams, d.err = p.TextToMetricFamilies(d.r)
		// If we don't get an error, store io.EOF for the end.
		if d.err == nil {
			d.err = io.EOF
		}
	}
	// Pick off one MetricFamily per Decode until there's nothing left.
	for key, fam := range d.fams {
		v.Name = fam.Name
		v.Help = fam.Help
		v.Type = fam.Type
		v.Metric = fam.Metric
		delete(d.fams, key)
		return nil
	}
	return d.err
}

// SampleDecoder wraps a Decoder to extract samples from the metric families
// decoded by the wrapped Decoder.
type SampleDecoder struct {
	Dec  Decoder
	Opts *DecodeOptions

	f dto.MetricFamily
}

// Decode calls the Decode method of the wrapped Decoder and then extracts the
// samples from the decoded MetricFamily into the provided model.Vector.
func (sd *SampleDecoder) Decode(s *model.Vector) error {
	err := sd.Dec.Decode(&sd.f)
	if err != nil {
		return err
	}
	*s, err = extractSamples(&sd.f, sd.Opts)
	return err
}

// ExtractSamples builds a slice of samples from the provided metric
// families. If an error occurs during sample extraction, it continues to
// extract from the remaining metric families. The returned error is the last
// error that has occurred.
func ExtractSamples(o *DecodeOptions, fams ...*dto.MetricFamily) (model.Vector, error) {
	var (
		all     model.Vector
		lastErr error
	)
	for _, f := range fams {
		some, err := extractSamples(f, o)
		if err != nil {
			lastErr = err
			continue
		}
		all = append(all, some...)
	}
	return all, lastErr
}

func extractSamples(f *dto.MetricFamily, o *DecodeOptions) (model.Vector, error) {
	switch f.GetType() {
	case dto.MetricType_COUNTER:
		return extractCounter(o, f), nil
	case dto.MetricType_GAUGE:
		return extractGauge(o, f), nil
	case dto.MetricType_SUMMARY:
		return extractSummary(o, f), nil
	case dto.MetricType_UNTYPED:
		return extractUntyped(o, f), nil
	case dto.MetricType_HISTOGRAM:
		return extractHistogram(o, f), nil
	}
	return nil, fmt.Errorf("expfmt.extractSamples: unknown metric family type %v", f.GetType())
}

func extractCounter(o *DecodeOptions, f *dto.MetricFamily) model.Vector {
	samples := make(model.Vector, 0, len(f.Metric))

	for _, m := range f.Metric {
		if m.Counter == nil {
			continue
		}

		lset := make(model.LabelSet, len(m.Label)+1)
		for _, p := range m.Label {
			lset[model.LabelName(p.GetName())] = model.LabelValue(p.GetValue())
		}
		lset[model.MetricNameLabel] = model.LabelValue(f.GetName())

		smpl := &model.Sample{
			Metric: model.Metric(lset),
			Value:  model.SampleValue(m.Counter.GetValue()),
		}

		if m.TimestampMs != nil {
			smpl.Timestamp = model.TimeFromUnixNano(*m.TimestampMs * 1000000)
		} else {
			smpl.Timestamp = o.Timestamp
		}

		samples = append(samples, smpl)
	}

	return samples
}

func extractGauge(o *DecodeOptions, f *dto.MetricFamily) model.Vector {
	samples := make(model.Vector, 0, len(f.Metric))

	for _, m := range f.Metric {
		if m.Gauge == nil {
			continue
		}

		lset := make(model.LabelSet, len(m.Label)+1)
		for _, p := range m.Label {
			lset[model.LabelName(p.GetName())] = model.LabelValue(p.GetValue())
		}
		lset[model.MetricNameLabel] = model.LabelValue(f.GetName())

		smpl := &model.Sample{
			Metric: model.Metric(lset),
			Value:  model.SampleValue(m.Gauge.GetValue()),
		}

		if m.TimestampMs != nil {
			smpl.Timestamp = model.TimeFromUnixNano(*m.TimestampMs * 1000000)
		} else {
			smpl.Timestamp = o.Timestamp
		}

		samples = append(samples, smpl)
	}

	return samples
}

func extractUntyped(o *DecodeOptions, f *dto.MetricFamily) model.Vector {
	samples := make(model.Vector, 0, len(f.Metric))

	for _, m := range f.Metric {
		if m.Untyped == nil {
			continue
		}

		lset := make(model.LabelSet, len(m.Label)+1)
		for _, p := range m.Label {
			lset[model.LabelName(p.GetName())] = model.LabelValue(p.GetValue())
		}
		lset[model.MetricNameLabel] = model.LabelValue(f.GetName())

		smpl := &model.Sample{
			Metric: model.Metric(lset),
			Value:  model.SampleValue(m.Untyped.GetValue()),
		}

		if m.TimestampMs != nil {
			smpl.Timestamp = model.TimeFromUnixNano(*m.TimestampMs * 1000000)
		} else {
			smpl.Timestamp = o.Timestamp
		}

		samples = append(samples, smpl)
	}

	return samples
}

func extractSummary(o *DecodeOptions, f *dto.MetricFamily) model.Vector {
	samples := make(model.Vector, 0, len(f.Metric))

	for _, m := range f.Metric {
		if m.Summary == nil {
			continue
		}

		timestamp := o.Timestamp
		if m.TimestampMs != nil {
			timestamp = model.TimeFromUnixNano(*m.TimestampMs * 1000000)
		}

		for _, q := range m.Summary.Quantile {
			lset := make(model.LabelSet, len(m.Label)+2)
			for _, p := range m.Label {
				lset[model.LabelName(p.GetName())] = model.LabelValue(p.GetValue())
			}
			// BUG(matt): Update other names to "quantile".
			lset[model.LabelName(model.QuantileLabel)] = model.LabelValue(fmt.Sprint(q.GetQuantile()))
			lset[model.MetricNameLabel] = model.LabelValue(f.GetName())

			samples = append(samples, &model.Sample{
				Metric:    model.Metric(lset),
				Value:     model.SampleValue(q.GetValue()),
				Timestamp: timestamp,
			})
		}

		lset := make(model.LabelSet, len(m.Label)+1)
		for _, p := range m.Label {
			lset[model.LabelName(p.GetName())] = model.LabelValue(p.GetValue())
		}
		lset[model.MetricNameLabel] = model.LabelValue(f.GetName() + "_sum")

		samples = append(samples, &model.Sample{
			Metric:    model.Metric(lset),
			Value:     model.SampleValue(m.Summary.GetSampleSum()),
			Timestamp: timestamp,
		})

		lset = make(model.LabelSet, len(m.Label)+1)
		for _, p := range m.Label {
			lset[model.LabelName(p.GetName())] = model.LabelValue(p.GetValue())
		}
		lset[model.MetricNameLabel] = model.LabelValue(f.GetName() + "_count")

		samples = append(samples, &model.Sample{
			Metric:    model.Metric(lset),
			Value:     model.SampleValue(m.Summary.GetSampleCount()),
			Timestamp: timestamp,
		})
	}

	return samples
}

func extractHistogram(o *DecodeOptions, f *dto.MetricFamily) model.Vector {
	samples := make(model.Vector, 0, len(f.Metric))

	for _, m := range f.Metric {
		if m.Histogram == nil {
			continue
		}

		timestamp := o.Timestamp
		if m.TimestampMs != nil {
			timestamp = model.TimeFromUnixNano(*m.TimestampMs * 1000000)
		}

		infSeen := false

		for _, q := range m.Histogram.Bucket {
			lset := make(model.LabelSet, len(m.Label)+2)
			for _, p := range m.Label {
				lset[model.LabelName(p.GetName())] = model.LabelValue(p.GetValue())
			}
			lset[model.LabelName(model.BucketLabel)] = model.LabelValue(fmt.Sprint(q.GetUpperBound()))
			lset[model.MetricNameLabel] = model.LabelValue(f.GetName() + "_bucket")

			if math.IsInf(q.GetUpperBound(), +1) {
				infSeen = true
			}

			samples = append(samples, &model.Sample{
				Metric:    model.Metric(lset),
				Value:     model.SampleValue(q.GetCumulativeCount()),
				Timestamp: timestamp,
			})
		}

		lset := make(model.LabelSet, len(m.Label)+1)
		for _, p := range m.Label {
			lset[model.LabelName(p.GetName())] = model.LabelValue(p.GetValue())
		}
		lset[model.MetricNameLabel] = model.LabelValue(f.GetName() + "_sum")

		samples = append(samples, &model.Sample{
			Metric:    model.Metric(lset),
			Value:     model.SampleValue(m.Histogram.GetSampleSum()),
			Timestamp: timestamp,
		})

		lset = make(model.LabelSet, len(m.Label)+1)
		for _, p := range m.Label {
			lset[model.LabelName(p.GetName())] = model.LabelValue(p.GetValue())
		}
		lset[model.MetricNameLabel] = model.LabelValue(f.GetName() + "_count")

		count := &model.Sample{
			Metric:    model.Metric(lset),
			Value:     model.SampleValue(m.Histogram.GetSampleCount()),
			Timestamp: timestamp,
		}
		samples = append(samples, count)

		if !infSeen {
			// Append an infinity bucket sample.
			lset := make(model.LabelSet, len(m.Label)+2)
			for _, p := range m.Label {
				lset[model.LabelName(p.GetName())] = model.LabelValue(p.GetValue())
			}
			lset[model.LabelName(model.BucketLabel)] = model.LabelValue("+Inf")
			lset[model.MetricNameLabel] = model.LabelValue(f.GetName() + "_bucket")

			samples = append(samples, &model.Sample{
				Metric:    model.Metric(lset),
				Value:     count.Value,
				Timestamp: timestamp,
			})
		}
	}

	return samples
}<|MERGE_RESOLUTION|>--- conflicted
+++ resolved
@@ -61,22 +61,10 @@
 		return fmtProtoDelim
 
 	case textType:
-<<<<<<< HEAD
-		if v, ok := params["version"]; ok {
-			if v == TextVersion_0_0_4 {
-				return FmtText_0_0_4
-			} else if v == TextVersion_1_0_0 {
-				return FmtText_1_0_0
-			}
-			return FmtUnknown
-		}
-		return FmtText_0_0_4
-=======
 		if v, ok := params["version"]; ok && v != TextVersion {
 			return fmtUnknown
 		}
 		return fmtText
->>>>>>> c02f761e
 	}
 
 	return fmtUnknown
@@ -87,11 +75,7 @@
 func NewDecoder(r io.Reader, format Format) Decoder {
 	switch format.FormatType() {
 	case TypeProtoDelim:
-<<<<<<< HEAD
-		return &protoDecoder{r: r}
-=======
 		return &protoDecoder{r: bufio.NewReader(r)}
->>>>>>> c02f761e
 	}
 	return &textDecoder{r: r}
 }
