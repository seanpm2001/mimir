--- conflicted
+++ resolved
@@ -39,11 +39,8 @@
 * [ENHANCEMENT] Query-frontend: Add `header_cache_control` to query stats. #8590
 * [ENHANCEMENT] Query-scheduler: Introduce `query-scheduler.use-multi-algorithm-query-queue`, which allows use of an experimental queue structure, with no change in external queue behavior. #7873
 * [ENHANCEMENT] Expose a new `s3.trace.enabled` configuration option to enable detailed logging of operations against S3-compatible object stores. #8690
-<<<<<<< HEAD
+* [ENHANCEMENT] memberlist: locally-generated messages (e.g. ring updates) are sent to gossip network before forwarded messages. Introduced `-memberlist.broadcast-timeout-for-local-updates-on-shutdown` option to modify how long to wait until queue with locally-generated messages is empty when shutting down. Previously this was hard-coded to 10s, and wait included all messages (locally-generated and forwarded). Now it defaults to 10s, 0 means no timeout. Increasing this value may help to avoid problem when ring updates on shutdown are not propagated to other nodes, and ring entry is left in a wrong state. #8761
 * [ENGANCEMENT] Query-frontend: experimental support for the `X-Mimir-Query-Stats` header to provide some out of bound statistics. #7966
-=======
-* [ENHANCEMENT] memberlist: locally-generated messages (e.g. ring updates) are sent to gossip network before forwarded messages. Introduced `-memberlist.broadcast-timeout-for-local-updates-on-shutdown` option to modify how long to wait until queue with locally-generated messages is empty when shutting down. Previously this was hard-coded to 10s, and wait included all messages (locally-generated and forwarded). Now it defaults to 10s, 0 means no timeout. Increasing this value may help to avoid problem when ring updates on shutdown are not propagated to other nodes, and ring entry is left in a wrong state. #8761
->>>>>>> b576c793
 * [BUGFIX] Ruler: add support for draining any outstanding alert notifications before shutting down. This can be enabled with the `-ruler.drain-notification-queue-on-shutdown=true` CLI flag. #8346
 * [BUGFIX] Query-frontend: fix `-querier.max-query-lookback` enforcement when `-compactor.blocks-retention-period` is not set, and viceversa. #8388
 * [BUGFIX] Ingester: fix sporadic `not found` error causing an internal server error if label names are queried with matchers during head compaction. #8391
