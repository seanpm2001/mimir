--- conflicted
+++ resolved
@@ -685,39 +685,6 @@
 	ServiceMap    map[string]services.Service
 	ModuleManager *modules.Manager
 
-<<<<<<< HEAD
-	API                      *api.API
-	Server                   *server.Server
-	Ring                     *ring.Ring
-	TenantLimits             validation.TenantLimits
-	Overrides                *validation.Overrides
-	ActiveGroupsCleanup      *util.ActiveGroupsCleanupService
-	Distributor              *distributor.Distributor
-	Ingester                 *ingester.Ingester
-	Flusher                  *flusher.Flusher
-	Frontend                 *frontendv1.Frontend
-	RuntimeConfig            *runtimeconfig.Manager
-	QuerierQueryable         prom_storage.SampleAndChunkQueryable
-	ExemplarQueryable        prom_storage.ExemplarQueryable
-	MetadataSupplier         querier.MetadataSupplier
-	QuerierEngine            promql.QueryEngine
-	QueryFrontendTripperware querymiddleware.Tripperware
-	QueryFrontendCodec       querymiddleware.Codec
-	Ruler                    *ruler.Ruler
-	RulerDirectStorage       rulestore.RuleStore
-	RulerCachedStorage       rulestore.RuleStore
-	Alertmanager             *alertmanager.MultitenantAlertmanager
-	Compactor                *compactor.MultitenantCompactor
-	StoreGateway             *storegateway.StoreGateway
-	MemberlistKV             *memberlist.KVInitService
-	ActivityTracker          *activitytracker.ActivityTracker
-	Vault                    *vault.Vault
-	UsageStatsReporter       *usagestats.Reporter
-	BuildInfoHandler         http.Handler
-
-	// Queryables that the querier should use to query the long term storage.
-	StoreQueryables []querier.QueryableWithFilter
-=======
 	API                           *api.API
 	Server                        *server.Server
 	IngesterRing                  *ring.Ring
@@ -734,7 +701,7 @@
 	QuerierQueryable              prom_storage.SampleAndChunkQueryable
 	ExemplarQueryable             prom_storage.ExemplarQueryable
 	MetadataSupplier              querier.MetadataSupplier
-	QuerierEngine                 *promql.Engine
+	QuerierEngine                 promql.QueryEngine
 	QueryFrontendTripperware      querymiddleware.Tripperware
 	QueryFrontendCodec            querymiddleware.Codec
 	Ruler                         *ruler.Ruler
@@ -749,7 +716,6 @@
 	Vault                         *vault.Vault
 	UsageStatsReporter            *usagestats.Reporter
 	BuildInfoHandler              http.Handler
->>>>>>> 049e870d
 }
 
 // New makes a new Mimir.
