// SPDX-License-Identifier: AGPL-3.0-only
// Provenance-includes-location: https://github.com/cortexproject/cortex/blob/master/pkg/distributor/distributor.go
// Provenance-includes-license: Apache-2.0
// Provenance-includes-copyright: The Cortex Authors.

package distributor

import (
	"context"
	"flag"
	"fmt"
	"io"
	"math"
	"net/http"
	"sort"
	"sync"
	"time"

	"github.com/go-kit/log"
	"github.com/go-kit/log/level"
	"github.com/grafana/dskit/flagext"
	"github.com/grafana/dskit/limiter"
	"github.com/grafana/dskit/ring"
	ring_client "github.com/grafana/dskit/ring/client"
	"github.com/grafana/dskit/services"
	"github.com/opentracing/opentracing-go"
	"github.com/pkg/errors"
	"github.com/prometheus/client_golang/prometheus"
	"github.com/prometheus/client_golang/prometheus/promauto"
	"github.com/prometheus/common/model"
	"github.com/prometheus/prometheus/model/labels"
	"github.com/prometheus/prometheus/model/relabel"
	"github.com/prometheus/prometheus/scrape"
	"github.com/weaveworks/common/httpgrpc"
	"github.com/weaveworks/common/instrument"
	"github.com/weaveworks/common/mtime"
	"github.com/weaveworks/common/user"
	"go.uber.org/atomic"
	"golang.org/x/sync/errgroup"

	"github.com/grafana/dskit/tenant"

	"github.com/grafana/mimir/pkg/distributor/forwarding"
	ingester_client "github.com/grafana/mimir/pkg/ingester/client"
	"github.com/grafana/mimir/pkg/mimirpb"
	"github.com/grafana/mimir/pkg/util"
	"github.com/grafana/mimir/pkg/util/globalerror"
	"github.com/grafana/mimir/pkg/util/httpgrpcutil"
	util_math "github.com/grafana/mimir/pkg/util/math"
	"github.com/grafana/mimir/pkg/util/validation"
)

const (
	maxIngestionRateFlag        = "distributor.instance-limits.max-ingestion-rate"
	maxInflightPushRequestsFlag = "distributor.instance-limits.max-inflight-push-requests"
)

var (
	// Validation errors.
	errInvalidTenantShardSize = errors.New("invalid tenant shard size, the value must be greater or equal to zero")

	// Distributor instance limits errors.
	errMaxInflightRequestsReached = errors.New(globalerror.DistributorMaxInflightPushRequests.MessageWithLimitConfig("the write request has been rejected because the distributor exceeded the allowed number of inflight push requests", maxInflightPushRequestsFlag))
	errMaxIngestionRateReached    = errors.New(globalerror.DistributorMaxIngestionRate.MessageWithLimitConfig("the write request has been rejected because the distributor exceeded the ingestion rate limit", maxIngestionRateFlag))
)

const (
	// DistributorRingKey is the key under which we store the distributors ring in the KVStore.
	DistributorRingKey = "distributor"
)

const (
	instanceIngestionRateTickInterval = time.Second
)

// Distributor is a storage.SampleAppender and a client.Querier which
// forwards appends and queries to individual ingesters.
type Distributor struct {
	services.Service

	cfg           Config
	log           log.Logger
	ingestersRing ring.ReadRing
	ingesterPool  *ring_client.Pool
	limits        *validation.Overrides
	forwarder     forwarding.Forwarder

	// The global rate limiter requires a distributors ring to count
	// the number of healthy instances
	distributorsLifeCycler *ring.Lifecycler
	distributorsRing       *ring.Ring

	// For handling HA replicas.
	HATracker *haTracker

	// Per-user rate limiters.
	requestRateLimiter   *limiter.RateLimiter
	ingestionRateLimiter *limiter.RateLimiter

	// Manager for subservices (HA Tracker, distributor ring and client pool)
	subservices        *services.Manager
	subservicesWatcher *services.FailureWatcher

	activeUsers *util.ActiveUsersCleanupService

	ingestionRate        *util_math.EwmaRate
	inflightPushRequests atomic.Int64

	// Metrics
	queryDuration                    *instrument.HistogramCollector
	receivedSamples                  *prometheus.CounterVec
	receivedExemplars                *prometheus.CounterVec
	receivedMetadata                 *prometheus.CounterVec
	incomingSamples                  *prometheus.CounterVec
	incomingExemplars                *prometheus.CounterVec
	incomingMetadata                 *prometheus.CounterVec
	nonHASamples                     *prometheus.CounterVec
	dedupedSamples                   *prometheus.CounterVec
	labelsHistogram                  prometheus.Histogram
	sampleDelayHistogram             prometheus.Histogram
	replicationFactor                prometheus.Gauge
	latestSeenSampleTimestampPerUser *prometheus.GaugeVec
}

// Config contains the configuration required to
// create a Distributor
type Config struct {
	PoolConfig PoolConfig `yaml:"pool"`

	HATrackerConfig HATrackerConfig `yaml:"ha_tracker"`

	MaxRecvMsgSize int           `yaml:"max_recv_msg_size" category:"advanced"`
	RemoteTimeout  time.Duration `yaml:"remote_timeout" category:"advanced"`

	ExtendWrites bool `yaml:"extend_writes" category:"advanced" doc:"hidden"` // TODO Deprecated: remove in Mimir 2.3.0

	// Distributors ring
	DistributorRing RingConfig `yaml:"ring"`

	// for testing and for extending the ingester by adding calls to the client
	IngesterClientFactory ring_client.PoolFactory `yaml:"-"`

	// when true the distributor does not validate the label name, Mimir doesn't directly use
	// this (and should never use it) but this feature is used by other projects built on top of it
	SkipLabelNameValidation bool `yaml:"-"`

	// This config is dynamically injected because it is defined in the querier config.
	ShuffleShardingLookbackPeriod time.Duration `yaml:"-"`

	// Limits for distributor
	InstanceLimits InstanceLimits `yaml:"instance_limits"`

	// Configuration for forwarding of metrics to alternative ingestion endpoint.
	Forwarding forwarding.Config
}

type InstanceLimits struct {
	MaxIngestionRate        float64 `yaml:"max_ingestion_rate" category:"advanced"`
	MaxInflightPushRequests int     `yaml:"max_inflight_push_requests" category:"advanced"`
}

// RegisterFlags adds the flags required to config this to the given FlagSet
func (cfg *Config) RegisterFlags(f *flag.FlagSet, logger log.Logger) {
	cfg.PoolConfig.RegisterFlags(f)
	cfg.HATrackerConfig.RegisterFlags(f)
	cfg.DistributorRing.RegisterFlags(f, logger)
	cfg.Forwarding.RegisterFlags(f)

	f.IntVar(&cfg.MaxRecvMsgSize, "distributor.max-recv-msg-size", 100<<20, "remote_write API max receive message size (bytes).")
	f.DurationVar(&cfg.RemoteTimeout, "distributor.remote-timeout", 20*time.Second, "Timeout for downstream ingesters.")
	flagext.DeprecatedFlag(f, "distributor.extend-writes", "Deprecated: this setting was used to try writing to an additional ingester in the presence of an ingester not in the ACTIVE state. Mimir now behaves as this setting is always disabled.", logger)
	f.Float64Var(&cfg.InstanceLimits.MaxIngestionRate, maxIngestionRateFlag, 0, "Max ingestion rate (samples/sec) that this distributor will accept. This limit is per-distributor, not per-tenant. Additional push requests will be rejected. Current ingestion rate is computed as exponentially weighted moving average, updated every second. 0 = unlimited.")
	f.IntVar(&cfg.InstanceLimits.MaxInflightPushRequests, maxInflightPushRequestsFlag, 2000, "Max inflight push requests that this distributor can handle. This limit is per-distributor, not per-tenant. Additional requests will be rejected. 0 = unlimited.")
}

// Validate config and returns error on failure
func (cfg *Config) Validate(limits validation.Limits) error {
	if limits.IngestionTenantShardSize < 0 {
		return errInvalidTenantShardSize
	}

	return cfg.HATrackerConfig.Validate()
}

const (
	instanceLimitsMetric     = "cortex_distributor_instance_limits"
	instanceLimitsMetricHelp = "Instance limits used by this distributor." // Must be same for all registrations.
	limitLabel               = "limit"
)

// New constructs a new Distributor
func New(cfg Config, clientConfig ingester_client.Config, limits *validation.Overrides, ingestersRing ring.ReadRing, canJoinDistributorsRing bool, reg prometheus.Registerer, log log.Logger) (*Distributor, error) {
	if cfg.IngesterClientFactory == nil {
		cfg.IngesterClientFactory = func(addr string) (ring_client.PoolClient, error) {
			return ingester_client.MakeIngesterClient(addr, clientConfig)
		}
	}

	cfg.PoolConfig.RemoteTimeout = cfg.RemoteTimeout

	haTracker, err := newHATracker(cfg.HATrackerConfig, limits, reg, log)
	if err != nil {
		return nil, err
	}

	subservices := []services.Service(nil)
	subservices = append(subservices, haTracker)

	// Create the configured ingestion rate limit strategy (local or global). In case
	// it's an internal dependency and can't join the distributors ring, we skip rate
	// limiting.
	var ingestionRateStrategy, requestRateStrategy limiter.RateLimiterStrategy
	var distributorsLifeCycler *ring.Lifecycler
	var distributorsRing *ring.Ring

	if !canJoinDistributorsRing {
		requestRateStrategy = newInfiniteRateStrategy()
		ingestionRateStrategy = newInfiniteRateStrategy()
	} else {
		distributorsLifeCycler, err = ring.NewLifecycler(cfg.DistributorRing.ToLifecyclerConfig(), nil, "distributor", DistributorRingKey, true, log, prometheus.WrapRegistererWithPrefix("cortex_", reg))
		if err != nil {
			return nil, err
		}

		distributorsRing, err = ring.New(cfg.DistributorRing.ToRingConfig(), "distributor", DistributorRingKey, log, prometheus.WrapRegistererWithPrefix("cortex_", reg))
		if err != nil {
			return nil, errors.Wrap(err, "failed to initialize distributors' ring client")
		}
		subservices = append(subservices, distributorsLifeCycler, distributorsRing)

		requestRateStrategy = newGlobalRateStrategy(newRequestRateStrategy(limits), distributorsLifeCycler)
		ingestionRateStrategy = newGlobalRateStrategy(newIngestionRateStrategy(limits), distributorsLifeCycler)
	}

	d := &Distributor{
		cfg:                    cfg,
		log:                    log,
		ingestersRing:          ingestersRing,
		ingesterPool:           NewPool(cfg.PoolConfig, ingestersRing, cfg.IngesterClientFactory, log),
		distributorsLifeCycler: distributorsLifeCycler,
		distributorsRing:       distributorsRing,
		limits:                 limits,
		requestRateLimiter:     limiter.NewRateLimiter(requestRateStrategy, 10*time.Second),
		ingestionRateLimiter:   limiter.NewRateLimiter(ingestionRateStrategy, 10*time.Second),
		HATracker:              haTracker,
		ingestionRate:          util_math.NewEWMARate(0.2, instanceIngestionRateTickInterval),

		queryDuration: instrument.NewHistogramCollector(promauto.With(reg).NewHistogramVec(prometheus.HistogramOpts{
			Namespace: "cortex",
			Name:      "distributor_query_duration_seconds",
			Help:      "Time spent executing expression and exemplar queries.",
			Buckets:   []float64{.005, .01, .025, .05, .1, .25, .5, 1, 2.5, 5, 10, 20, 30},
		}, []string{"method", "status_code"})),
		receivedSamples: promauto.With(reg).NewCounterVec(prometheus.CounterOpts{
			Namespace: "cortex",
			Name:      "distributor_received_samples_total",
			Help:      "The total number of received samples, excluding rejected, forwarded and deduped samples.",
		}, []string{"user"}),
		receivedExemplars: promauto.With(reg).NewCounterVec(prometheus.CounterOpts{
			Namespace: "cortex",
			Name:      "distributor_received_exemplars_total",
			Help:      "The total number of received exemplars, excluding rejected and deduped exemplars.",
		}, []string{"user"}),
		receivedMetadata: promauto.With(reg).NewCounterVec(prometheus.CounterOpts{
			Namespace: "cortex",
			Name:      "distributor_received_metadata_total",
			Help:      "The total number of received metadata, excluding rejected.",
		}, []string{"user"}),
		incomingSamples: promauto.With(reg).NewCounterVec(prometheus.CounterOpts{
			Namespace: "cortex",
			Name:      "distributor_samples_in_total",
			Help:      "The total number of samples that have come in to the distributor, including rejected, forwarded or deduped samples.",
		}, []string{"user"}),
		incomingExemplars: promauto.With(reg).NewCounterVec(prometheus.CounterOpts{
			Namespace: "cortex",
			Name:      "distributor_exemplars_in_total",
			Help:      "The total number of exemplars that have come in to the distributor, including rejected or deduped exemplars.",
		}, []string{"user"}),
		incomingMetadata: promauto.With(reg).NewCounterVec(prometheus.CounterOpts{
			Namespace: "cortex",
			Name:      "distributor_metadata_in_total",
			Help:      "The total number of metadata the have come in to the distributor, including rejected.",
		}, []string{"user"}),
		nonHASamples: promauto.With(reg).NewCounterVec(prometheus.CounterOpts{
			Namespace: "cortex",
			Name:      "distributor_non_ha_samples_received_total",
			Help:      "The total number of received samples for a user that has HA tracking turned on, but the sample didn't contain both HA labels.",
		}, []string{"user"}),
		dedupedSamples: promauto.With(reg).NewCounterVec(prometheus.CounterOpts{
			Namespace: "cortex",
			Name:      "distributor_deduped_samples_total",
			Help:      "The total number of deduplicated samples.",
		}, []string{"user", "cluster"}),
		labelsHistogram: promauto.With(reg).NewHistogram(prometheus.HistogramOpts{
			Namespace: "cortex",
			Name:      "labels_per_sample",
			Help:      "Number of labels per sample.",
			Buckets:   []float64{5, 10, 15, 20, 25},
		}),
		sampleDelayHistogram: promauto.With(reg).NewHistogram(prometheus.HistogramOpts{
			Namespace: "cortex",
			Name:      "distributor_sample_delay_seconds",
			Help:      "Number of seconds by which a sample came in late wrt wallclock.",
			Buckets: []float64{
				30,           // 30s
				60 * 1,       // 1 min
				60 * 2,       // 2 min
				60 * 4,       // 4 min
				60 * 8,       // 8 min
				60 * 10,      // 10 min
				60 * 30,      // 30 min
				60 * 60,      // 1h
				60 * 60 * 2,  // 2h
				60 * 60 * 3,  // 3h
				60 * 60 * 6,  // 6h
				60 * 60 * 24, // 24h
			},
		}),
		replicationFactor: promauto.With(reg).NewGauge(prometheus.GaugeOpts{
			Namespace: "cortex",
			Name:      "distributor_replication_factor",
			Help:      "The configured replication factor.",
		}),
		latestSeenSampleTimestampPerUser: promauto.With(reg).NewGaugeVec(prometheus.GaugeOpts{
			Name: "cortex_distributor_latest_seen_sample_timestamp_seconds",
			Help: "Unix timestamp of latest received sample per user.",
		}, []string{"user"}),
	}

	promauto.With(reg).NewGauge(prometheus.GaugeOpts{
		Name:        instanceLimitsMetric,
		Help:        instanceLimitsMetricHelp,
		ConstLabels: map[string]string{limitLabel: "max_inflight_push_requests"},
	}).Set(float64(cfg.InstanceLimits.MaxInflightPushRequests))
	promauto.With(reg).NewGauge(prometheus.GaugeOpts{
		Name:        instanceLimitsMetric,
		Help:        instanceLimitsMetricHelp,
		ConstLabels: map[string]string{limitLabel: "max_ingestion_rate"},
	}).Set(cfg.InstanceLimits.MaxIngestionRate)

	promauto.With(reg).NewGaugeFunc(prometheus.GaugeOpts{
		Name: "cortex_distributor_inflight_push_requests",
		Help: "Current number of inflight push requests in distributor.",
	}, func() float64 {
		return float64(d.inflightPushRequests.Load())
	})
	promauto.With(reg).NewGaugeFunc(prometheus.GaugeOpts{
		Name: "cortex_distributor_ingestion_rate_samples_per_second",
		Help: "Current ingestion rate in samples/sec that distributor is using to limit access.",
	}, func() float64 {
		return d.ingestionRate.Rate()
	})

	d.forwarder = forwarding.NewForwarder(reg, d.cfg.Forwarding)

	d.replicationFactor.Set(float64(ingestersRing.ReplicationFactor()))
	d.activeUsers = util.NewActiveUsersCleanupWithDefaultValues(d.cleanupInactiveUser)

	subservices = append(subservices, d.ingesterPool, d.activeUsers)
	d.subservices, err = services.NewManager(subservices...)
	if err != nil {
		return nil, err
	}
	d.subservicesWatcher = services.NewFailureWatcher()
	d.subservicesWatcher.WatchManager(d.subservices)

	d.Service = services.NewBasicService(d.starting, d.running, d.stopping)
	return d, nil
}

func (d *Distributor) starting(ctx context.Context) error {
	// Only report success if all sub-services start properly
	return services.StartManagerAndAwaitHealthy(ctx, d.subservices)
}

func (d *Distributor) running(ctx context.Context) error {
	ingestionRateTicker := time.NewTicker(instanceIngestionRateTickInterval)
	defer ingestionRateTicker.Stop()

	for {
		select {
		case <-ctx.Done():
			return nil

		case <-ingestionRateTicker.C:
			d.ingestionRate.Tick()

		case err := <-d.subservicesWatcher.Chan():
			return errors.Wrap(err, "distributor subservice failed")
		}
	}
}

func (d *Distributor) cleanupInactiveUser(userID string) {
	d.ingestersRing.CleanupShuffleShardCache(userID)

	d.HATracker.cleanupHATrackerMetricsForUser(userID)

	d.receivedSamples.DeleteLabelValues(userID)
	d.receivedExemplars.DeleteLabelValues(userID)
	d.receivedMetadata.DeleteLabelValues(userID)
	d.incomingSamples.DeleteLabelValues(userID)
	d.incomingExemplars.DeleteLabelValues(userID)
	d.incomingMetadata.DeleteLabelValues(userID)
	d.nonHASamples.DeleteLabelValues(userID)
	d.latestSeenSampleTimestampPerUser.DeleteLabelValues(userID)

	if err := util.DeleteMatchingLabels(d.dedupedSamples, map[string]string{"user": userID}); err != nil {
		level.Warn(d.log).Log("msg", "failed to remove cortex_distributor_deduped_samples_total metric for user", "user", userID, "err", err)
	}

	validation.DeletePerUserValidationMetrics(userID, d.log)
}

// Called after distributor is asked to stop via StopAsync.
func (d *Distributor) stopping(_ error) error {
	return services.StopManagerAndAwaitStopped(context.Background(), d.subservices)
}

func (d *Distributor) tokenForLabels(userID string, labels []mimirpb.LabelAdapter) (uint32, error) {
	return shardByAllLabels(userID, labels), nil
}

func (d *Distributor) tokenForMetadata(userID string, metricName string) uint32 {
	return shardByMetricName(userID, metricName)
}

// shardByMetricName returns the token for the given metric. The provided metricName
// is guaranteed to not be retained.
func shardByMetricName(userID string, metricName string) uint32 {
	h := shardByUser(userID)
	h = ingester_client.HashAdd32(h, metricName)
	return h
}

func shardByUser(userID string) uint32 {
	h := ingester_client.HashNew32()
	h = ingester_client.HashAdd32(h, userID)
	return h
}

// This function generates different values for different order of same labels.
func shardByAllLabels(userID string, labels []mimirpb.LabelAdapter) uint32 {
	h := shardByUser(userID)
	for _, label := range labels {
		h = ingester_client.HashAdd32(h, label.Name)
		h = ingester_client.HashAdd32(h, label.Value)
	}
	return h
}

// Remove the label labelname from a slice of LabelPairs if it exists.
func removeLabel(labelName string, labels *[]mimirpb.LabelAdapter) {
	for i := 0; i < len(*labels); i++ {
		pair := (*labels)[i]
		if pair.Name == labelName {
			*labels = append((*labels)[:i], (*labels)[i+1:]...)
			return
		}
	}
}

// Returns a boolean that indicates whether or not we want to remove the replica label going forward,
// and an error that indicates whether we want to accept samples based on the cluster/replica found in ts.
// nil for the error means accept the sample.
func (d *Distributor) checkSample(ctx context.Context, userID, cluster, replica string) (removeReplicaLabel bool, _ error) {
	// If the sample doesn't have either HA label, accept it.
	// At the moment we want to accept these samples by default.
	if cluster == "" || replica == "" {
		return false, nil
	}

	// If replica label is too long, don't use it. We accept the sample here, but it will fail validation later anyway.
	if len(replica) > d.limits.MaxLabelValueLength(userID) {
		return false, nil
	}

	// At this point we know we have both HA labels, we should lookup
	// the cluster/instance here to see if we want to accept this sample.
	err := d.HATracker.checkReplica(ctx, userID, cluster, replica, time.Now())
	// checkReplica should only have returned an error if there was a real error talking to Consul, or if the replica labels don't match.
	if err != nil { // Don't accept the sample.
		return false, err
	}
	return true, nil
}

// Validates a single series from a write request.
// May alter timeseries data in-place.
// The returned error may retain the series labels.
// It uses the passed nowt time to observe the delay of sample timestamps.
func (d *Distributor) validateSeries(nowt time.Time, ts mimirpb.PreallocTimeseries, userID string, skipLabelNameValidation bool, minExemplarTS int64) error {
	if err := validation.ValidateLabels(d.limits, userID, ts.Labels, skipLabelNameValidation); err != nil {
		return err
	}

	now := model.TimeFromUnixNano(nowt.UnixNano())

	for _, s := range ts.Samples {

		delta := now - model.Time(s.TimestampMs)
		if delta > 0 {
			d.sampleDelayHistogram.Observe(float64(delta) / 1000)
		}

		if err := validation.ValidateSample(now, d.limits, userID, ts.Labels, s); err != nil {
			return err
		}
	}

	for i := 0; i < len(ts.Exemplars); {
		e := ts.Exemplars[i]
		if err := validation.ValidateExemplar(userID, ts.Labels, e); err != nil {
			// An exemplar validation error prevents ingesting samples
			// in the same series object. However because the current Prometheus
			// remote write implementation only populates one or the other,
			// there never will be any.
			return err
		}
		if !validation.ExemplarTimestampOK(userID, minExemplarTS, e) {
			// Delete this exemplar by moving the last one on top and shortening the slice
			last := len(ts.Exemplars) - 1
			if i < last {
				ts.Exemplars[i] = ts.Exemplars[last]
			}
			ts.Exemplars = ts.Exemplars[:last]
			continue
		}
		i++
	}

	return nil
}

// forwardingReq returns a forwarding request if one is necessary, given the user ID.
// if no forwarding request is necessary it returns nil.
func (d *Distributor) forwardingReq(ctx context.Context, userID string) forwarding.Request {
	if d.forwarder == nil {
		return nil
	}

	forwardingRules := d.limits.ForwardingRules(userID)

	// If this tenant has no forwarding rule(s) we can directly return "nil", which effectively disables forwarding.
	if len(forwardingRules) == 0 {
		return nil
	}

	return d.forwarder.NewRequest(ctx, userID, forwardingRules)
}

// Push implements client.IngesterServer
func (d *Distributor) Push(ctx context.Context, req *mimirpb.WriteRequest) (*mimirpb.WriteResponse, error) {
	return d.PushWithCleanup(ctx, req, func() { mimirpb.ReuseSlice(req.Timeseries) })
}

// PushWithCleanup takes a WriteRequest and distributes it to ingesters using the ring.
// Strings in `req` may be pointers into the gRPC buffer which will be reused, so must be copied if retained.
func (d *Distributor) PushWithCleanup(ctx context.Context, req *mimirpb.WriteRequest, callerCleanup func()) (*mimirpb.WriteResponse, error) {
	// We will report *this* request in the error too.
	inflight := d.inflightPushRequests.Inc()

	// Decrement counter after all ingester calls have finished or been cancelled.
	cleanup := func() {
		callerCleanup()
		d.inflightPushRequests.Dec()
	}
	cleanupInDefer := true
	defer func() {
		if cleanupInDefer {
			cleanup()
		}
	}()

	userID, err := tenant.TenantID(ctx)
	if err != nil {
		return nil, err
	}
	span := opentracing.SpanFromContext(ctx)
	if span != nil {
		span.SetTag("organization", userID)
	}

	if d.cfg.InstanceLimits.MaxInflightPushRequests > 0 && inflight > int64(d.cfg.InstanceLimits.MaxInflightPushRequests) {
		return nil, errMaxInflightRequestsReached
	}

	if d.cfg.InstanceLimits.MaxIngestionRate > 0 {
		if rate := d.ingestionRate.Rate(); rate >= d.cfg.InstanceLimits.MaxIngestionRate {
			return nil, errMaxIngestionRateReached
		}
	}

	now := mtime.Now()
	if !d.requestRateLimiter.AllowN(now, userID, 1) {
		validation.DiscardedRequests.WithLabelValues(validation.ReasonRateLimited, userID).Add(1)

		// Return a 429 here to tell the client it is going too fast.
		// Client may discard the data or slow down and re-send.
		// Prometheus v2.26 added a remote-write option 'retry_on_http_429'.
<<<<<<< HEAD
		return nil, httpgrpc.Errorf(http.StatusTooManyRequests, validation.NewRequestRateLimitedError(d.requestRateLimiter.Limit(now, userID), d.requestRateLimiter.Burst(now, userID)).Error())
=======
		return nil, httpgrpc.Errorf(http.StatusTooManyRequests, validation.NewRequestRateLimitedError(d.limits.RequestRate(userID), d.limits.RequestBurstSize(userID)).Error())
>>>>>>> 017a738e
	}

	d.activeUsers.UpdateUserTimestamp(userID, now)

	source := util.GetSourceIPsFromOutgoingCtx(ctx)

	var firstPartialErr error
	removeReplica := false

	numSamples := 0
	numExemplars := 0
	for _, ts := range req.Timeseries {
		numSamples += len(ts.Samples)
		numExemplars += len(ts.Exemplars)
	}
	// Count the total samples in, prior to validation or deduplication, for comparison with other metrics.
	d.incomingSamples.WithLabelValues(userID).Add(float64(numSamples))
	d.incomingExemplars.WithLabelValues(userID).Add(float64(numExemplars))
	// Count the total number of metadata in.
	d.incomingMetadata.WithLabelValues(userID).Add(float64(len(req.Metadata)))

	// A WriteRequest can only contain series or metadata but not both. This might change in the future.
	// For each timeseries or samples, we compute a hash to distribute across ingesters;
	// check each sample/metadata and discard if outside limits.
	validatedTimeseries := make([]mimirpb.PreallocTimeseries, 0, len(req.Timeseries))
	validatedMetadata := make([]*mimirpb.MetricMetadata, 0, len(req.Metadata))
	metadataKeys := make([]uint32, 0, len(req.Metadata))
	seriesKeys := make([]uint32, 0, len(req.Timeseries))
	validatedSamples := 0
	validatedExemplars := 0

	if d.limits.AcceptHASamples(userID) && len(req.Timeseries) > 0 {
		cluster, replica := findHALabels(d.limits.HAReplicaLabel(userID), d.limits.HAClusterLabel(userID), req.Timeseries[0].Labels)
		// Make a copy of these, since they may be retained as labels on our metrics, e.g. dedupedSamples.
		cluster, replica = copyString(cluster), copyString(replica)
		if span != nil {
			span.SetTag("cluster", cluster)
			span.SetTag("replica", replica)
		}
		removeReplica, err = d.checkSample(ctx, userID, cluster, replica)
		if err != nil {
			if errors.Is(err, replicasNotMatchError{}) {
				// These samples have been deduped.
				d.dedupedSamples.WithLabelValues(userID, cluster).Add(float64(numSamples))
				return nil, httpgrpc.Errorf(http.StatusAccepted, err.Error())
			}

			if errors.Is(err, tooManyClustersError{}) {
				validation.DiscardedSamples.WithLabelValues(validation.ReasonTooManyHAClusters, userID).Add(float64(numSamples))
				return nil, httpgrpc.Errorf(http.StatusBadRequest, err.Error())
			}

			return nil, err
		}
		// If there wasn't an error but removeReplica is false that means we didn't find both HA labels.
		if !removeReplica {
			d.nonHASamples.WithLabelValues(userID).Add(float64(numSamples))
		}
	}

	// Find the earliest and latest samples in the batch.
	earliestSampleTimestampMs, latestSampleTimestampMs := int64(math.MaxInt64), int64(0)
	for _, ts := range req.Timeseries {
		for _, s := range ts.Samples {
			earliestSampleTimestampMs = util_math.Min64(earliestSampleTimestampMs, s.TimestampMs)
			latestSampleTimestampMs = util_math.Max64(latestSampleTimestampMs, s.TimestampMs)
		}
	}
	// Update this metric even in case of errors.
	if latestSampleTimestampMs > 0 {
		d.latestSeenSampleTimestampPerUser.WithLabelValues(userID).Set(float64(latestSampleTimestampMs) / 1000)
	}
	// Exemplars are not expired by Prometheus client libraries, therefore we may receive old exemplars
	// repeated on every scrape. Drop any that are more than 5 minutes older than samples in the same batch.
	// (If we didn't find any samples this will be 0, and we won't reject any exemplars.)
	var minExemplarTS int64
	if earliestSampleTimestampMs != math.MaxInt64 {
		minExemplarTS = earliestSampleTimestampMs - 300000
	}

	forwardingReq := d.forwardingReq(ctx, userID)

	// For each timeseries, compute a hash to distribute across ingesters;
	// check each sample and discard if outside limits.
	for _, ts := range req.Timeseries {
		if mrc := d.limits.MetricRelabelConfigs(userID); len(mrc) > 0 {
			l := relabel.Process(mimirpb.FromLabelAdaptersToLabels(ts.Labels), mrc...)
			ts.Labels = mimirpb.FromLabelsToLabelAdapters(l)
		}

		// If we found both the cluster and replica labels, we only want to include the cluster label when
		// storing series in Mimir. If we kept the replica label we would end up with another series for the same
		// series we're trying to dedupe when HA tracking moves over to a different replica.
		if removeReplica {
			removeLabel(d.limits.HAReplicaLabel(userID), &ts.Labels)
		}

		for _, labelName := range d.limits.DropLabels(userID) {
			removeLabel(labelName, &ts.Labels)
		}

		if len(ts.Labels) == 0 {
			continue
		}

		// We rely on sorted labels in different places:
		// 1) When computing token for labels, and sharding by all labels. Here different order of labels returns
		// different tokens, which is bad.
		// 2) In validation code, when checking for duplicate label names. As duplicate label names are rejected
		// later in the validation phase, we ignore them here.
		// 3) Ingesters expect labels to be sorted in the Push request.
		sortLabelsIfNeeded(ts.Labels)

		// Generate the sharding token based on the series labels without the HA replica
		// label and dropped labels (if any)
		key, err := d.tokenForLabels(userID, ts.Labels)
		if err != nil {
			return nil, err
		}

		d.labelsHistogram.Observe(float64(len(ts.Labels)))

		if forwardingReq != nil {
			// If this tenant has any forwarding rules then we should add all samples to the forwarding request,
			// those that don't match a forwarding rule will be discarded by the forwarding request.
			sendToIngester := forwardingReq.Add(ts)
			if !sendToIngester {
				continue
			}
		}

		skipLabelNameValidation := d.cfg.SkipLabelNameValidation || req.GetSkipLabelNameValidation()
		// Note that validateSeries may drop some data in ts.
		validationErr := d.validateSeries(now, ts, userID, skipLabelNameValidation, minExemplarTS)

		// Errors in validation are considered non-fatal, as one series in a request may contain
		// invalid data but all the remaining series could be perfectly valid.
		if validationErr != nil {
			if firstPartialErr == nil {
				// The series labels may be retained by validationErr but that's not a problem for this
				// use case because we format it calling Error() and then we discard it.
				firstPartialErr = httpgrpc.Errorf(http.StatusBadRequest, validationErr.Error())
			}
			continue
		}

		seriesKeys = append(seriesKeys, key)
		validatedTimeseries = append(validatedTimeseries, ts)
		validatedSamples += len(ts.Samples)
		validatedExemplars += len(ts.Exemplars)
	}

	var forwardingErrCh <-chan error
	if forwardingReq != nil {
		forwardingErrCh = forwardingReq.Send(ctx)
	}

	for _, m := range req.Metadata {
		if validationErr := validation.ValidateMetadata(d.limits, userID, m); validationErr != nil {
			if firstPartialErr == nil {
				// The metadata info may be retained by validationErr but that's not a problem for this
				// use case because we format it calling Error() and then we discard it.
				firstPartialErr = httpgrpc.Errorf(http.StatusBadRequest, validationErr.Error())
			}

			continue
		}

		metadataKeys = append(metadataKeys, d.tokenForMetadata(userID, m.MetricFamilyName))
		validatedMetadata = append(validatedMetadata, m)
	}

	d.receivedSamples.WithLabelValues(userID).Add(float64(validatedSamples))
	d.receivedExemplars.WithLabelValues(userID).Add(float64(validatedExemplars))
	d.receivedMetadata.WithLabelValues(userID).Add(float64(len(validatedMetadata)))

	if len(seriesKeys) == 0 && len(metadataKeys) == 0 {
		if forwardingErrCh != nil {
			// Blocks until the forwarding requests have completed and the final status has been pushed through this chan.
			err = httpgrpcutil.PrioritizeRecoverableErr(err, <-forwardingErrCh, firstPartialErr)
			if err != nil {
				return nil, err
			}
		}

		return &mimirpb.WriteResponse{}, firstPartialErr
	}

	totalN := validatedSamples + validatedExemplars + len(validatedMetadata)
	if !d.ingestionRateLimiter.AllowN(now, userID, totalN) {
		validation.DiscardedSamples.WithLabelValues(validation.ReasonRateLimited, userID).Add(float64(validatedSamples))
		validation.DiscardedExemplars.WithLabelValues(validation.ReasonRateLimited, userID).Add(float64(validatedExemplars))
		validation.DiscardedMetadata.WithLabelValues(validation.ReasonRateLimited, userID).Add(float64(len(validatedMetadata)))
		// Return a 429 here to tell the client it is going too fast.
		// Client may discard the data or slow down and re-send.
		// Prometheus v2.26 added a remote-write option 'retry_on_http_429'.
<<<<<<< HEAD
		return nil, httpgrpc.Errorf(http.StatusTooManyRequests, validation.NewIngestionRateLimitedError(d.ingestionRateLimiter.Limit(now, userID), d.ingestionRateLimiter.Burst(now, userID), validatedSamples, validatedExemplars, len(validatedMetadata)).Error())
=======
		return nil, httpgrpc.Errorf(http.StatusTooManyRequests, validation.NewIngestionRateLimitedError(d.limits.IngestionRate(userID), d.limits.IngestionBurstSize(userID)).Error())
>>>>>>> 017a738e
	}

	// totalN included samples and metadata. Ingester follows this pattern when computing its ingestion rate.
	d.ingestionRate.Add(int64(totalN))

	// Get a subring if tenant has shuffle shard size configured.
	subRing := d.ingestersRing.ShuffleShard(userID, d.limits.IngestionTenantShardSize(userID))

	// Use a background context to make sure all ingesters get samples even if we return early
	localCtx, cancel := context.WithTimeout(context.Background(), d.cfg.RemoteTimeout)
	localCtx = user.InjectOrgID(localCtx, userID)
	// Get clientIP(s) from Context and add it to localCtx
	localCtx = util.AddSourceIPsToOutgoingContext(localCtx, source)
	if sp := opentracing.SpanFromContext(ctx); sp != nil {
		localCtx = opentracing.ContextWithSpan(localCtx, sp)
	}

	keys := append(seriesKeys, metadataKeys...)
	initialMetadataIndex := len(seriesKeys)

	// we must not re-use buffers now until all DoBatch goroutines have finished,
	// so set this flag false and pass cleanup() to DoBatch.
	cleanupInDefer = false

	err = ring.DoBatch(ctx, ring.WriteNoExtend, subRing, keys, func(ingester ring.InstanceDesc, indexes []int) error {
		timeseries := make([]mimirpb.PreallocTimeseries, 0, len(indexes))
		var metadata []*mimirpb.MetricMetadata

		for _, i := range indexes {
			if i >= initialMetadataIndex {
				metadata = append(metadata, validatedMetadata[i-initialMetadataIndex])
			} else {
				timeseries = append(timeseries, validatedTimeseries[i])
			}
		}

		return d.send(localCtx, ingester, timeseries, metadata, req.Source)
	}, func() { cleanup(); cancel() })

	if forwardingErrCh != nil {
		// Blocks until the forwarding requests have completed and the final status has been pushed through this chan.
		forwardingErr := <-forwardingErrCh
		err = httpgrpcutil.PrioritizeRecoverableErr(err, forwardingErr, firstPartialErr)
	}

	if err != nil {
		return nil, err
	}
	return &mimirpb.WriteResponse{}, firstPartialErr
}

func copyString(s string) string {
	return string([]byte(s))
}

func sortLabelsIfNeeded(labels []mimirpb.LabelAdapter) {
	// no need to run sort.Slice, if labels are already sorted, which is most of the time.
	// we can avoid extra memory allocations (mostly interface-related) this way.
	sorted := true
	last := ""
	for _, l := range labels {
		if last > l.Name {
			sorted = false
			break
		}
		last = l.Name
	}

	if sorted {
		return
	}

	sort.Slice(labels, func(i, j int) bool {
		return labels[i].Name < labels[j].Name
	})
}

func (d *Distributor) send(ctx context.Context, ingester ring.InstanceDesc, timeseries []mimirpb.PreallocTimeseries, metadata []*mimirpb.MetricMetadata, source mimirpb.WriteRequest_SourceEnum) error {
	h, err := d.ingesterPool.GetClientFor(ingester.Addr)
	if err != nil {
		return err
	}
	c := h.(ingester_client.IngesterClient)

	req := mimirpb.WriteRequest{
		Timeseries: timeseries,
		Metadata:   metadata,
		Source:     source,
	}
	_, err = c.Push(ctx, &req)

	return err
}

// ForReplicationSet runs f, in parallel, for all ingesters in the input replication set.
func (d *Distributor) ForReplicationSet(ctx context.Context, replicationSet ring.ReplicationSet, f func(context.Context, ingester_client.IngesterClient) (interface{}, error)) ([]interface{}, error) {
	return replicationSet.Do(ctx, 0, func(ctx context.Context, ing *ring.InstanceDesc) (interface{}, error) {
		client, err := d.ingesterPool.GetClientFor(ing.Addr)
		if err != nil {
			return nil, err
		}

		return f(ctx, client.(ingester_client.IngesterClient))
	})
}

// LabelValuesForLabelName returns all of the label values that are associated with a given label name.
func (d *Distributor) LabelValuesForLabelName(ctx context.Context, from, to model.Time, labelName model.LabelName, matchers ...*labels.Matcher) ([]string, error) {
	replicationSet, err := d.GetIngestersForMetadata(ctx)
	if err != nil {
		return nil, err
	}

	req, err := ingester_client.ToLabelValuesRequest(labelName, from, to, matchers)
	if err != nil {
		return nil, err
	}

	resps, err := d.ForReplicationSet(ctx, replicationSet, func(ctx context.Context, client ingester_client.IngesterClient) (interface{}, error) {
		return client.LabelValues(ctx, req)
	})
	if err != nil {
		return nil, err
	}

	valueSet := map[string]struct{}{}
	for _, resp := range resps {
		for _, v := range resp.(*ingester_client.LabelValuesResponse).LabelValues {
			valueSet[v] = struct{}{}
		}
	}

	values := make([]string, 0, len(valueSet))
	for v := range valueSet {
		values = append(values, v)
	}

	// We need the values returned to be sorted.
	sort.Strings(values)

	return values, nil
}

// LabelNamesAndValues query ingesters for label names and values and returns labels with distinct list of values.
func (d *Distributor) LabelNamesAndValues(ctx context.Context, matchers []*labels.Matcher) (*ingester_client.LabelNamesAndValuesResponse, error) {
	replicationSet, err := d.GetIngestersForMetadata(ctx)
	if err != nil {
		return nil, err
	}

	req, err := toLabelNamesCardinalityRequest(matchers)
	if err != nil {
		return nil, err
	}
	userID, err := tenant.TenantID(ctx)
	if err != nil {
		return nil, err
	}
	sizeLimitBytes := d.limits.LabelNamesAndValuesResultsMaxSizeBytes(userID)
	merger := &labelNamesAndValuesResponseMerger{result: map[string]map[string]struct{}{}, sizeLimitBytes: sizeLimitBytes}
	_, err = d.ForReplicationSet(ctx, replicationSet, func(ctx context.Context, client ingester_client.IngesterClient) (interface{}, error) {
		stream, err := client.LabelNamesAndValues(ctx, req)
		if err != nil {
			return nil, err
		}
		defer stream.CloseSend() //nolint:errcheck
		return nil, merger.collectResponses(stream)
	})
	if err != nil {
		return nil, err
	}
	return merger.toLabelNamesAndValuesResponses(), nil
}

type labelNamesAndValuesResponseMerger struct {
	lock             sync.Mutex
	result           map[string]map[string]struct{}
	sizeLimitBytes   int
	currentSizeBytes int
}

func toLabelNamesCardinalityRequest(matchers []*labels.Matcher) (*ingester_client.LabelNamesAndValuesRequest, error) {
	matchersProto, err := ingester_client.ToLabelMatchers(matchers)
	if err != nil {
		return nil, err
	}
	return &ingester_client.LabelNamesAndValuesRequest{Matchers: matchersProto}, nil
}

// toLabelNamesAndValuesResponses converts map with distinct label values to `ingester_client.LabelNamesAndValuesResponse`.
func (m *labelNamesAndValuesResponseMerger) toLabelNamesAndValuesResponses() *ingester_client.LabelNamesAndValuesResponse {
	// we need to acquire the lock to prevent concurrent read/write to the map because it might be a case that some ingesters responses are
	// still being processed if replicationSet.Do() returned execution to this method when it decided that it got enough responses from the quorum of instances.
	m.lock.Lock()
	defer m.lock.Unlock()
	responses := make([]*ingester_client.LabelValues, 0, len(m.result))
	for name, values := range m.result {
		labelValues := make([]string, 0, len(values))
		for val := range values {
			labelValues = append(labelValues, val)
		}
		responses = append(responses, &ingester_client.LabelValues{
			LabelName: name,
			Values:    labelValues,
		})
	}
	return &ingester_client.LabelNamesAndValuesResponse{Items: responses}
}

// collectResponses listens for the stream and once the message is received, puts labels and values to the map with distinct label values.
func (m *labelNamesAndValuesResponseMerger) collectResponses(stream ingester_client.Ingester_LabelNamesAndValuesClient) error {
	for {
		message, err := stream.Recv()
		if err == io.EOF {
			break
		} else if err != nil {
			return err
		}
		err = m.putItemsToMap(message)
		if err != nil {
			return err
		}
	}
	return nil
}

func (m *labelNamesAndValuesResponseMerger) putItemsToMap(message *ingester_client.LabelNamesAndValuesResponse) error {
	m.lock.Lock()
	defer m.lock.Unlock()
	for _, item := range message.Items {
		values, exists := m.result[item.LabelName]
		if !exists {
			m.currentSizeBytes += len(item.LabelName)
			values = make(map[string]struct{}, len(item.Values))
			m.result[item.LabelName] = values
		}
		for _, val := range item.Values {
			if _, valueExists := values[val]; !valueExists {
				m.currentSizeBytes += len(val)
				if m.currentSizeBytes > m.sizeLimitBytes {
					return fmt.Errorf("size of distinct label names and values is greater than %v bytes", m.sizeLimitBytes)
				}
				values[val] = struct{}{}
			}
		}
	}
	return nil
}

// LabelValuesCardinality performs the following two operations in parallel:
//  * queries ingesters for label values cardinality of a set of labelNames
//  * queries ingesters for user stats to get the ingester's series head count
func (d *Distributor) LabelValuesCardinality(ctx context.Context, labelNames []model.LabelName, matchers []*labels.Matcher) (uint64, *ingester_client.LabelValuesCardinalityResponse, error) {
	var totalSeries uint64
	var labelValuesCardinalityResponse *ingester_client.LabelValuesCardinalityResponse

	userID, err := tenant.TenantID(ctx)
	if err != nil {
		return 0, nil, err
	}

	lbNamesLimit := d.limits.LabelValuesMaxCardinalityLabelNamesPerRequest(userID)
	if len(labelNames) > lbNamesLimit {
		return 0, nil, httpgrpc.Errorf(http.StatusBadRequest, "label values cardinality request label names limit (limit: %d actual: %d) exceeded", lbNamesLimit, len(labelNames))
	}

	// Run labelValuesCardinality and UserStats methods in parallel
	group, ctx := errgroup.WithContext(ctx)
	group.Go(func() error {
		response, err := d.labelValuesCardinality(ctx, labelNames, matchers)
		if err == nil {
			labelValuesCardinalityResponse = response
		}
		return err
	})
	group.Go(func() error {
		response, err := d.UserStats(ctx)
		if err == nil {
			totalSeries = response.NumSeries
		}
		return err
	})
	if err := group.Wait(); err != nil {
		return 0, nil, err
	}
	return totalSeries, labelValuesCardinalityResponse, nil
}

// labelValuesCardinality queries ingesters for label values cardinality of a set of labelNames
// Returns a LabelValuesCardinalityResponse where each item contains an exclusive label name and associated label values
func (d *Distributor) labelValuesCardinality(ctx context.Context, labelNames []model.LabelName, matchers []*labels.Matcher) (*ingester_client.LabelValuesCardinalityResponse, error) {
	replicationSet, err := d.GetIngestersForMetadata(ctx)
	if err != nil {
		return nil, err
	}

	// Make sure we get a successful response from all the ingesters
	replicationSet.MaxErrors = 0
	replicationSet.MaxUnavailableZones = 0

	cardinalityConcurrentMap := &labelValuesCardinalityConcurrentMap{
		cardinalityMap: map[string]map[string]uint64{},
	}

	labelValuesReq, err := toLabelValuesCardinalityRequest(labelNames, matchers)
	if err != nil {
		return nil, err
	}

	_, err = d.ForReplicationSet(ctx, replicationSet, func(ctx context.Context, client ingester_client.IngesterClient) (interface{}, error) {
		stream, err := client.LabelValuesCardinality(ctx, labelValuesReq)
		if err != nil {
			return nil, err
		}
		defer func() { _ = stream.CloseSend() }()

		return nil, cardinalityConcurrentMap.processLabelValuesCardinalityMessages(stream)
	})
	if err != nil {
		return nil, err
	}
	return cardinalityConcurrentMap.toLabelValuesCardinalityResponse(d.ingestersRing.ReplicationFactor()), nil
}

func toLabelValuesCardinalityRequest(labelNames []model.LabelName, matchers []*labels.Matcher) (*ingester_client.LabelValuesCardinalityRequest, error) {
	matchersProto, err := ingester_client.ToLabelMatchers(matchers)
	if err != nil {
		return nil, err
	}
	labelNamesStr := make([]string, 0, len(labelNames))
	for _, labelName := range labelNames {
		labelNamesStr = append(labelNamesStr, string(labelName))
	}
	return &ingester_client.LabelValuesCardinalityRequest{LabelNames: labelNamesStr, Matchers: matchersProto}, nil
}

type labelValuesCardinalityConcurrentMap struct {
	cardinalityMap map[string]map[string]uint64
	lock           sync.Mutex
}

func (cm *labelValuesCardinalityConcurrentMap) processLabelValuesCardinalityMessages(
	stream ingester_client.Ingester_LabelValuesCardinalityClient) error {
	for {
		message, err := stream.Recv()
		if err == io.EOF {
			break
		} else if err != nil {
			return err
		}
		cm.processLabelValuesCardinalityMessage(message)
	}
	return nil
}

/*
 * Build a map from all the responses received from all the ingesters.
 * Each label name will represent a key on the cardinalityMap which will have as value a second map, containing
 * as key the label_value and value the respective series_count. This series_count will represent the cumulative result
 * of all (label_name, label_value) tuples from all ingesters.
 *
 * Map: (label_name -> (label_value -> series_count))
 *
 * This method is called per each LabelValuesCardinalityResponse consumed from each ingester
 */
func (cm *labelValuesCardinalityConcurrentMap) processLabelValuesCardinalityMessage(
	message *ingester_client.LabelValuesCardinalityResponse) {

	cm.lock.Lock()
	defer cm.lock.Unlock()

	for _, item := range message.Items {
		if _, exists := cm.cardinalityMap[item.LabelName]; !exists {
			// Label name nonexistent
			cm.cardinalityMap[item.LabelName] = map[string]uint64{}
		}
		for labelValue, seriesCount := range item.LabelValueSeries {
			// Label name existent
			cm.cardinalityMap[item.LabelName][labelValue] += seriesCount
		}
	}
}

// toLabelValuesCardinalityResponse adjust count of series to the replication factor and converts the map to `ingester_client.LabelValuesCardinalityResponse`.
func (cm *labelValuesCardinalityConcurrentMap) toLabelValuesCardinalityResponse(replicationFactor int) *ingester_client.LabelValuesCardinalityResponse {
	// we need to acquire the lock to prevent concurrent read/write to the map
	cm.lock.Lock()
	defer cm.lock.Unlock()

	cardinalityItems := make([]*ingester_client.LabelValueSeriesCount, 0, len(cm.cardinalityMap))
	// Adjust label values' series count based on the ingester's replication factor
	for labelName, labelValueSeriesCountMap := range cm.cardinalityMap {
		adjustedSeriesCountMap := make(map[string]uint64, len(labelValueSeriesCountMap))
		for labelValue, seriesCount := range labelValueSeriesCountMap {
			adjustedSeriesCountMap[labelValue] = seriesCount / uint64(replicationFactor)
		}
		cardinalityItems = append(cardinalityItems, &ingester_client.LabelValueSeriesCount{
			LabelName:        labelName,
			LabelValueSeries: adjustedSeriesCountMap,
		})
	}

	return &ingester_client.LabelValuesCardinalityResponse{
		Items: cardinalityItems,
	}
}

// LabelNames returns all of the label names.
func (d *Distributor) LabelNames(ctx context.Context, from, to model.Time, matchers ...*labels.Matcher) ([]string, error) {
	replicationSet, err := d.GetIngestersForMetadata(ctx)
	if err != nil {
		return nil, err
	}

	req, err := ingester_client.ToLabelNamesRequest(from, to, matchers)
	if err != nil {
		return nil, err
	}

	resps, err := d.ForReplicationSet(ctx, replicationSet, func(ctx context.Context, client ingester_client.IngesterClient) (interface{}, error) {
		return client.LabelNames(ctx, req)
	})
	if err != nil {
		return nil, err
	}

	valueSet := map[string]struct{}{}
	for _, resp := range resps {
		for _, v := range resp.(*ingester_client.LabelNamesResponse).LabelNames {
			valueSet[v] = struct{}{}
		}
	}

	values := make([]string, 0, len(valueSet))
	for v := range valueSet {
		values = append(values, v)
	}

	sort.Strings(values)

	return values, nil
}

// MetricsForLabelMatchers gets the metrics that match said matchers
func (d *Distributor) MetricsForLabelMatchers(ctx context.Context, from, through model.Time, matchers ...*labels.Matcher) ([]labels.Labels, error) {
	replicationSet, err := d.GetIngestersForMetadata(ctx)
	if err != nil {
		return nil, err
	}

	req, err := ingester_client.ToMetricsForLabelMatchersRequest(from, through, matchers)
	if err != nil {
		return nil, err
	}

	resps, err := d.ForReplicationSet(ctx, replicationSet, func(ctx context.Context, client ingester_client.IngesterClient) (interface{}, error) {
		return client.MetricsForLabelMatchers(ctx, req)
	})
	if err != nil {
		return nil, err
	}

	metrics := map[uint64]labels.Labels{}
	for _, resp := range resps {
		ms := ingester_client.FromMetricsForLabelMatchersResponse(resp.(*ingester_client.MetricsForLabelMatchersResponse))
		for _, m := range ms {
			metrics[m.Hash()] = m
		}
	}

	result := make([]labels.Labels, 0, len(metrics))
	for _, m := range metrics {
		result = append(result, m)
	}
	return result, nil
}

// MetricsMetadata returns all metric metadata of a user.
func (d *Distributor) MetricsMetadata(ctx context.Context) ([]scrape.MetricMetadata, error) {
	replicationSet, err := d.GetIngestersForMetadata(ctx)
	if err != nil {
		return nil, err
	}

	req := &ingester_client.MetricsMetadataRequest{}
	resps, err := d.ForReplicationSet(ctx, replicationSet, func(ctx context.Context, client ingester_client.IngesterClient) (interface{}, error) {
		return client.MetricsMetadata(ctx, req)
	})
	if err != nil {
		return nil, err
	}

	result := []scrape.MetricMetadata{}
	dedupTracker := map[mimirpb.MetricMetadata]struct{}{}
	for _, resp := range resps {
		r := resp.(*ingester_client.MetricsMetadataResponse)
		for _, m := range r.Metadata {
			// Given we look across all ingesters - dedup the metadata.
			_, ok := dedupTracker[*m]
			if ok {
				continue
			}
			dedupTracker[*m] = struct{}{}

			result = append(result, scrape.MetricMetadata{
				Metric: m.MetricFamilyName,
				Help:   m.Help,
				Unit:   m.Unit,
				Type:   mimirpb.MetricMetadataMetricTypeToMetricType(m.GetType()),
			})
		}
	}

	return result, nil
}

// UserStats returns statistics about the current user.
func (d *Distributor) UserStats(ctx context.Context) (*UserStats, error) {
	replicationSet, err := d.GetIngestersForMetadata(ctx)
	if err != nil {
		return nil, err
	}

	// Make sure we get a successful response from all of them.
	replicationSet.MaxErrors = 0
	replicationSet.MaxUnavailableZones = 0

	req := &ingester_client.UserStatsRequest{}
	resps, err := d.ForReplicationSet(ctx, replicationSet, func(ctx context.Context, client ingester_client.IngesterClient) (interface{}, error) {
		return client.UserStats(ctx, req)
	})
	if err != nil {
		return nil, err
	}

	totalStats := &UserStats{}
	for _, resp := range resps {
		r := resp.(*ingester_client.UserStatsResponse)
		totalStats.IngestionRate += r.IngestionRate
		totalStats.APIIngestionRate += r.ApiIngestionRate
		totalStats.RuleIngestionRate += r.RuleIngestionRate
		totalStats.NumSeries += r.NumSeries
	}

	totalStats.IngestionRate /= float64(d.ingestersRing.ReplicationFactor())
	totalStats.NumSeries /= uint64(d.ingestersRing.ReplicationFactor())

	return totalStats, nil
}

// UserIDStats models ingestion statistics for one user, including the user ID
type UserIDStats struct {
	UserID string `json:"userID"`
	UserStats
}

// AllUserStats returns statistics about all users.
// Note it does not divide by the ReplicationFactor like UserStats()
func (d *Distributor) AllUserStats(ctx context.Context) ([]UserIDStats, error) {
	// Add up by user, across all responses from ingesters
	perUserTotals := make(map[string]UserStats)

	req := &ingester_client.UserStatsRequest{}
	ctx = user.InjectOrgID(ctx, "1") // fake: ingester insists on having an org ID
	// Not using d.ForReplicationSet(), so we can fail after first error.
	replicationSet, err := d.ingestersRing.GetAllHealthy(ring.Read)
	if err != nil {
		return nil, err
	}
	for _, ingester := range replicationSet.Instances {
		client, err := d.ingesterPool.GetClientFor(ingester.Addr)
		if err != nil {
			return nil, err
		}
		resp, err := client.(ingester_client.IngesterClient).AllUserStats(ctx, req)
		if err != nil {
			return nil, err
		}
		for _, u := range resp.Stats {
			s := perUserTotals[u.UserId]
			s.IngestionRate += u.Data.IngestionRate
			s.APIIngestionRate += u.Data.ApiIngestionRate
			s.RuleIngestionRate += u.Data.RuleIngestionRate
			s.NumSeries += u.Data.NumSeries
			perUserTotals[u.UserId] = s
		}
	}

	// Turn aggregated map into a slice for return
	response := make([]UserIDStats, 0, len(perUserTotals))
	for id, stats := range perUserTotals {
		response = append(response, UserIDStats{
			UserID: id,
			UserStats: UserStats{
				IngestionRate:     stats.IngestionRate,
				APIIngestionRate:  stats.APIIngestionRate,
				RuleIngestionRate: stats.RuleIngestionRate,
				NumSeries:         stats.NumSeries,
			},
		})
	}

	return response, nil
}

func (d *Distributor) ServeHTTP(w http.ResponseWriter, req *http.Request) {
	if d.distributorsRing != nil {
		d.distributorsRing.ServeHTTP(w, req)
	} else {
		ringNotEnabledPage := `
			<!DOCTYPE html>
			<html>
				<head>
					<meta charset="UTF-8">
					<title>Distributor Status</title>
				</head>
				<body>
					<h1>Distributor Status</h1>
					<p>Distributor is not running with global limits enabled</p>
				</body>
			</html>`
		util.WriteHTMLResponse(w, ringNotEnabledPage)
	}
}<|MERGE_RESOLUTION|>--- conflicted
+++ resolved
@@ -598,11 +598,7 @@
 		// Return a 429 here to tell the client it is going too fast.
 		// Client may discard the data or slow down and re-send.
 		// Prometheus v2.26 added a remote-write option 'retry_on_http_429'.
-<<<<<<< HEAD
-		return nil, httpgrpc.Errorf(http.StatusTooManyRequests, validation.NewRequestRateLimitedError(d.requestRateLimiter.Limit(now, userID), d.requestRateLimiter.Burst(now, userID)).Error())
-=======
 		return nil, httpgrpc.Errorf(http.StatusTooManyRequests, validation.NewRequestRateLimitedError(d.limits.RequestRate(userID), d.limits.RequestBurstSize(userID)).Error())
->>>>>>> 017a738e
 	}
 
 	d.activeUsers.UpdateUserTimestamp(userID, now)
@@ -799,11 +795,7 @@
 		// Return a 429 here to tell the client it is going too fast.
 		// Client may discard the data or slow down and re-send.
 		// Prometheus v2.26 added a remote-write option 'retry_on_http_429'.
-<<<<<<< HEAD
-		return nil, httpgrpc.Errorf(http.StatusTooManyRequests, validation.NewIngestionRateLimitedError(d.ingestionRateLimiter.Limit(now, userID), d.ingestionRateLimiter.Burst(now, userID), validatedSamples, validatedExemplars, len(validatedMetadata)).Error())
-=======
 		return nil, httpgrpc.Errorf(http.StatusTooManyRequests, validation.NewIngestionRateLimitedError(d.limits.IngestionRate(userID), d.limits.IngestionBurstSize(userID)).Error())
->>>>>>> 017a738e
 	}
 
 	// totalN included samples and metadata. Ingester follows this pattern when computing its ingestion rate.
