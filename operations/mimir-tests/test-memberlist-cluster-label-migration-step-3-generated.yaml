apiVersion: v1
kind: Namespace
metadata:
  name: default
---
apiVersion: policy/v1
kind: PodDisruptionBudget
metadata:
  labels:
    name: alertmanager
  name: alertmanager
  namespace: default
spec:
  maxUnavailable: 1
  selector:
    matchLabels:
      name: alertmanager
---
apiVersion: policy/v1
kind: PodDisruptionBudget
metadata:
  labels:
    name: compactor
  name: compactor
  namespace: default
spec:
  maxUnavailable: 1
  selector:
    matchLabels:
      name: compactor
---
apiVersion: policy/v1
kind: PodDisruptionBudget
metadata:
  labels:
    name: distributor
  name: distributor
  namespace: default
spec:
  maxUnavailable: 1
  selector:
    matchLabels:
      name: distributor
---
apiVersion: policy/v1
kind: PodDisruptionBudget
metadata:
  labels:
    name: ingester
  name: ingester
  namespace: default
spec:
  maxUnavailable: 1
  selector:
    matchLabels:
      name: ingester
---
apiVersion: policy/v1
kind: PodDisruptionBudget
metadata:
  labels:
    name: memcached
  name: memcached
  namespace: default
spec:
  maxUnavailable: 1
  selector:
    matchLabels:
      name: memcached
---
apiVersion: policy/v1
kind: PodDisruptionBudget
metadata:
  labels:
    name: memcached-frontend
  name: memcached-frontend
  namespace: default
spec:
  maxUnavailable: 1
  selector:
    matchLabels:
      name: memcached-frontend
---
apiVersion: policy/v1
kind: PodDisruptionBudget
metadata:
  labels:
    name: memcached-index-queries
  name: memcached-index-queries
  namespace: default
spec:
  maxUnavailable: 1
  selector:
    matchLabels:
      name: memcached-index-queries
---
apiVersion: policy/v1
kind: PodDisruptionBudget
metadata:
  labels:
    name: memcached-metadata
  name: memcached-metadata
  namespace: default
spec:
  maxUnavailable: 1
  selector:
    matchLabels:
      name: memcached-metadata
---
apiVersion: policy/v1
kind: PodDisruptionBudget
metadata:
  labels:
    name: querier
  name: querier
  namespace: default
spec:
  maxUnavailable: 1
  selector:
    matchLabels:
      name: querier
---
apiVersion: policy/v1
kind: PodDisruptionBudget
metadata:
  labels:
    name: query-frontend
  name: query-frontend
  namespace: default
spec:
  maxUnavailable: 1
  selector:
    matchLabels:
      name: query-frontend
---
apiVersion: policy/v1
kind: PodDisruptionBudget
metadata:
  labels:
    name: query-scheduler
  name: query-scheduler
  namespace: default
spec:
  maxUnavailable: 1
  selector:
    matchLabels:
      name: query-scheduler
---
apiVersion: policy/v1
kind: PodDisruptionBudget
metadata:
  labels:
    name: ruler
  name: ruler
  namespace: default
spec:
  maxUnavailable: 1
  selector:
    matchLabels:
      name: ruler
---
apiVersion: policy/v1
kind: PodDisruptionBudget
metadata:
  labels:
    name: store-gateway
  name: store-gateway
  namespace: default
spec:
  maxUnavailable: 2
  selector:
    matchLabels:
      name: store-gateway
---
apiVersion: v1
data:
  overrides.yaml: |
    overrides: {}
kind: ConfigMap
metadata:
  name: overrides
  namespace: default
---
apiVersion: v1
kind: Service
metadata:
  labels:
    name: alertmanager
  name: alertmanager
  namespace: default
spec:
  clusterIP: None
  ports:
  - name: alertmanager-http-metrics
    port: 8080
    targetPort: 8080
  - name: alertmanager-grpc
    port: 9095
    targetPort: 9095
  - name: alertmanager-gossip-ring
    port: 7946
    targetPort: 7946
  selector:
    name: alertmanager
---
apiVersion: v1
kind: Service
metadata:
  labels:
    name: compactor
  name: compactor
  namespace: default
spec:
  clusterIP: None
  ports:
  - name: compactor-http-metrics
    port: 8080
    targetPort: 8080
  - name: compactor-grpc
    port: 9095
    targetPort: 9095
  - name: compactor-gossip-ring
    port: 7946
    targetPort: 7946
  selector:
    name: compactor
---
apiVersion: v1
kind: Service
metadata:
  labels:
    name: distributor
  name: distributor
  namespace: default
spec:
  clusterIP: None
  ports:
  - name: distributor-http-metrics
    port: 8080
    targetPort: 8080
  - name: distributor-grpc
    port: 9095
    targetPort: 9095
  - name: distributor-gossip-ring
    port: 7946
    targetPort: 7946
  selector:
    name: distributor
---
apiVersion: v1
kind: Service
metadata:
  name: gossip-ring
  namespace: default
spec:
  clusterIP: None
  ports:
  - appProtocol: tcp
    name: gossip-ring
    port: 7946
    protocol: TCP
    targetPort: 7946
  selector:
    gossip_ring_member: "true"
---
apiVersion: v1
kind: Service
metadata:
  labels:
    name: ingester
  name: ingester
  namespace: default
spec:
  ports:
  - name: ingester-http-metrics
    port: 8080
    targetPort: 8080
  - name: ingester-grpc
    port: 9095
    targetPort: 9095
  - name: ingester-gossip-ring
    port: 7946
    targetPort: 7946
  selector:
    name: ingester
---
apiVersion: v1
kind: Service
metadata:
  labels:
    name: memcached
  name: memcached
  namespace: default
spec:
  clusterIP: None
  ports:
  - name: memcached-client
    port: 11211
    targetPort: 11211
  - name: exporter-http-metrics
    port: 9150
    targetPort: 9150
  selector:
    name: memcached
---
apiVersion: v1
kind: Service
metadata:
  labels:
    name: memcached-frontend
  name: memcached-frontend
  namespace: default
spec:
  clusterIP: None
  ports:
  - name: memcached-client
    port: 11211
    targetPort: 11211
  - name: exporter-http-metrics
    port: 9150
    targetPort: 9150
  selector:
    name: memcached-frontend
---
apiVersion: v1
kind: Service
metadata:
  labels:
    name: memcached-index-queries
  name: memcached-index-queries
  namespace: default
spec:
  clusterIP: None
  ports:
  - name: memcached-client
    port: 11211
    targetPort: 11211
  - name: exporter-http-metrics
    port: 9150
    targetPort: 9150
  selector:
    name: memcached-index-queries
---
apiVersion: v1
kind: Service
metadata:
  labels:
    name: memcached-metadata
  name: memcached-metadata
  namespace: default
spec:
  clusterIP: None
  ports:
  - name: memcached-client
    port: 11211
    targetPort: 11211
  - name: exporter-http-metrics
    port: 9150
    targetPort: 9150
  selector:
    name: memcached-metadata
---
apiVersion: v1
kind: Service
metadata:
  labels:
    name: querier
  name: querier
  namespace: default
spec:
  ports:
  - name: querier-http-metrics
    port: 8080
    targetPort: 8080
  - name: querier-grpc
    port: 9095
    targetPort: 9095
  - name: querier-gossip-ring
    port: 7946
    targetPort: 7946
  selector:
    name: querier
---
apiVersion: v1
kind: Service
metadata:
  labels:
    name: query-frontend
  name: query-frontend
  namespace: default
spec:
  ports:
  - name: query-frontend-http-metrics
    port: 8080
    targetPort: 8080
  - name: query-frontend-grpc
    port: 9095
    targetPort: 9095
  selector:
    name: query-frontend
---
apiVersion: v1
kind: Service
metadata:
  labels:
    name: query-scheduler
  name: query-scheduler
  namespace: default
spec:
  ports:
  - name: query-scheduler-http-metrics
    port: 8080
    targetPort: 8080
  - name: query-scheduler-grpc
    port: 9095
    targetPort: 9095
  selector:
    name: query-scheduler
---
apiVersion: v1
kind: Service
metadata:
  labels:
    name: query-scheduler
  name: query-scheduler-discovery
  namespace: default
spec:
  clusterIP: None
  ports:
  - name: query-scheduler-http-metrics
    port: 8080
    targetPort: 8080
  - name: query-scheduler-grpc
    port: 9095
    targetPort: 9095
  publishNotReadyAddresses: true
  selector:
    name: query-scheduler
---
apiVersion: v1
kind: Service
metadata:
  labels:
    name: ruler
  name: ruler
  namespace: default
spec:
  ports:
  - name: ruler-http-metrics
    port: 8080
    targetPort: 8080
  - name: ruler-grpc
    port: 9095
    targetPort: 9095
  selector:
    name: ruler
---
apiVersion: v1
kind: Service
metadata:
  labels:
    name: store-gateway
  name: store-gateway
  namespace: default
spec:
  ports:
  - name: store-gateway-http-metrics
    port: 8080
    targetPort: 8080
  - name: store-gateway-grpc
    port: 9095
    targetPort: 9095
  - name: store-gateway-gossip-ring
    port: 7946
    targetPort: 7946
  selector:
    name: store-gateway
---
apiVersion: apps/v1
kind: Deployment
metadata:
  name: distributor
  namespace: default
spec:
  minReadySeconds: 10
  replicas: 3
  revisionHistoryLimit: 10
  selector:
    matchLabels:
      name: distributor
  strategy:
    rollingUpdate:
      maxSurge: 15%
      maxUnavailable: 0
  template:
    metadata:
      labels:
        gossip_ring_member: "true"
        name: distributor
    spec:
      containers:
      - args:
        - -distributor.ha-tracker.enable=true
        - -distributor.ha-tracker.enable-for-all-users=true
        - -distributor.ha-tracker.etcd.endpoints=etcd-client.default.svc.cluster.local.:2379
        - -distributor.ha-tracker.prefix=prom_ha/
        - -distributor.ha-tracker.store=etcd
        - -distributor.health-check-ingesters=true
        - -distributor.ingestion-burst-size=200000
        - -distributor.ingestion-rate-limit=10000
        - -distributor.ring.prefix=
        - -distributor.ring.store=memberlist
        - -ingester.ring.heartbeat-timeout=10m
        - -ingester.ring.prefix=
        - -ingester.ring.replication-factor=3
        - -ingester.ring.store=memberlist
        - -mem-ballast-size-bytes=1073741824
        - -memberlist.bind-port=7946
        - -memberlist.cluster-label=my-cluster-label
        - -memberlist.join=dns+gossip-ring.default.svc.cluster.local.:7946
        - -runtime-config.file=/etc/mimir/overrides.yaml
        - -server.grpc.keepalive.max-connection-age=2m
        - -server.grpc.keepalive.max-connection-age-grace=5m
        - -server.grpc.keepalive.max-connection-idle=1m
        - -server.grpc.keepalive.min-time-between-pings=10s
        - -server.grpc.keepalive.ping-without-stream-allowed=true
        - -server.http-listen-port=8080
        - -target=distributor
        - -usage-stats.installation-mode=jsonnet
        env:
        - name: GOMAXPROCS
          value: "8"
<<<<<<< HEAD
        image: grafana/mimir:2.10.5
=======
        image: grafana/mimir:2.11.0
>>>>>>> c8939ea5
        imagePullPolicy: IfNotPresent
        name: distributor
        ports:
        - containerPort: 8080
          name: http-metrics
        - containerPort: 9095
          name: grpc
        - containerPort: 7946
          name: gossip-ring
        readinessProbe:
          httpGet:
            path: /ready
            port: 8080
          initialDelaySeconds: 15
          timeoutSeconds: 1
        resources:
          limits:
            memory: 4Gi
          requests:
            cpu: "2"
            memory: 2Gi
        volumeMounts:
        - mountPath: /etc/mimir
          name: overrides
      topologySpreadConstraints:
      - labelSelector:
          matchLabels:
            name: distributor
        maxSkew: 1
        topologyKey: kubernetes.io/hostname
        whenUnsatisfiable: ScheduleAnyway
      volumes:
      - configMap:
          name: overrides
        name: overrides
---
apiVersion: apps/v1
kind: Deployment
metadata:
  name: querier
  namespace: default
spec:
  minReadySeconds: 10
  replicas: 6
  revisionHistoryLimit: 10
  selector:
    matchLabels:
      name: querier
  strategy:
    rollingUpdate:
      maxSurge: 15%
      maxUnavailable: 0
  template:
    metadata:
      labels:
        gossip_ring_member: "true"
        name: querier
    spec:
      containers:
      - args:
        - -blocks-storage.bucket-store.metadata-cache.backend=memcached
        - -blocks-storage.bucket-store.metadata-cache.memcached.addresses=dnssrvnoa+memcached-metadata.default.svc.cluster.local.:11211
        - -blocks-storage.bucket-store.metadata-cache.memcached.max-async-concurrency=50
        - -blocks-storage.bucket-store.metadata-cache.memcached.max-item-size=1048576
        - -blocks-storage.bucket-store.sync-dir=/data/tsdb
        - -blocks-storage.bucket-store.sync-interval=15m
        - -blocks-storage.gcs.bucket-name=blocks-bucket
        - -common.storage.backend=gcs
        - -distributor.health-check-ingesters=true
        - -ingester.ring.heartbeat-timeout=10m
        - -ingester.ring.prefix=
        - -ingester.ring.replication-factor=3
        - -ingester.ring.store=memberlist
        - -mem-ballast-size-bytes=268435456
        - -memberlist.bind-port=7946
        - -memberlist.cluster-label=my-cluster-label
        - -memberlist.join=dns+gossip-ring.default.svc.cluster.local.:7946
        - -querier.frontend-client.grpc-max-send-msg-size=104857600
        - -querier.max-concurrent=8
        - -querier.max-partial-query-length=768h
        - -querier.scheduler-address=query-scheduler-discovery.default.svc.cluster.local.:9095
        - -runtime-config.file=/etc/mimir/overrides.yaml
        - -server.grpc.keepalive.min-time-between-pings=10s
        - -server.grpc.keepalive.ping-without-stream-allowed=true
        - -server.http-listen-port=8080
        - -store-gateway.sharding-ring.prefix=
        - -store-gateway.sharding-ring.replication-factor=3
        - -store-gateway.sharding-ring.store=memberlist
        - -target=querier
        - -usage-stats.installation-mode=jsonnet
        env:
        - name: GOMAXPROCS
          value: "5"
        - name: JAEGER_REPORTER_MAX_QUEUE_SIZE
<<<<<<< HEAD
          value: "5000"
        image: grafana/mimir:2.10.5
=======
          value: "1024"
        image: grafana/mimir:2.11.0
>>>>>>> c8939ea5
        imagePullPolicy: IfNotPresent
        name: querier
        ports:
        - containerPort: 8080
          name: http-metrics
        - containerPort: 9095
          name: grpc
        - containerPort: 7946
          name: gossip-ring
        readinessProbe:
          httpGet:
            path: /ready
            port: 8080
          initialDelaySeconds: 15
          timeoutSeconds: 1
        resources:
          limits:
            memory: 24Gi
          requests:
            cpu: "1"
            memory: 12Gi
        volumeMounts:
        - mountPath: /etc/mimir
          name: overrides
      topologySpreadConstraints:
      - labelSelector:
          matchLabels:
            name: querier
        maxSkew: 1
        topologyKey: kubernetes.io/hostname
        whenUnsatisfiable: ScheduleAnyway
      volumes:
      - configMap:
          name: overrides
        name: overrides
---
apiVersion: apps/v1
kind: Deployment
metadata:
  name: query-frontend
  namespace: default
spec:
  minReadySeconds: 10
  replicas: 2
  revisionHistoryLimit: 10
  selector:
    matchLabels:
      name: query-frontend
  strategy:
    rollingUpdate:
      maxSurge: 15%
      maxUnavailable: 0
  template:
    metadata:
      labels:
        name: query-frontend
    spec:
      containers:
      - args:
        - -query-frontend.cache-results=true
        - -query-frontend.max-cache-freshness=10m
        - -query-frontend.max-total-query-length=12000h
        - -query-frontend.query-sharding-target-series-per-shard=2500
        - -query-frontend.results-cache.backend=memcached
        - -query-frontend.results-cache.memcached.addresses=dnssrvnoa+memcached-frontend.default.svc.cluster.local.:11211
        - -query-frontend.results-cache.memcached.max-item-size=5242880
        - -query-frontend.results-cache.memcached.timeout=500ms
        - -query-frontend.scheduler-address=query-scheduler-discovery.default.svc.cluster.local.:9095
        - -runtime-config.file=/etc/mimir/overrides.yaml
        - -server.grpc.keepalive.min-time-between-pings=10s
        - -server.grpc.keepalive.ping-without-stream-allowed=true
        - -server.http-listen-port=8080
        - -target=query-frontend
        - -usage-stats.installation-mode=jsonnet
<<<<<<< HEAD
        image: grafana/mimir:2.10.5
=======
        image: grafana/mimir:2.11.0
>>>>>>> c8939ea5
        imagePullPolicy: IfNotPresent
        name: query-frontend
        ports:
        - containerPort: 8080
          name: http-metrics
        - containerPort: 9095
          name: grpc
        readinessProbe:
          httpGet:
            path: /ready
            port: 8080
          initialDelaySeconds: 15
          timeoutSeconds: 1
        resources:
          limits:
            memory: 1200Mi
          requests:
            cpu: "2"
            memory: 600Mi
        volumeMounts:
        - mountPath: /etc/mimir
          name: overrides
      topologySpreadConstraints:
      - labelSelector:
          matchLabels:
            name: query-frontend
        maxSkew: 1
        topologyKey: kubernetes.io/hostname
        whenUnsatisfiable: ScheduleAnyway
      volumes:
      - configMap:
          name: overrides
        name: overrides
---
apiVersion: apps/v1
kind: Deployment
metadata:
  name: query-scheduler
  namespace: default
spec:
  minReadySeconds: 10
  replicas: 2
  revisionHistoryLimit: 10
  selector:
    matchLabels:
      name: query-scheduler
  strategy:
    rollingUpdate:
      maxSurge: 1
      maxUnavailable: 0
  template:
    metadata:
      labels:
        name: query-scheduler
    spec:
      affinity:
        podAntiAffinity:
          requiredDuringSchedulingIgnoredDuringExecution:
          - labelSelector:
              matchLabels:
                name: query-scheduler
            topologyKey: kubernetes.io/hostname
      containers:
      - args:
        - -query-scheduler.max-outstanding-requests-per-tenant=100
        - -server.grpc.keepalive.min-time-between-pings=10s
        - -server.grpc.keepalive.ping-without-stream-allowed=true
        - -server.http-listen-port=8080
        - -target=query-scheduler
        - -usage-stats.installation-mode=jsonnet
<<<<<<< HEAD
        image: grafana/mimir:2.10.5
=======
        image: grafana/mimir:2.11.0
>>>>>>> c8939ea5
        imagePullPolicy: IfNotPresent
        name: query-scheduler
        ports:
        - containerPort: 8080
          name: http-metrics
        - containerPort: 9095
          name: grpc
        readinessProbe:
          httpGet:
            path: /ready
            port: 8080
          initialDelaySeconds: 15
          timeoutSeconds: 1
        resources:
          limits:
            memory: 2Gi
          requests:
            cpu: "2"
            memory: 1Gi
        volumeMounts:
        - mountPath: /etc/mimir
          name: overrides
      volumes:
      - configMap:
          name: overrides
        name: overrides
---
apiVersion: apps/v1
kind: Deployment
metadata:
  name: ruler
  namespace: default
spec:
  minReadySeconds: 10
  replicas: 2
  revisionHistoryLimit: 10
  selector:
    matchLabels:
      name: ruler
  strategy:
    rollingUpdate:
      maxSurge: 50%
      maxUnavailable: 0
  template:
    metadata:
      labels:
        gossip_ring_member: "true"
        name: ruler
    spec:
      containers:
      - args:
        - -blocks-storage.bucket-store.metadata-cache.backend=memcached
        - -blocks-storage.bucket-store.metadata-cache.memcached.addresses=dnssrvnoa+memcached-metadata.default.svc.cluster.local.:11211
        - -blocks-storage.bucket-store.metadata-cache.memcached.max-async-concurrency=50
        - -blocks-storage.bucket-store.metadata-cache.memcached.max-item-size=1048576
        - -blocks-storage.bucket-store.sync-dir=/data/tsdb
        - -blocks-storage.bucket-store.sync-interval=15m
        - -blocks-storage.gcs.bucket-name=blocks-bucket
        - -common.storage.backend=gcs
        - -distributor.health-check-ingesters=true
        - -ingester.ring.heartbeat-timeout=10m
        - -ingester.ring.prefix=
        - -ingester.ring.replication-factor=3
        - -ingester.ring.store=memberlist
        - -memberlist.bind-port=7946
        - -memberlist.cluster-label=my-cluster-label
        - -memberlist.join=dns+gossip-ring.default.svc.cluster.local.:7946
        - -querier.max-partial-query-length=768h
        - -ruler-storage.cache.backend=memcached
        - -ruler-storage.cache.memcached.addresses=dnssrvnoa+memcached-metadata.default.svc.cluster.local.:11211
        - -ruler-storage.cache.memcached.max-async-concurrency=50
        - -ruler-storage.cache.memcached.max-item-size=1048576
        - -ruler-storage.gcs.bucket-name=rules-bucket
        - -ruler.alertmanager-url=http://alertmanager.default.svc.cluster.local./alertmanager
        - -ruler.max-rule-groups-per-tenant=70
        - -ruler.max-rules-per-rule-group=20
        - -ruler.ring.store=memberlist
        - -ruler.rule-path=/rules
        - -runtime-config.file=/etc/mimir/overrides.yaml
        - -server.grpc.keepalive.min-time-between-pings=10s
        - -server.grpc.keepalive.ping-without-stream-allowed=true
        - -server.http-listen-port=8080
        - -store-gateway.sharding-ring.prefix=
        - -store-gateway.sharding-ring.replication-factor=3
        - -store-gateway.sharding-ring.store=memberlist
        - -target=ruler
        - -usage-stats.installation-mode=jsonnet
<<<<<<< HEAD
        image: grafana/mimir:2.10.5
=======
        image: grafana/mimir:2.11.0
>>>>>>> c8939ea5
        imagePullPolicy: IfNotPresent
        name: ruler
        ports:
        - containerPort: 8080
          name: http-metrics
        - containerPort: 9095
          name: grpc
        readinessProbe:
          httpGet:
            path: /ready
            port: 8080
          initialDelaySeconds: 15
          timeoutSeconds: 1
        resources:
          limits:
            cpu: "16"
            memory: 16Gi
          requests:
            cpu: "1"
            memory: 6Gi
        volumeMounts:
        - mountPath: /etc/mimir
          name: overrides
      terminationGracePeriodSeconds: 600
      topologySpreadConstraints:
      - labelSelector:
          matchLabels:
            name: ruler
        maxSkew: 1
        topologyKey: kubernetes.io/hostname
        whenUnsatisfiable: ScheduleAnyway
      volumes:
      - configMap:
          name: overrides
        name: overrides
---
apiVersion: apps/v1
kind: StatefulSet
metadata:
  labels:
    name: alertmanager
  name: alertmanager
  namespace: default
spec:
  replicas: 3
  selector:
    matchLabels:
      name: alertmanager
  serviceName: alertmanager
  template:
    metadata:
      labels:
        gossip_ring_member: "true"
        name: alertmanager
    spec:
      containers:
      - args:
        - -alertmanager-storage.gcs.bucket-name=alerts-bucket
        - -alertmanager.sharding-ring.replication-factor=3
        - -alertmanager.sharding-ring.store=memberlist
        - -alertmanager.storage.path=/data
        - -alertmanager.web.external-url=http://test/alertmanager
        - -common.storage.backend=gcs
        - -memberlist.bind-port=7946
        - -memberlist.cluster-label=my-cluster-label
        - -memberlist.join=dns+gossip-ring.default.svc.cluster.local.:7946
        - -runtime-config.file=/etc/mimir/overrides.yaml
        - -server.grpc.keepalive.min-time-between-pings=10s
        - -server.grpc.keepalive.ping-without-stream-allowed=true
        - -server.http-listen-port=8080
        - -target=alertmanager
        - -usage-stats.installation-mode=jsonnet
        env:
        - name: POD_IP
          valueFrom:
            fieldRef:
              fieldPath: status.podIP
<<<<<<< HEAD
        image: grafana/mimir:2.10.5
=======
        image: grafana/mimir:2.11.0
>>>>>>> c8939ea5
        imagePullPolicy: IfNotPresent
        name: alertmanager
        ports:
        - containerPort: 8080
          name: http-metrics
        - containerPort: 9095
          name: grpc
        - containerPort: 7946
          name: gossip-ring
        readinessProbe:
          httpGet:
            path: /ready
            port: 8080
          initialDelaySeconds: 15
          timeoutSeconds: 1
        resources:
          limits:
            memory: 15Gi
          requests:
            cpu: "2"
            memory: 10Gi
        volumeMounts:
        - mountPath: /data
          name: alertmanager-data
        - mountPath: /etc/mimir
          name: overrides
      securityContext:
        runAsUser: 0
      terminationGracePeriodSeconds: 900
      volumes:
      - configMap:
          name: overrides
        name: overrides
  updateStrategy:
    type: RollingUpdate
  volumeClaimTemplates:
  - apiVersion: v1
    kind: PersistentVolumeClaim
    metadata:
      name: alertmanager-data
    spec:
      accessModes:
      - ReadWriteOnce
      resources:
        requests:
          storage: 100Gi
---
apiVersion: apps/v1
kind: StatefulSet
metadata:
  labels:
    name: compactor
  name: compactor
  namespace: default
spec:
  podManagementPolicy: Parallel
  replicas: 1
  selector:
    matchLabels:
      name: compactor
  serviceName: compactor
  template:
    metadata:
      labels:
        gossip_ring_member: "true"
        name: compactor
    spec:
      containers:
      - args:
        - -blocks-storage.gcs.bucket-name=blocks-bucket
        - -common.storage.backend=gcs
        - -compactor.block-ranges=2h,12h,24h
        - -compactor.blocks-retention-period=0
        - -compactor.cleanup-interval=15m
        - -compactor.compaction-concurrency=1
        - -compactor.compaction-interval=30m
        - -compactor.compactor-tenant-shard-size=1
        - -compactor.data-dir=/data
        - -compactor.deletion-delay=2h
        - -compactor.first-level-compaction-wait-period=25m
        - -compactor.max-closing-blocks-concurrency=2
        - -compactor.max-opening-blocks-concurrency=4
        - -compactor.ring.prefix=
        - -compactor.ring.store=memberlist
        - -compactor.ring.wait-stability-min-duration=1m
        - -compactor.split-and-merge-shards=0
        - -compactor.split-groups=1
        - -compactor.symbols-flushers-concurrency=4
        - -memberlist.bind-port=7946
        - -memberlist.cluster-label=my-cluster-label
        - -memberlist.join=dns+gossip-ring.default.svc.cluster.local.:7946
        - -runtime-config.file=/etc/mimir/overrides.yaml
        - -server.grpc.keepalive.min-time-between-pings=10s
        - -server.grpc.keepalive.ping-without-stream-allowed=true
        - -server.http-listen-port=8080
        - -target=compactor
        - -usage-stats.installation-mode=jsonnet
<<<<<<< HEAD
        image: grafana/mimir:2.10.5
=======
        image: grafana/mimir:2.11.0
>>>>>>> c8939ea5
        imagePullPolicy: IfNotPresent
        name: compactor
        ports:
        - containerPort: 8080
          name: http-metrics
        - containerPort: 9095
          name: grpc
        - containerPort: 7946
          name: gossip-ring
        readinessProbe:
          httpGet:
            path: /ready
            port: 8080
          initialDelaySeconds: 15
          timeoutSeconds: 1
        resources:
          limits:
            memory: 6Gi
          requests:
            cpu: 1
            memory: 6Gi
        volumeMounts:
        - mountPath: /data
          name: compactor-data
        - mountPath: /etc/mimir
          name: overrides
      securityContext:
        runAsUser: 0
      terminationGracePeriodSeconds: 900
      volumes:
      - configMap:
          name: overrides
        name: overrides
  updateStrategy:
    type: RollingUpdate
  volumeClaimTemplates:
  - apiVersion: v1
    kind: PersistentVolumeClaim
    metadata:
      name: compactor-data
    spec:
      accessModes:
      - ReadWriteOnce
      resources:
        requests:
          storage: 250Gi
      storageClassName: standard
---
apiVersion: apps/v1
kind: StatefulSet
metadata:
  labels:
    name: ingester
  name: ingester
  namespace: default
spec:
  podManagementPolicy: Parallel
  replicas: 3
  selector:
    matchLabels:
      name: ingester
  serviceName: ingester
  template:
    metadata:
      labels:
        gossip_ring_member: "true"
        name: ingester
    spec:
      affinity:
        podAntiAffinity:
          requiredDuringSchedulingIgnoredDuringExecution:
          - labelSelector:
              matchLabels:
                name: ingester
            topologyKey: kubernetes.io/hostname
      containers:
      - args:
        - -blocks-storage.gcs.bucket-name=blocks-bucket
        - -blocks-storage.tsdb.block-ranges-period=2h
        - -blocks-storage.tsdb.dir=/data/tsdb
        - -blocks-storage.tsdb.head-compaction-interval=15m
        - -blocks-storage.tsdb.ship-interval=1m
        - -blocks-storage.tsdb.wal-replay-concurrency=3
        - -common.storage.backend=gcs
        - -distributor.health-check-ingesters=true
        - -ingester.max-global-metadata-per-metric=10
        - -ingester.max-global-metadata-per-user=30000
        - -ingester.max-global-series-per-user=150000
        - -ingester.ring.heartbeat-timeout=10m
        - -ingester.ring.num-tokens=512
        - -ingester.ring.prefix=
        - -ingester.ring.replication-factor=3
        - -ingester.ring.store=memberlist
        - -ingester.ring.tokens-file-path=/data/tokens
        - -ingester.ring.unregister-on-shutdown=true
        - -memberlist.bind-port=7946
        - -memberlist.cluster-label=my-cluster-label
        - -memberlist.join=dns+gossip-ring.default.svc.cluster.local.:7946
        - -runtime-config.file=/etc/mimir/overrides.yaml
        - -server.grpc-max-concurrent-streams=500
        - -server.grpc.keepalive.min-time-between-pings=10s
        - -server.grpc.keepalive.ping-without-stream-allowed=true
        - -server.http-listen-port=8080
        - -target=ingester
        - -usage-stats.installation-mode=jsonnet
<<<<<<< HEAD
        image: grafana/mimir:2.10.5
=======
        image: grafana/mimir:2.11.0
>>>>>>> c8939ea5
        imagePullPolicy: IfNotPresent
        name: ingester
        ports:
        - containerPort: 8080
          name: http-metrics
        - containerPort: 9095
          name: grpc
        - containerPort: 7946
          name: gossip-ring
        readinessProbe:
          httpGet:
            path: /ready
            port: 8080
          initialDelaySeconds: 15
          timeoutSeconds: 1
        resources:
          limits:
            memory: 25Gi
          requests:
            cpu: "4"
            memory: 15Gi
        volumeMounts:
        - mountPath: /data
          name: ingester-data
        - mountPath: /etc/mimir
          name: overrides
      securityContext:
        runAsUser: 0
      terminationGracePeriodSeconds: 1200
      volumes:
      - configMap:
          name: overrides
        name: overrides
  updateStrategy:
    type: RollingUpdate
  volumeClaimTemplates:
  - apiVersion: v1
    kind: PersistentVolumeClaim
    metadata:
      name: ingester-data
    spec:
      accessModes:
      - ReadWriteOnce
      resources:
        requests:
          storage: 100Gi
      storageClassName: fast
---
apiVersion: apps/v1
kind: StatefulSet
metadata:
  name: memcached
  namespace: default
spec:
  replicas: 3
  selector:
    matchLabels:
      name: memcached
  serviceName: memcached
  template:
    metadata:
      labels:
        name: memcached
    spec:
      affinity:
        podAntiAffinity:
          requiredDuringSchedulingIgnoredDuringExecution:
          - labelSelector:
              matchLabels:
                name: memcached
            topologyKey: kubernetes.io/hostname
      containers:
      - args:
        - -m 6144
        - -I 1m
        - -c 16384
        - -v
        - --extended=track_sizes
        image: memcached:1.6.22-alpine
        imagePullPolicy: IfNotPresent
        name: memcached
        ports:
        - containerPort: 11211
          name: client
        resources:
          limits:
            memory: 9Gi
          requests:
            cpu: 500m
            memory: 6552Mi
      - args:
        - --memcached.address=localhost:11211
        - --web.listen-address=0.0.0.0:9150
        image: prom/memcached-exporter:v0.14.1
        imagePullPolicy: IfNotPresent
        name: exporter
        ports:
        - containerPort: 9150
          name: http-metrics
  updateStrategy:
    type: RollingUpdate
---
apiVersion: apps/v1
kind: StatefulSet
metadata:
  name: memcached-frontend
  namespace: default
spec:
  replicas: 3
  selector:
    matchLabels:
      name: memcached-frontend
  serviceName: memcached-frontend
  template:
    metadata:
      labels:
        name: memcached-frontend
    spec:
      affinity:
        podAntiAffinity:
          requiredDuringSchedulingIgnoredDuringExecution:
          - labelSelector:
              matchLabels:
                name: memcached-frontend
            topologyKey: kubernetes.io/hostname
      containers:
      - args:
        - -m 1024
        - -I 5m
        - -c 16384
        - -v
        - --extended=track_sizes
        image: memcached:1.6.22-alpine
        imagePullPolicy: IfNotPresent
        name: memcached
        ports:
        - containerPort: 11211
          name: client
        resources:
          limits:
            memory: 1536Mi
          requests:
            cpu: 500m
            memory: 1176Mi
      - args:
        - --memcached.address=localhost:11211
        - --web.listen-address=0.0.0.0:9150
        image: prom/memcached-exporter:v0.14.1
        imagePullPolicy: IfNotPresent
        name: exporter
        ports:
        - containerPort: 9150
          name: http-metrics
  updateStrategy:
    type: RollingUpdate
---
apiVersion: apps/v1
kind: StatefulSet
metadata:
  name: memcached-index-queries
  namespace: default
spec:
  replicas: 3
  selector:
    matchLabels:
      name: memcached-index-queries
  serviceName: memcached-index-queries
  template:
    metadata:
      labels:
        name: memcached-index-queries
    spec:
      affinity:
        podAntiAffinity:
          requiredDuringSchedulingIgnoredDuringExecution:
          - labelSelector:
              matchLabels:
                name: memcached-index-queries
            topologyKey: kubernetes.io/hostname
      containers:
      - args:
        - -m 1024
        - -I 5m
        - -c 16384
        - -v
        - --extended=track_sizes
        image: memcached:1.6.22-alpine
        imagePullPolicy: IfNotPresent
        name: memcached
        ports:
        - containerPort: 11211
          name: client
        resources:
          limits:
            memory: 1536Mi
          requests:
            cpu: 500m
            memory: 1176Mi
      - args:
        - --memcached.address=localhost:11211
        - --web.listen-address=0.0.0.0:9150
        image: prom/memcached-exporter:v0.14.1
        imagePullPolicy: IfNotPresent
        name: exporter
        ports:
        - containerPort: 9150
          name: http-metrics
  updateStrategy:
    type: RollingUpdate
---
apiVersion: apps/v1
kind: StatefulSet
metadata:
  name: memcached-metadata
  namespace: default
spec:
  replicas: 1
  selector:
    matchLabels:
      name: memcached-metadata
  serviceName: memcached-metadata
  template:
    metadata:
      labels:
        name: memcached-metadata
    spec:
      affinity:
        podAntiAffinity:
          requiredDuringSchedulingIgnoredDuringExecution:
          - labelSelector:
              matchLabels:
                name: memcached-metadata
            topologyKey: kubernetes.io/hostname
      containers:
      - args:
        - -m 512
        - -I 1m
        - -c 16384
        - -v
        - --extended=track_sizes
        image: memcached:1.6.22-alpine
        imagePullPolicy: IfNotPresent
        name: memcached
        ports:
        - containerPort: 11211
          name: client
        resources:
          limits:
            memory: 768Mi
          requests:
            cpu: 500m
            memory: 638Mi
      - args:
        - --memcached.address=localhost:11211
        - --web.listen-address=0.0.0.0:9150
        image: prom/memcached-exporter:v0.14.1
        imagePullPolicy: IfNotPresent
        name: exporter
        ports:
        - containerPort: 9150
          name: http-metrics
  updateStrategy:
    type: RollingUpdate
---
apiVersion: apps/v1
kind: StatefulSet
metadata:
  labels:
    name: store-gateway
  name: store-gateway
  namespace: default
spec:
  podManagementPolicy: Parallel
  replicas: 3
  selector:
    matchLabels:
      name: store-gateway
  serviceName: store-gateway
  template:
    metadata:
      labels:
        gossip_ring_member: "true"
        name: store-gateway
    spec:
      affinity:
        podAntiAffinity:
          requiredDuringSchedulingIgnoredDuringExecution:
          - labelSelector:
              matchLabels:
                name: store-gateway
            topologyKey: kubernetes.io/hostname
      containers:
      - args:
        - -blocks-storage.bucket-store.chunks-cache.backend=memcached
        - -blocks-storage.bucket-store.chunks-cache.memcached.addresses=dnssrvnoa+memcached.default.svc.cluster.local.:11211
        - -blocks-storage.bucket-store.chunks-cache.memcached.max-async-concurrency=50
        - -blocks-storage.bucket-store.chunks-cache.memcached.max-get-multi-concurrency=100
        - -blocks-storage.bucket-store.chunks-cache.memcached.max-idle-connections=150
        - -blocks-storage.bucket-store.chunks-cache.memcached.max-item-size=1048576
        - -blocks-storage.bucket-store.chunks-cache.memcached.timeout=450ms
        - -blocks-storage.bucket-store.index-cache.backend=memcached
        - -blocks-storage.bucket-store.index-cache.memcached.addresses=dnssrvnoa+memcached-index-queries.default.svc.cluster.local.:11211
        - -blocks-storage.bucket-store.index-cache.memcached.max-async-concurrency=50
        - -blocks-storage.bucket-store.index-cache.memcached.max-get-multi-concurrency=100
        - -blocks-storage.bucket-store.index-cache.memcached.max-idle-connections=150
        - -blocks-storage.bucket-store.index-cache.memcached.max-item-size=5242880
        - -blocks-storage.bucket-store.index-cache.memcached.timeout=450ms
        - -blocks-storage.bucket-store.index-header.lazy-loading-enabled=true
        - -blocks-storage.bucket-store.index-header.lazy-loading-idle-timeout=60m
        - -blocks-storage.bucket-store.metadata-cache.backend=memcached
        - -blocks-storage.bucket-store.metadata-cache.memcached.addresses=dnssrvnoa+memcached-metadata.default.svc.cluster.local.:11211
        - -blocks-storage.bucket-store.metadata-cache.memcached.max-async-concurrency=50
        - -blocks-storage.bucket-store.metadata-cache.memcached.max-get-multi-concurrency=100
        - -blocks-storage.bucket-store.metadata-cache.memcached.max-idle-connections=150
        - -blocks-storage.bucket-store.metadata-cache.memcached.max-item-size=1048576
        - -blocks-storage.bucket-store.sync-dir=/data/tsdb
        - -blocks-storage.bucket-store.sync-interval=15m
        - -blocks-storage.gcs.bucket-name=blocks-bucket
        - -common.storage.backend=gcs
        - -memberlist.bind-port=7946
        - -memberlist.cluster-label=my-cluster-label
        - -memberlist.join=dns+gossip-ring.default.svc.cluster.local.:7946
        - -runtime-config.file=/etc/mimir/overrides.yaml
        - -server.grpc.keepalive.min-time-between-pings=10s
        - -server.grpc.keepalive.ping-without-stream-allowed=true
        - -server.http-listen-port=8080
        - -store-gateway.sharding-ring.prefix=
        - -store-gateway.sharding-ring.replication-factor=3
        - -store-gateway.sharding-ring.store=memberlist
        - -store-gateway.sharding-ring.tokens-file-path=/data/tokens
        - -store-gateway.sharding-ring.unregister-on-shutdown=false
        - -store-gateway.sharding-ring.wait-stability-min-duration=1m
        - -target=store-gateway
        - -usage-stats.installation-mode=jsonnet
        env:
        - name: GOMAXPROCS
          value: "5"
        - name: GOMEMLIMIT
          value: "12884901888"
<<<<<<< HEAD
        image: grafana/mimir:2.10.5
=======
        image: grafana/mimir:2.11.0
>>>>>>> c8939ea5
        imagePullPolicy: IfNotPresent
        name: store-gateway
        ports:
        - containerPort: 8080
          name: http-metrics
        - containerPort: 9095
          name: grpc
        - containerPort: 7946
          name: gossip-ring
        readinessProbe:
          httpGet:
            path: /ready
            port: 8080
          initialDelaySeconds: 15
          timeoutSeconds: 1
        resources:
          limits:
            memory: 18Gi
          requests:
            cpu: "1"
            memory: 12Gi
        volumeMounts:
        - mountPath: /data
          name: store-gateway-data
        - mountPath: /etc/mimir
          name: overrides
      securityContext:
        runAsUser: 0
      terminationGracePeriodSeconds: 120
      volumes:
      - configMap:
          name: overrides
        name: overrides
  updateStrategy:
    type: RollingUpdate
  volumeClaimTemplates:
  - apiVersion: v1
    kind: PersistentVolumeClaim
    metadata:
      name: store-gateway-data
    spec:
      accessModes:
      - ReadWriteOnce
      resources:
        requests:
          storage: 50Gi
      storageClassName: standard
---
apiVersion: etcd.database.coreos.com/v1beta2
kind: EtcdCluster
metadata:
  annotations:
    etcd.database.coreos.com/scope: clusterwide
  name: etcd
  namespace: default
spec:
  pod:
    affinity:
      podAntiAffinity:
        requiredDuringSchedulingIgnoredDuringExecution:
        - labelSelector:
            matchLabels:
              etcd_cluster: etcd
          topologyKey: kubernetes.io/hostname
    annotations:
      prometheus.io/port: "2379"
      prometheus.io/scrape: "true"
    etcdEnv:
    - name: ETCD_AUTO_COMPACTION_RETENTION
      value: 1h
    labels:
      name: etcd
    resources:
      limits:
        memory: 512Mi
      requests:
        cpu: 500m
        memory: 512Mi
  size: 3
  version: 3.3.13<|MERGE_RESOLUTION|>--- conflicted
+++ resolved
@@ -530,11 +530,7 @@
         env:
         - name: GOMAXPROCS
           value: "8"
-<<<<<<< HEAD
-        image: grafana/mimir:2.10.5
-=======
         image: grafana/mimir:2.11.0
->>>>>>> c8939ea5
         imagePullPolicy: IfNotPresent
         name: distributor
         ports:
@@ -629,13 +625,8 @@
         - name: GOMAXPROCS
           value: "5"
         - name: JAEGER_REPORTER_MAX_QUEUE_SIZE
-<<<<<<< HEAD
           value: "5000"
-        image: grafana/mimir:2.10.5
-=======
-          value: "1024"
         image: grafana/mimir:2.11.0
->>>>>>> c8939ea5
         imagePullPolicy: IfNotPresent
         name: querier
         ports:
@@ -710,11 +701,7 @@
         - -server.http-listen-port=8080
         - -target=query-frontend
         - -usage-stats.installation-mode=jsonnet
-<<<<<<< HEAD
-        image: grafana/mimir:2.10.5
-=======
         image: grafana/mimir:2.11.0
->>>>>>> c8939ea5
         imagePullPolicy: IfNotPresent
         name: query-frontend
         ports:
@@ -785,11 +772,7 @@
         - -server.http-listen-port=8080
         - -target=query-scheduler
         - -usage-stats.installation-mode=jsonnet
-<<<<<<< HEAD
-        image: grafana/mimir:2.10.5
-=======
         image: grafana/mimir:2.11.0
->>>>>>> c8939ea5
         imagePullPolicy: IfNotPresent
         name: query-scheduler
         ports:
@@ -877,11 +860,7 @@
         - -store-gateway.sharding-ring.store=memberlist
         - -target=ruler
         - -usage-stats.installation-mode=jsonnet
-<<<<<<< HEAD
-        image: grafana/mimir:2.10.5
-=======
         image: grafana/mimir:2.11.0
->>>>>>> c8939ea5
         imagePullPolicy: IfNotPresent
         name: ruler
         ports:
@@ -959,11 +938,7 @@
           valueFrom:
             fieldRef:
               fieldPath: status.podIP
-<<<<<<< HEAD
-        image: grafana/mimir:2.10.5
-=======
         image: grafana/mimir:2.11.0
->>>>>>> c8939ea5
         imagePullPolicy: IfNotPresent
         name: alertmanager
         ports:
@@ -1061,11 +1036,7 @@
         - -server.http-listen-port=8080
         - -target=compactor
         - -usage-stats.installation-mode=jsonnet
-<<<<<<< HEAD
-        image: grafana/mimir:2.10.5
-=======
         image: grafana/mimir:2.11.0
->>>>>>> c8939ea5
         imagePullPolicy: IfNotPresent
         name: compactor
         ports:
@@ -1171,11 +1142,7 @@
         - -server.http-listen-port=8080
         - -target=ingester
         - -usage-stats.installation-mode=jsonnet
-<<<<<<< HEAD
-        image: grafana/mimir:2.10.5
-=======
         image: grafana/mimir:2.11.0
->>>>>>> c8939ea5
         imagePullPolicy: IfNotPresent
         name: ingester
         ports:
@@ -1515,11 +1482,7 @@
           value: "5"
         - name: GOMEMLIMIT
           value: "12884901888"
-<<<<<<< HEAD
-        image: grafana/mimir:2.10.5
-=======
         image: grafana/mimir:2.11.0
->>>>>>> c8939ea5
         imagePullPolicy: IfNotPresent
         name: store-gateway
         ports:
