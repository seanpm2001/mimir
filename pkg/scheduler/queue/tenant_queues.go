// SPDX-License-Identifier: AGPL-3.0-only
// Provenance-includes-location: https://github.com/cortexproject/cortex/blob/master/pkg/scheduler/queue/user_queues.go
// Provenance-includes-license: Apache-2.0
// Provenance-includes-copyright: The Cortex Authors.

package queue

import (
	"fmt"
	"time"
)

type TenantID string

const emptyTenantID = TenantID("")

type QuerierID string

type tenantRequest struct {
	tenantID TenantID
	req      Request
}

// queueBroker encapsulates access to tenant queues for pending requests
// and maintains consistency with the tenant-querier assignments
type queueBroker struct {
	tree Tree

	tenantQuerierAssignments *tenantQuerierAssignments

	maxTenantQueueSize               int
	additionalQueueDimensionsEnabled bool
	prioritizeQueryComponents        bool
}

func newQueueBroker(
	maxTenantQueueSize int,
	additionalQueueDimensionsEnabled bool,
	useMultiAlgoTreeQueue bool,
	forgetDelay time.Duration,
) *queueBroker {
	currentQuerier := QuerierID("")
	tqas := &tenantQuerierAssignments{
		queriersByID:       map[QuerierID]*querierConn{},
		querierIDsSorted:   nil,
		querierForgetDelay: forgetDelay,
		tenantIDOrder:      nil,
		tenantsByID:        map[TenantID]*queueTenant{},
		tenantQuerierIDs:   map[TenantID]map[QuerierID]struct{}{},
		tenantNodes:        map[string][]*Node{},
		currentQuerier:     currentQuerier,
		tenantOrderIndex:   localQueueIndex,
	}

	var tree Tree
	var err error
	if useMultiAlgoTreeQueue {
		tree, err = NewTree(
			tqas,               // root; QueuingAlgorithm selects tenants
			&roundRobinState{}, // tenant queues; QueuingAlgorithm selects query component
			&roundRobinState{}, // query components; QueuingAlgorithm selects query from local queue
		)
	} else {
		// by default, use the legacy tree queue
		tree = NewTreeQueue("root")
	}

	// An error building the tree is fatal; we must panic
	if err != nil {
		panic(fmt.Sprintf("error creating the tree queue: %v", err))
	}
	qb := &queueBroker{
		tree:                             tree,
		tenantQuerierAssignments:         tqas,
		maxTenantQueueSize:               maxTenantQueueSize,
		additionalQueueDimensionsEnabled: additionalQueueDimensionsEnabled,
	}

	return qb
}

func (qb *queueBroker) isEmpty() bool {
	return qb.tree.IsEmpty()
}

// enqueueRequestBack is the standard interface to enqueue requests for dispatch to queriers.
//
// Tenants and tenant-querier shuffle sharding relationships are managed internally as needed.
func (qb *queueBroker) enqueueRequestBack(request *tenantRequest, tenantMaxQueriers int) error {
	err := qb.tenantQuerierAssignments.createOrUpdateTenant(request.tenantID, tenantMaxQueriers)
	if err != nil {
		return err
	}

	queuePath, err := qb.makeQueuePath(request)
	if err != nil {
		return err
	}

	// TODO (casie): When deprecating TreeQueue, clean this up.
	// Technically, the MultiQueuingAlgorithmTreeQueue approach is adequate for both tree types, but we are temporarily
	// maintaining the legacy tree behavior as much as possible for stability reasons.
	if tq, ok := qb.tree.(*TreeQueue); ok {
		if tenantQueueNode := tq.getNode(queuePath[:1]); tenantQueueNode != nil {
			if tenantQueueNode.ItemCount()+1 > qb.maxTenantQueueSize {
				return ErrTooManyRequests
			}
		}
	} else if _, ok := qb.tree.(*MultiQueuingAlgorithmTreeQueue); ok {
		itemCount := 0
		for _, tenantNode := range qb.tenantQuerierAssignments.tenantNodes[string(request.tenantID)] {
			itemCount += tenantNode.ItemCount()
		}
		if itemCount+1 > qb.maxTenantQueueSize {
			return ErrTooManyRequests
		}
	}

	err = qb.tree.EnqueueBackByPath(queuePath, request)
	return err
}

// enqueueRequestFront should only be used for re-enqueueing previously dequeued requests
// to the front of the queue when there was a failure in dispatching to a querier.
//
// max tenant queue size checks are skipped even though queue size violations
// are not expected to occur when re-enqueuing a previously dequeued request.
func (qb *queueBroker) enqueueRequestFront(request *tenantRequest, tenantMaxQueriers int) error {
	err := qb.tenantQuerierAssignments.createOrUpdateTenant(request.tenantID, tenantMaxQueriers)
	if err != nil {
		return err
	}

	queuePath, err := qb.makeQueuePath(request)
	if err != nil {
		return err
	}
	return qb.tree.EnqueueFrontByPath(queuePath, request)
}

func (qb *queueBroker) makeQueuePath(request *tenantRequest) (QueuePath, error) {
	if qb.additionalQueueDimensionsEnabled {
		if schedulerRequest, ok := request.req.(*SchedulerRequest); ok {
			if qb.prioritizeQueryComponents {
				return append(schedulerRequest.AdditionalQueueDimensions, string(request.tenantID)), nil
			}
			return append(QueuePath{string(request.tenantID)}, schedulerRequest.AdditionalQueueDimensions...), nil
		}
	}

	// else request.req is a frontend/v1.request, or additional queue dimensions are disabled
	return QueuePath{string(request.tenantID)}, nil
}

func (qb *queueBroker) dequeueRequestForQuerier(
	lastTenantIndex int,
	querierID QuerierID,
) (
	*tenantRequest,
	*queueTenant,
	int,
	error,
) {
	// check if querier is registered and is not shutting down
	if q := qb.tenantQuerierAssignments.queriersByID[querierID]; q == nil || q.shuttingDown {
		return nil, nil, qb.tenantQuerierAssignments.tenantOrderIndex, ErrQuerierShuttingDown
	}

	var queuePath QueuePath
	var queueElement any
	if tq, ok := qb.tree.(*TreeQueue); ok {
		tenant, tenantIndex, err := qb.tenantQuerierAssignments.getNextTenantForQuerier(lastTenantIndex, querierID)
		if tenant == nil || err != nil {
			return nil, tenant, tenantIndex, err
		}
		qb.tenantQuerierAssignments.tenantOrderIndex = tenantIndex
		// We can manually build queuePath here because TreeQueue only supports one tree structure ordering:
		// root --> tenant --> (optional: query dimensions)
		queuePath = QueuePath{string(tenant.tenantID)}
		queueElement = tq.DequeueByPath(queuePath)
	} else if itq, ok := qb.tree.(*MultiQueuingAlgorithmTreeQueue); ok {
		qb.tenantQuerierAssignments.updateQueuingAlgorithmState(querierID, lastTenantIndex)
<<<<<<< HEAD

=======
>>>>>>> 4603e4cf
		queuePath, queueElement = itq.Dequeue()
	}

	if queueElement == nil {
		return nil, nil, qb.tenantQuerierAssignments.tenantOrderIndex, nil
	}

	var request *tenantRequest
	var tenantID TenantID

	// re-casting to same type it was enqueued as; panic would indicate a bug
	request = queueElement.(*tenantRequest)
	tenantID = request.tenantID

	var tenant *queueTenant
	if tenantID != "" {
		tenant = qb.tenantQuerierAssignments.tenantsByID[tenantID]
	}

	// TODO (casie): When deprecating TreeQueue, clean this up.
	// This cannot be handled by the Tree interface without defining some other, more expansive interfaces
	// between the legacy and integrated tree queues, which would be more overhead than it's worth, given
	// that we will eventually retire the legacy tree queue.
	if tq, ok := qb.tree.(*TreeQueue); ok {
		queueNodeAfterDequeue := tq.getNode(queuePath)
		if queueNodeAfterDequeue == nil {
			// queue node was deleted due to being empty after dequeue
			qb.tenantQuerierAssignments.removeTenant(tenant.tenantID)
		}
	} else if itq, ok := qb.tree.(*MultiQueuingAlgorithmTreeQueue); ok {
		queueNodeAfterDequeue := itq.GetNode(queuePath)
		if queueNodeAfterDequeue == nil && len(qb.tenantQuerierAssignments.tenantNodes[string(tenantID)]) == 0 {
			// queue node was deleted due to being empty after dequeue
			qb.tenantQuerierAssignments.removeTenant(tenantID)
		}
	}
	return request, tenant, qb.tenantQuerierAssignments.tenantOrderIndex, nil
}

func (qb *queueBroker) addQuerierConnection(querierID QuerierID) (resharded bool) {
	return qb.tenantQuerierAssignments.addQuerierConnection(querierID)
}

func (qb *queueBroker) removeQuerierConnection(querierID QuerierID, now time.Time) (resharded bool) {
	return qb.tenantQuerierAssignments.removeQuerierConnection(querierID, now)
}

func (qb *queueBroker) notifyQuerierShutdown(querierID QuerierID) (resharded bool) {
	return qb.tenantQuerierAssignments.notifyQuerierShutdown(querierID)
}

func (qb *queueBroker) forgetDisconnectedQueriers(now time.Time) (resharded bool) {
	return qb.tenantQuerierAssignments.forgetDisconnectedQueriers(now)
}<|MERGE_RESOLUTION|>--- conflicted
+++ resolved
@@ -180,10 +180,7 @@
 		queueElement = tq.DequeueByPath(queuePath)
 	} else if itq, ok := qb.tree.(*MultiQueuingAlgorithmTreeQueue); ok {
 		qb.tenantQuerierAssignments.updateQueuingAlgorithmState(querierID, lastTenantIndex)
-<<<<<<< HEAD
-
-=======
->>>>>>> 4603e4cf
+    francoposa/casie-tree-queue-sketch-query-component-queue-model
 		queuePath, queueElement = itq.Dequeue()
 	}
 
