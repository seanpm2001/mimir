# Changelog

## 2.7.1

**Note**: During the release process, version 2.7.0 was tagged too early, before completing the release checklist and production testing. Release 2.7.1 doesn't include any code changes since 2.7.0, but now has proper release notes, published documentation, and has been fully tested in our production environment.

### Grafana Mimir

<<<<<<< HEAD
* [CHANGE] Ingester: changed experimental CLI flag from `-out-of-order-blocks-external-label-enabled` to `-ingester.out-of-order-blocks-external-label-enabled` #4440
* [CHANGE] Store-gateway: The following metrics have been removed: #4332
    * `cortex_bucket_store_series_get_all_duration_seconds`
    * `cortex_bucket_store_series_merge_duration_seconds`
* [CHANGE] Ingester: changed default value of `-blocks-storage.tsdb.retention-period` from `24h` to `13h`. If you're running Mimir with a custom configuration and you're overriding `-querier.query-store-after` to a value greater than the default `12h` then you should increase `-blocks-storage.tsdb.retention-period` accordingly. #4382
* [CHANGE] Ingester: the configuration parameter `-blocks-storage.tsdb.max-tsdb-opening-concurrency-on-startup` has been deprecated and will be removed in Mimir 2.10. #4445
* [CHANGE] Query-frontend: Cached results now contain timestamp which allows Mimir to check if cached results are still valid based on current TTL configured for tenant. Results cached by previous Mimir version are used until they expire from cache, which can take up to 7 days. If you need to use per-tenant TTL sooner, please flush results cache manually. #4439
* [CHANGE] Ingester: the `cortex_ingester_tsdb_wal_replay_duration_seconds` metrics has been removed. #4465
* [FEATURE] Cache: Introduce experimental support for using Redis for results, chunks, index, and metadata caches. #4371
* [FEATURE] Vault: Introduce experimental integration with Vault to fetch secrets used to configure TLS for clients. Server TLS secrets will still be read from a file. `tls-ca-path`, `tls-cert-path` and `tls-key-path` will denote the path in Vault for the following CLI flags when `-vault.enabled` is true: #4446.
  * `-distributor.ha-tracker.etcd.*`
  * `-distributor.ring.etcd.*`
  * `-distributor.forwarding.grpc-client.*`
  * `-querier.store-gateway-client.*`
  * `-ingester.client.*`
  * `-ingester.ring.etcd.*`
  * `-querier.frontend-client.*`
  * `-query-frontend.grpc-client-config.*`
  * `-query-frontend.results-cache.redis.*`
  * `-blocks-storage.bucket-store.index-cache.redis.*`
  * `-blocks-storage.bucket-store.chunks-cache.redis.*`
  * `-blocks-storage.bucket-store.metadata-cache.redis.*`
  * `-compactor.ring.etcd.*`
  * `-store-gateway.sharding-ring.etcd.*`
  * `-ruler.client.*`
  * `-ruler.alertmanager-client.*`
  * `-ruler.ring.etcd.*`
  * `-ruler.query-frontend.grpc-client-config.*`
  * `-alertmanager.sharding-ring.etcd.*`
  * `-alertmanager.alertmanager-client.*`
  * `-memberlist.*`
  * `-query-scheduler.grpc-client-config.*`
  * `-query-scheduler.ring.etcd.*`
  * `-overrides-exporter.ring.etcd.*`
* [ENHANCEMENT] Allow to define service name used for tracing via `JAEGER_SERVICE_NAME` environment variable. #4394
* [ENHANCEMENT] Querier and query-frontend: add experimental, more performant protobuf query result response format enabled with `-query-frontend.query-result-response-format=protobuf`. #4304 #4318 #4375
* [ENHANCEMENT] Compactor: added experimental configuration parameter `-compactor.first-level-compaction-wait-period`, to configure how long the compactor should wait before compacting 1st level blocks (uploaded by ingesters). This configuration option allows to reduce the chances compactor begins compacting blocks before all ingesters have uploaded their blocks to the storage. #4401
* [ENHANCEMENT] Store-gateway: use more efficient chunks fetching and caching. #4255
* [ENHANCEMENT] Query-frontend and ruler: add experimental, more performant protobuf internal query result response format enabled with `-ruler.query-frontend.query-result-response-format=protobuf`. #4331
* [ENHANCEMENT] Ruler: increased tolerance for missed iterations on alerts, reducing the chances of flapping firing alerts during ruler restarts. #4432
* [ENHANCEMENT] Querier and store-gateway: optimized `.*` and `.+` regular expression label matchers. #4432
* [ENHANCEMENT] Query-frontend: results cache TTL is now configurable by using `-query-frontend.results-cache-ttl` and `-query-frontend.results-cache-ttl-for-out-of-order-time-window` options. These values can also be specified per tenant. Default values are unchanged (7 days and 10 minutes respectively). #4385
* [ENHANCEMENT] Ingester: added advanced configuration parameter `-blocks-storage.tsdb.wal-replay-concurrency` representing the maximum number of CPUs used during WAL replay. #4445
* [ENHANCEMENT] Ingester: added metrics `cortex_ingester_tsdb_open_duration_seconds_total` to measure the total time it takes to open all existing TSDBs. The time tracked by this metric also includes the TSDBs WAL replay duration. #4465
* [ENHANCEMENT] Store-gateway: use streaming implementation for LabelNames RPC. The batch size for streaming is controlled by `-blocks-storage.bucket-store.batch-series-size`. #4464
* [BUGFIX] Querier: Streaming remote read will now continue to return multiple chunks per frame after the first frame. #4423
* [BUGFIX] Store-gateway: the values for `stage="processed"` for the metrics `cortex_bucket_store_series_data_touched` and  `cortex_bucket_store_series_data_size_touched_bytes` when using fine-grained chunks caching is now reporting the correct values of chunks held in memory. #4449

### Mixin

### Jsonnet

* [CHANGE] Ruler: changed ruler deployment max surge from `0` to `50%`, and max unavailable from `1` to `0`. #4381
* [ENHANCEMENT] Alertmanager: add `alertmanager_data_disk_size` and  `alertmanager_data_disk_class` configuration options, by default no storage class is set. #4389
* [BUGFIX] Add missing query sharding settings for user_24M and user_32M plans. #4374

### Mimirtool

### Query-tee

### Documentation

### Tools

* [ENHANCEMENT] tsdb-index: iteration over index is now faster when any equal matcher is supplied. #4515

## 2.7.0-rc.0

### Grafana Mimir

=======
>>>>>>> dbe4ccd3
* [CHANGE] Ingester: the configuration parameter `-ingester.ring.readiness-check-ring-health` has been deprecated and will be removed in Mimir 2.9. #4422
* [CHANGE] Ruler: changed default value of `-ruler.evaluation-delay-duration` option from 0 to 1m. #4250
* [CHANGE] Querier: Errors with status code `422` coming from the store-gateway are propagated and not converted to the consistency check error anymore. #4100
* [CHANGE] Store-gateway: When a query hits `max_fetched_chunks_per_query` and `max_fetched_series_per_query` limits, an error with the status code `422` is created and returned. #4056
* [CHANGE] Packaging: Migrate FPM packaging solution to NFPM. Rationalize packages dependencies and add package for all binaries. #3911
* [CHANGE] Store-gateway: Deprecate flag `-blocks-storage.bucket-store.chunks-cache.subrange-size` since there's no benefit to changing the default of `16000`. #4135
* [CHANGE] Experimental support for ephemeral storage introduced in Mimir 2.6.0 has been removed. Following options are no longer available: #4252
  * `-blocks-storage.ephemeral-tsdb.*`
  * `-distributor.ephemeral-series-enabled`
  * `-distributor.ephemeral-series-matchers`
  * `-ingester.max-ephemeral-series-per-user`
  * `-ingester.instance-limits.max-ephemeral-series`
Querying with using `{__mimir_storage__="ephemeral"}` selector no longer works. All label values with `ephemeral-` prefix in `reason` label of `cortex_discarded_samples_total` metric are no longer available. Following metrics have been removed:
  * `cortex_ingester_ephemeral_series`
  * `cortex_ingester_ephemeral_series_created_total`
  * `cortex_ingester_ephemeral_series_removed_total`
  * `cortex_ingester_ingested_ephemeral_samples_total`
  * `cortex_ingester_ingested_ephemeral_samples_failures_total`
  * `cortex_ingester_memory_ephemeral_users`
  * `cortex_ingester_queries_ephemeral_total`
  * `cortex_ingester_queried_ephemeral_samples`
  * `cortex_ingester_queried_ephemeral_series`
* [CHANGE] Store-gateway: use mmap-less index-header reader by default and remove mmap-based index header reader. The following flags have changed: #4280
   * `-blocks-storage.bucket-store.index-header.map-populate-enabled` has been removed
   * `-blocks-storage.bucket-store.index-header.stream-reader-enabled` has been removed
   * `-blocks-storage.bucket-store.index-header.stream-reader-max-idle-file-handles` has been renamed to `-blocks-storage.bucket-store.index-header.max-idle-file-handles`, and the corresponding configuration file option has been renamed from `stream_reader_max_idle_file_handles` to `max_idle_file_handles`
* [CHANGE] Store-gateway: the streaming store-gateway is now enabled by default. The new default setting for `-blocks-storage.bucket-store.batch-series-size` is `5000`. #4330
* [CHANGE] Compactor: the configuration parameter `-compactor.consistency-delay` has been deprecated and will be removed in Mimir 2.9. #4409
* [CHANGE] Store-gateway: the configuration parameter `-blocks-storage.bucket-store.consistency-delay` has been deprecated and will be removed in Mimir 2.9. #4409
* [FEATURE] Ruler: added `keep_firing_for` support to alerting rules. #4099
* [FEATURE] Distributor, ingester: ingestion of native histograms. The new per-tenant limit `-ingester.native-histograms-ingestion-enabled` controls whether native histograms are stored or ignored. #4159
* [FEATURE] Query-frontend: Introduce experimental `-query-frontend.query-sharding-target-series-per-shard` to allow query sharding to take into account cardinality of similar requests executed previously. This feature uses the same cache that's used for results caching. #4121 #4177 #4188 #4254
* [ENHANCEMENT] Go: update go to 1.20.1. #4266
* [ENHANCEMENT] Ingester: added `out_of_order_blocks_external_label_enabled` shipper option to label out-of-order blocks before shipping them to cloud storage. #4182 #4297
* [ENHANCEMENT] Ruler: introduced concurrency when loading per-tenant rules configuration. This improvement is expected to speed up the ruler start up time in a Mimir cluster with a large number of tenants. #4258
* [ENHANCEMENT] Compactor: Add `reason` label to `cortex_compactor_runs_failed_total`. The value can be `shutdown` or `error`. #4012
* [ENHANCEMENT] Store-gateway: enforce `max_fetched_series_per_query`. #4056
* [ENHANCEMENT] Query-frontend: Disambiguate logs for failed queries. #4067
* [ENHANCEMENT] Query-frontend: log caller user agent in query stats logs. #4093
* [ENHANCEMENT] Store-gateway: add `data_type` label with values on `cortex_bucket_store_partitioner_extended_ranges_total`, `cortex_bucket_store_partitioner_expanded_ranges_total`, `cortex_bucket_store_partitioner_requested_ranges_total`, `cortex_bucket_store_partitioner_expanded_bytes_total`, `cortex_bucket_store_partitioner_requested_bytes_total` for `postings`, `series`, and `chunks`. #4095
* [ENHANCEMENT] Store-gateway: Reduce memory allocation rate when loading TSDB chunks from Memcached. #4074
* [ENHANCEMENT] Query-frontend: track `cortex_frontend_query_response_codec_duration_seconds` and `cortex_frontend_query_response_codec_payload_bytes` metrics to measure the time taken and bytes read / written while encoding and decoding query result payloads. #4110
* [ENHANCEMENT] Alertmanager: expose additional upstream metrics `cortex_alertmanager_dispatcher_aggregation_groups`, `cortex_alertmanager_dispatcher_alert_processing_duration_seconds`. #4151
* [ENHANCEMENT] Querier and query-frontend: add experimental, more performant protobuf internal query result response format enabled with `-query-frontend.query-result-response-format=protobuf`. #4153
* [ENHANCEMENT] Store-gateway: use more efficient chunks fetching and caching. This should reduce CPU, memory utilization, and receive bandwidth of a store-gateway. Enable with `-blocks-storage.bucket-store.chunks-cache.fine-grained-chunks-caching-enabled=true`. #4163 #4174 #4227
* [ENHANCEMENT] Query-frontend: Wait for in-flight queries to finish before shutting down. #4073 #4170
* [ENHANCEMENT] Store-gateway: added `encode` and `other` stage to `cortex_bucket_store_series_request_stage_duration_seconds` metric. #4179
* [ENHANCEMENT] Distributor: moves the distributor push wrappers from the API configuration into the distributor configuration. #4244
* [ENHANCEMENT] Ingester: log state of TSDB when shipping or forced compaction can't be done due to unexpected state of TSDB. #4211
* [ENHANCEMENT] Update Docker base images from `alpine:3.17.1` to `alpine:3.17.2`. #4240
* [ENHANCEMENT] Store-gateway: add a `stage` label to the metrics `cortex_bucket_store_series_data_fetched`, `cortex_bucket_store_series_data_size_fetched_bytes`, `cortex_bucket_store_series_data_touched`, `cortex_bucket_store_series_data_size_touched_bytes`. This label only applies to `data_type="chunks"`. For `fetched` metrics with `data_type="chunks"` the `stage` label has 2 values: `fetched` - the chunks or bytes that were fetched from the cache or the object store, `refetched` - the chunks or bytes that had to be refetched from the cache or the object store because their size was underestimated during the first fetch. For `touched` metrics with `data_type="chunks"` the `stage` label has 2 values: `processed` - the chunks or bytes that were read from the fetched chunks or bytes and were processed in memory, `returned` - the chunks or bytes that were selected from the processed bytes to satisfy the query. #4227 #4316
* [ENHANCEMENT] Compactor: improve the partial block check related to `compactor.partial-block-deletion-delay` to potentially issue less requests to object storage. #4246
* [ENHANCEMENT] Memcached: added `-*.memcached.min-idle-connections-headroom-percentage` support to configure the minimum number of idle connections to keep open as a percentage (0-100) of the number of recently used idle connections. This feature is disabled when set to a negative value (default), which means idle connections are kept open indefinitely. #4249
* [ENHANCEMENT] Querier and store-gateway: optimized regular expression label matchers with case insensitive alternate operator. #4340 #4357
* [ENHANCEMENT] Compactor: added the experimental flag `-compactor.block-upload.block-validation-enabled` with the default `true` to configure whether block validation occurs on backfilled blocks. #3411
* [ENHANCEMENT] Ingester: apply a jitter to the first TSDB head compaction interval configured via `-blocks-storage.tsdb.head-compaction-interval`. Subsequent checks will happen at the configured interval. This should help to spread the TSDB head compaction among different ingesters over the configured interval. #4364
* [ENHANCEMENT] Ingester: the maximum accepted value for `-blocks-storage.tsdb.head-compaction-interval` has been increased from 5m to 15m. #4364
* [BUGFIX] Store-gateway: return `Canceled` rather than `Aborted` or `Internal` error when the calling querier cancels a label names or values request, and return `Internal` if processing the request fails for another reason. #4061
* [BUGFIX] Querier: track canceled requests with status code `499` in the metrics instead of `503` or `422`. #4099
* [BUGFIX] Ingester: compact out-of-order data during `/ingester/flush` or when TSDB is idle. #4180
* [BUGFIX] Ingester: conversion of global limits `max-series-per-user`, `max-series-per-metric`, `max-metadata-per-user` and `max-metadata-per-metric` into corresponding local limits now takes into account the number of ingesters in each zone. #4238
* [BUGFIX] Ingester: track `cortex_ingester_memory_series` metric consistently with `cortex_ingester_memory_series_created_total` and `cortex_ingester_memory_series_removed_total`. #4312
* [BUGFIX] Querier: fixed a bug which was incorrectly matching series with regular expression label matchers with begin/end anchors in the middle of the regular expression. #4340

### Mixin

* [CHANGE] Move auto-scaling panel rows down beneath logical network path in Reads and Writes dashboards. #4049
* [CHANGE] Make distributor auto-scaling metric panels show desired number of replicas. #4218
* [CHANGE] Alerts: The alert `MimirMemcachedRequestErrors` has been renamed to `MimirCacheRequestErrors`. #4242
* [ENHANCEMENT] Alerts: Added `MimirAutoscalerKedaFailing` alert firing when a KEDA scaler is failing. #4045
* [ENHANCEMENT] Add auto-scaling panels to ruler dashboard. #4046
* [ENHANCEMENT] Add gateway auto-scaling panels to Reads and Writes dashboards. #4049 #4216
* [ENHANCEMENT] Dashboards: distinguish between label names and label values queries. #4065
* [ENHANCEMENT] Add query-frontend and ruler-query-frontend auto-scaling panels to Reads and Ruler dashboards. #4199
* [BUGFIX] Alerts: Fixed `MimirAutoscalerNotActive` to not fire if scaling metric does not exist, to avoid false positives on scaled objects with 0 min replicas. #4045
* [BUGFIX] Alerts: `MimirCompactorHasNotSuccessfullyRunCompaction` is no longer triggered by frequent compactor restarts. #4012
* [BUGFIX] Tenants dashboard: Correctly show the ruler-query-scheduler queue size. #4152

### Jsonnet

* [CHANGE] Create the `query-frontend-discovery` service only when Mimir is deployed in microservice mode without query-scheduler. #4353
* [CHANGE] Add results cache backend config to `ruler-query-frontend` configuration to allow cache reuse for cardinality-estimation based sharding. #4257
* [ENHANCEMENT] Add support for ruler auto-scaling. #4046
* [ENHANCEMENT] Add optional `weight` param to `newQuerierScaledObject` and `newRulerQuerierScaledObject` to allow running multiple querier deployments on different node types. #4141
* [ENHANCEMENT] Add support for query-frontend and ruler-query-frontend auto-scaling. #4199
* [BUGFIX] Shuffle sharding: when applying user class limits, honor the minimum shard size configured in `$._config.shuffle_sharding.*`. #4363

### Mimirtool

* [FEATURE] Added `keep_firing_for` support to rules configuration. #4099
* [ENHANCEMENT] Add `-tls-insecure-skip-verify` to rules, alertmanager and backfill commands. #4162

### Query-tee

* [CHANGE] Increase default value of `-backend.read-timeout` to 150s, to accommodate default querier and query frontend timeout of 120s. #4262
* [ENHANCEMENT] Log errors that occur while performing requests to compare two endpoints. #4262
* [ENHANCEMENT] When comparing two responses that both contain an error, only consider the comparison failed if the errors differ. Previously, if either response contained an error, the comparison always failed, even if both responses contained the same error. #4262
* [ENHANCEMENT] Include the value of the `X-Scope-OrgID` header when logging a comparison failure. #4262
* [BUGFIX] Parameters (expression, time range etc.) for a query request where the parameters are in the HTTP request body rather than in the URL are now logged correctly when responses differ. #4265

### Documentation

* [ENHANCEMENT] Add guide on alternative migration method for Thanos to Mimir #3554
* [ENHANCEMENT] Restore "Migrate from Cortex" for Jsonnet. #3929
* [ENHANCEMENT] Document migration from microservices to read-write deployment mode. #3951
* [ENHANCEMENT] Do not error when there is nothing to commit as part of a publish #4058
* [ENHANCEMENT] Explain how to run Mimir locally using docker-compose #4079
* [ENHANCEMENT] Docs: use long flag names in runbook commands. #4088
* [ENHANCEMENT] Clarify how ingester replication happens. #4101
* [ENHANCEMENT] Improvements to the Get Started guide. #4315
* [BUGFIX] Added indentation to Azure and SWIFT backend definition. #4263

### Tools

* [ENHANCEMENT] Adapt tsdb-print-chunk for native histograms. #4186
* [ENHANCEMENT] Adapt tsdb-index-health for blocks containing native histograms. #4186
* [ENHANCEMENT] Adapt tsdb-chunks tool to handle native histograms. #4186

## 2.6.0

### Grafana Mimir

* [CHANGE] Querier: Introduce `-querier.max-partial-query-length` to limit the time range for partial queries at the querier level and deprecate `-store.max-query-length`. #3825 #4017
* [CHANGE] Store-gateway: Remove experimental `-blocks-storage.bucket-store.max-concurrent-reject-over-limit` flag. #3706
* [CHANGE] Ingester: If shipping is enabled block retention will now be relative to the upload time to cloud storage. If shipping is disabled block retention will be relative to the creation time of the block instead of the mintime of the last block created. #3816
* [CHANGE] Query-frontend: Deprecated CLI flag `-query-frontend.align-querier-with-step` has been removed. #3982
* [CHANGE] Alertmanager: added default configuration for `-alertmanager.configs.fallback`. Allows tenants to send alerts without first uploading an Alertmanager configuration. #3541
* [FEATURE] Store-gateway: streaming of series. The store-gateway can now stream results back to the querier instead of buffering them. This is expected to greatly reduce peak memory consumption while keeping latency the same. You can enable this feature by setting `-blocks-storage.bucket-store.batch-series-size` to a value in the high thousands (5000-10000). This is still an experimental feature and is subject to a changing API and instability. #3540 #3546 #3587 #3606 #3611 #3620 #3645 #3355 #3697 #3666 #3687 #3728 #3739 #3751 #3779 #3839
* [FEATURE] Alertmanager: Added support for the Webex receiver. #3758
* [FEATURE] Limits: Added the `-validation.separate-metrics-group-label` flag. This allows further separation of the `cortex_discarded_samples_total` metric by an additional `group` label - which is configured by this flag to be the value of a specific label on an incoming timeseries. Active groups are tracked and inactive groups are cleaned up on a defined interval. The maximum number of groups tracked is controlled by the `-max-separate-metrics-groups-per-user` flag. #3439
* [FEATURE] Overrides-exporter: Added experimental ring support to overrides-exporter via `-overrides-exporter.ring.enabled`. When enabled, the ring is used to establish a leader replica for the export of limit override metrics. #3908 #3953
* [FEATURE] Ephemeral storage (experimental): Mimir can now accept samples into "ephemeral storage". Such samples are available for querying for a short amount of time (`-blocks-storage.ephemeral-tsdb.retention-period`, defaults to 10 minutes), and then removed from memory. To use ephemeral storage, distributor must be configured with `-distributor.ephemeral-series-enabled` option. Series matching `-distributor.ephemeral-series-matchers` will be marked for storing into ephemeral storage in ingesters. Each tenant needs to have ephemeral storage enabled by using `-ingester.max-ephemeral-series-per-user` limit, which defaults to 0 (no ephemeral storage). Ingesters have new `-ingester.instance-limits.max-ephemeral-series` limit for total number of series in ephemeral storage across all tenants. If ingestion of samples into ephemeral storage fails, `cortex_discarded_samples_total` metric will use values prefixed with `ephemeral-` for `reason` label. Querying of ephemeral storage is possible by using `{__mimir_storage__="ephemeral"}` as metric selector. Following new metrics related to ephemeral storage are introduced: #3897 #3922 #3961 #3997 #4004
  * `cortex_ingester_ephemeral_series`
  * `cortex_ingester_ephemeral_series_created_total`
  * `cortex_ingester_ephemeral_series_removed_total`
  * `cortex_ingester_ingested_ephemeral_samples_total`
  * `cortex_ingester_ingested_ephemeral_samples_failures_total`
  * `cortex_ingester_memory_ephemeral_users`
  * `cortex_ingester_queries_ephemeral_total`
  * `cortex_ingester_queried_ephemeral_samples`
  * `cortex_ingester_queried_ephemeral_series`
* [ENHANCEMENT] Added new metric `thanos_shipper_last_successful_upload_time`: Unix timestamp (in seconds) of the last successful TSDB block uploaded to the bucket. #3627
* [ENHANCEMENT] Ruler: Added `-ruler.alertmanager-client.tls-enabled` configuration for alertmanager client. #3432 #3597
* [ENHANCEMENT] Activity tracker logs now have `component=activity-tracker` label. #3556
* [ENHANCEMENT] Distributor: remove labels with empty values #2439
* [ENHANCEMENT] Query-frontend: track query HTTP requests in the Activity Tracker. #3561
* [ENHANCEMENT] Store-gateway: Add experimental alternate implementation of index-header reader that does not use memory mapped files. The index-header reader is expected to improve stability of the store-gateway. You can enable this implementation with the flag `-blocks-storage.bucket-store.index-header.stream-reader-enabled`. #3639 #3691 #3703 #3742 #3785 #3787 #3797
* [ENHANCEMENT] Query-scheduler: add `cortex_query_scheduler_cancelled_requests_total` metric to track the number of requests that are already cancelled when dequeued. #3696
* [ENHANCEMENT] Store-gateway: add `cortex_bucket_store_partitioner_extended_ranges_total` metric to keep track of the ranges that the partitioner decided to overextend and merge in order to save API call to the object storage. #3769
* [ENHANCEMENT] Compactor: Auto-forget unhealthy compactors after ten failed ring heartbeats. #3771
* [ENHANCEMENT] Ruler: change default value of `-ruler.for-grace-period` from `10m` to `2m` and update help text. The new default value reflects how we operate Mimir at Grafana Labs. #3817
* [ENHANCEMENT] Ingester: Added experimental flags to force usage of _postings for matchers cache_. These flags will be removed in the future and it's not recommended to change them. #3823
  * `-blocks-storage.tsdb.head-postings-for-matchers-cache-ttl`
  * `-blocks-storage.tsdb.head-postings-for-matchers-cache-size`
  * `-blocks-storage.tsdb.head-postings-for-matchers-cache-force`
* [ENHANCEMENT] Ingester: Improved series selection performance when some of the matchers do not match any series. #3827
* [ENHANCEMENT] Alertmanager: Add new additional template function `tenantID` returning id of the tenant owning the alert. #3758
* [ENHANCEMENT] Alertmanager: Add additional template function `grafanaExploreURL` returning URL to grafana explore with range query. #3849
* [ENHANCEMENT] Reduce overhead of debug logging when filtered out. #3875
* [ENHANCEMENT] Update Docker base images from `alpine:3.16.2` to `alpine:3.17.1`. #3898
* [ENHANCEMENT] Ingester: Add new `/ingester/tsdb_metrics` endpoint to return tenant-specific TSDB metrics. #3923
* [ENHANCEMENT] Query-frontend: CLI flag `-query-frontend.max-total-query-length` and its associated YAML configuration is now stable. #3882
* [ENHANCEMENT] Ruler: rule groups now support optional and experimental `align_evaluation_time_on_interval` field, which causes all evaluations to happen on interval-aligned timestamp. #4013
* [ENHANCEMENT] Query-scheduler: ring-based service discovery is now stable. #4028
* [ENHANCEMENT] Store-gateway: improved performance of prefix matching on the labels. #4055 #4080
* [BUGFIX] Log the names of services that are not yet running rather than `unsupported value type` when calling `/ready` and some services are not running. #3625
* [BUGFIX] Alertmanager: Fix template spurious deletion with relative data dir. #3604
* [BUGFIX] Security: update prometheus/exporter-toolkit for CVE-2022-46146. #3675
* [BUGFIX] Security: update golang.org/x/net for CVE-2022-41717. #3755
* [BUGFIX] Debian package: Fix post-install, environment file path and user creation. #3720
* [BUGFIX] memberlist: Fix panic during Mimir startup when Mimir receives gossip message before it's ready. #3746
* [BUGFIX] Store-gateway: fix `cortex_bucket_store_partitioner_requested_bytes_total` metric to not double count overlapping ranges. #3769
* [BUGFIX] Update `github.com/thanos-io/objstore` to address issue with Multipart PUT on s3-compatible Object Storage. #3802 #3821
* [BUGFIX] Distributor, Query-scheduler: Make sure ring metrics include a `cortex_` prefix as expected by dashboards. #3809
* [BUGFIX] Querier: canceled requests are no longer reported as "consistency check" failures. #3837 #3927
* [BUGFIX] Distributor: don't panic when `metric_relabel_configs` in overrides contains null element. #3868
* [BUGFIX] Distributor: don't panic when OTLP histograms don't have any buckets. #3853
* [BUGFIX] Ingester, Compactor: fix panic that can occur when compaction fails. #3955
* [BUGFIX] Store-gateway: return `Canceled` rather than `Aborted` error when the calling querier cancels the request. #4007

### Mixin

* [ENHANCEMENT] Alerts: Added `MimirIngesterInstanceHasNoTenants` alert that fires when an ingester replica is not receiving write requests for any tenant. #3681
* [ENHANCEMENT] Alerts: Extended `MimirAllocatingTooMuchMemory` to check read-write deployment containers. #3710
* [ENHANCEMENT] Alerts: Added `MimirAlertmanagerInstanceHasNoTenants` alert that fires when an alertmanager instance ows no tenants. #3826
* [ENHANCEMENT] Alerts: Added `MimirRulerInstanceHasNoRuleGroups` alert that fires when a ruler replica is not assigned any rule group to evaluate. #3723
* [ENHANCEMENT] Support for baremetal deployment for alerts and scaling recording rules. #3719
* [ENHANCEMENT] Dashboards: querier autoscaling now supports multiple scaled objects (configurable via `$._config.autoscale.querier.hpa_name`). #3962
* [BUGFIX] Alerts: Fixed `MimirIngesterRestarts` alert when Mimir is deployed in read-write mode. #3716
* [BUGFIX] Alerts: Fixed `MimirIngesterHasNotShippedBlocks` and `MimirIngesterHasNotShippedBlocksSinceStart` alerts for when Mimir is deployed in read-write or monolithic modes and updated them to use new `thanos_shipper_last_successful_upload_time` metric. #3627
* [BUGFIX] Alerts: Fixed `MimirMemoryMapAreasTooHigh` alert when Mimir is deployed in read-write mode. #3626
* [BUGFIX] Alerts: Fixed `MimirCompactorSkippedBlocksWithOutOfOrderChunks` matching on non-existent label. #3628
* [BUGFIX] Dashboards: Fix `Rollout Progress` dashboard incorrectly using Gateway metrics when Gateway was not enabled. #3709
* [BUGFIX] Tenants dashboard: Make it compatible with all deployment types. #3754
* [BUGFIX] Alerts: Fixed `MimirCompactorHasNotUploadedBlocks` to not fire if compactor has nothing to do. #3793
* [BUGFIX] Alerts: Fixed `MimirAutoscalerNotActive` to not fire if scaling metric is 0, to avoid false positives on scaled objects with 0 min replicas. #3999

### Jsonnet

* [CHANGE] Replaced the deprecated `policy/v1beta1` with `policy/v1` when configuring a PodDisruptionBudget for read-write deployment mode. #3811
* [CHANGE] Removed `-server.http-write-timeout` default option value from querier and query-frontend, as it defaults to a higher value in the code now, and cannot be lower than `-querier.timeout`. #3836
* [CHANGE] Replaced `-store.max-query-length` with `-query-frontend.max-total-query-length` in the query-frontend config. #3879
* [CHANGE] Changed default `mimir_backend_data_disk_size` from `100Gi` to `250Gi`. #3894
* [ENHANCEMENT] Update `rollout-operator` to `v0.2.0`. #3624
* [ENHANCEMENT] Add `user_24M` and `user_32M` classes to operations config. #3367
* [ENHANCEMENT] Update memcached image from `memcached:1.6.16-alpine` to `memcached:1.6.17-alpine`. #3914
* [ENHANCEMENT] Allow configuring the ring for overrides-exporter. #3995
* [BUGFIX] Apply ingesters and store-gateways per-zone CLI flags overrides to read-write deployment mode too. #3766
* [BUGFIX] Apply overrides-exporter CLI flags to mimir-backend when running Mimir in read-write deployment mode. #3790
* [BUGFIX] Fixed `mimir-write` and `mimir-read` Kubernetes service to correctly balance requests among pods. #3855 #3864 #3906
* [BUGFIX] Fixed `ruler-query-frontend` and `mimir-read` gRPC server configuration to force clients to periodically re-resolve the backend addresses. #3862
* [BUGFIX] Fixed `mimir-read` CLI flags to ensure query-frontend configuration takes precedence over querier configuration. #3877

### Mimirtool

* [ENHANCEMENT] Update `mimirtool config convert` to work with Mimir 2.4, 2.5, 2.6 changes. #3952
* [ENHANCEMENT] Mimirtool is now available to install through Homebrew with `brew install mimirtool`. #3776
* [ENHANCEMENT] Added `--concurrency` to `mimirtool rules sync` command. #3996
* [BUGFIX] Fix summary output from `mimirtool rules sync` to display correct number of groups created and updated. #3918

### Documentation

* [BUGFIX] Querier: Remove assertion that the `-querier.max-concurrent` flag must also be set for the query-frontend. #3678
* [ENHANCEMENT] Update migration from cortex documentation. #3662
* [ENHANCEMENT] Query-scheduler: documented how to migrate from DNS-based to ring-based service discovery. #4028

### Tools

## 2.5.0

### Grafana Mimir

* [CHANGE] Flag `-azure.msi-resource` is now ignored, and will be removed in Mimir 2.7. This setting is now made automatically by Azure. #2682
* [CHANGE] Experimental flag `-blocks-storage.tsdb.out-of-order-capacity-min` has been removed. #3261
* [CHANGE] Distributor: Wrap errors from pushing to ingesters with useful context, for example clarifying timeouts. #3307
* [CHANGE] The default value of `-server.http-write-timeout` has changed from 30s to 2m. #3346
* [CHANGE] Reduce period of health checks in connection pools for querier->store-gateway, ruler->ruler, and alertmanager->alertmanager clients to 10s. This reduces the time to fail a gRPC call when the remote stops responding. #3168
* [CHANGE] Hide TSDB block ranges period config from doc and mark it experimental. #3518
* [FEATURE] Alertmanager: added Discord support. #3309
* [ENHANCEMENT] Added `-server.tls-min-version` and `-server.tls-cipher-suites` flags to configure cipher suites and min TLS version supported by HTTP and gRPC servers. #2898
* [ENHANCEMENT] Distributor: Add age filter to forwarding functionality, to not forward samples which are older than defined duration. If such samples are not ingested, `cortex_discarded_samples_total{reason="forwarded-sample-too-old"}` is increased. #3049 #3113
* [ENHANCEMENT] Store-gateway: Reduce memory allocation when generating ids in index cache. #3179
* [ENHANCEMENT] Query-frontend: truncate queries based on the configured creation grace period (`--validation.create-grace-period`) to avoid querying too far into the future. #3172
* [ENHANCEMENT] Ingester: Reduce activity tracker memory allocation. #3203
* [ENHANCEMENT] Query-frontend: Log more detailed information in the case of a failed query. #3190
* [ENHANCEMENT] Added `-usage-stats.installation-mode` configuration to track the installation mode via the anonymous usage statistics. #3244
* [ENHANCEMENT] Compactor: Add new `cortex_compactor_block_max_time_delta_seconds` histogram for detecting if compaction of blocks is lagging behind. #3240 #3429
* [ENHANCEMENT] Ingester: reduced the memory footprint of active series custom trackers. #2568
* [ENHANCEMENT] Distributor: Include `X-Scope-OrgId` header in requests forwarded to configured forwarding endpoint. #3283 #3385
* [ENHANCEMENT] Alertmanager: reduced memory utilization in Mimir clusters with a large number of tenants. #3309
* [ENHANCEMENT] Add experimental flag `-shutdown-delay` to allow components to wait after receiving SIGTERM and before stopping. In this time the component returns 503 from /ready endpoint. #3298
* [ENHANCEMENT] Go: update to go 1.19.3. #3371
* [ENHANCEMENT] Alerts: added `RulerRemoteEvaluationFailing` alert, firing when communication between ruler and frontend fails in remote operational mode. #3177 #3389
* [ENHANCEMENT] Clarify which S3 signature versions are supported in the error "unsupported signature version". #3376
* [ENHANCEMENT] Store-gateway: improved index header reading performance. #3393 #3397 #3436
* [ENHANCEMENT] Store-gateway: improved performance of series matching. #3391
* [ENHANCEMENT] Move the validation of incoming series before the distributor's forwarding functionality, so that we don't forward invalid series. #3386 #3458
* [ENHANCEMENT] S3 bucket configuration now validates that the endpoint does not have the bucket name prefix. #3414
* [ENHANCEMENT] Query-frontend: added "fetched index bytes" to query statistics, so that the statistics contain the total bytes read by store-gateways from TSDB block indexes. #3206
* [ENHANCEMENT] Distributor: push wrapper should only receive unforwarded samples. #2980
* [ENHANCEMENT] Added `/api/v1/status/config` and `/api/v1/status/flags` APIs to maintain compatibility with prometheus. #3596 #3983
* [BUGFIX] Flusher: Add `Overrides` as a dependency to prevent panics when starting with `-target=flusher`. #3151
* [BUGFIX] Updated `golang.org/x/text` dependency to fix CVE-2022-32149. #3285
* [BUGFIX] Query-frontend: properly close gRPC streams to the query-scheduler to stop memory and goroutines leak. #3302
* [BUGFIX] Ruler: persist evaluation delay configured in the rulegroup. #3392
* [BUGFIX] Ring status pages: show 100% ownership as "100%", not "1e+02%". #3435
* [BUGFIX] Fix panics in OTLP ingest path when parse errors exist. #3538

### Mixin

* [CHANGE] Alerts: Change `MimirSchedulerQueriesStuck` `for` time to 7 minutes to account for the time it takes for HPA to scale up. #3223
* [CHANGE] Dashboards: Removed the `Querier > Stages` panel from the `Mimir / Queries` dashboard. #3311
* [CHANGE] Configuration: The format of the `autoscaling` section of the configuration has changed to support more components. #3378
  * Instead of specific config variables for each component, they are listed in a dictionary. For example, `autoscaling.querier_enabled` becomes `autoscaling.querier.enabled`.
* [FEATURE] Dashboards: Added "Mimir / Overview resources" dashboard, providing an high level view over a Mimir cluster resources utilization. #3481
* [FEATURE] Dashboards: Added "Mimir / Overview networking" dashboard, providing an high level view over a Mimir cluster network bandwidth, inflight requests and TCP connections. #3487
* [FEATURE] Compile baremetal mixin along k8s mixin. #3162 #3514
* [ENHANCEMENT] Alerts: Add MimirRingMembersMismatch firing when a component does not have the expected number of running jobs. #2404
* [ENHANCEMENT] Dashboards: Add optional row about the Distributor's metric forwarding feature to the `Mimir / Writes` dashboard. #3182 #3394 #3394 #3461
* [ENHANCEMENT] Dashboards: Remove the "Instance Mapper" row from the "Alertmanager Resources Dashboard". This is a Grafana Cloud specific service and not relevant for external users. #3152
* [ENHANCEMENT] Dashboards: Add "remote read", "metadata", and "exemplar" queries to "Mimir / Overview" dashboard. #3245
* [ENHANCEMENT] Dashboards: Use non-red colors for non-error series in the "Mimir / Overview" dashboard. #3246
* [ENHANCEMENT] Dashboards: Add support to multi-zone deployments for the experimental read-write deployment mode. #3256
* [ENHANCEMENT] Dashboards: If enabled, add new row to the `Mimir / Writes` for distributor autoscaling metrics. #3378
* [ENHANCEMENT] Dashboards: Add read path insights row to the "Mimir / Tenants" dashboard. #3326
* [ENHANCEMENT] Alerts: Add runbook urls for alerts. #3452
* [ENHANCEMENT] Configuration: Make it possible to configure namespace label, job label, and job prefix. #3482
* [ENHANCEMENT] Dashboards: improved resources and networking dashboards to work with read-write deployment mode too. #3497 #3504 #3519 #3531
* [ENHANCEMENT] Alerts: Added "MimirDistributorForwardingErrorRate" alert, which fires on high error rates in the distributor’s forwarding feature. #3200
* [ENHANCEMENT] Improve phrasing in Overview dashboard. #3488
* [BUGFIX] Dashboards: Fix legend showing `persistentvolumeclaim` when using `deployment_type=baremetal` for `Disk space utilization` panels. #3173 #3184
* [BUGFIX] Alerts: Fixed `MimirGossipMembersMismatch` alert when Mimir is deployed in read-write mode. #3489
* [BUGFIX] Dashboards: Remove "Inflight requests" from object store panels because the panel is not tracking the inflight requests to object storage. #3521

### Jsonnet

* [CHANGE] Replaced the deprecated `policy/v1beta1` with `policy/v1` when configuring a PodDisruptionBudget. #3284
* [CHANGE] [Common storage configuration](https://grafana.com/docs/mimir/v2.3.x/operators-guide/configure/configure-object-storage-backend/#common-configuration) is now used to configure object storage in all components. This is a breaking change in terms of Jsonnet manifests and also a CLI flag update for components that use object storage, so it will require a rollout of those components. The changes include: #3257
  * `blocks_storage_backend` was renamed to `storage_backend` and is now used as the common storage backend for all components.
    * So were the related `blocks_storage_azure_account_(name|key)` and `blocks_storage_s3_endpoint` configurations.
  * `storage_s3_endpoint` is now rendered by default using the `aws_region` configuration instead of a hardcoded `us-east-1`.
  * `ruler_client_type` and `alertmanager_client_type` were renamed to `ruler_storage_backend` and `alertmanager_storage_backend` respectively, and their corresponding CLI flags won't be rendered unless explicitly set to a value different from the one in `storage_backend` (like `local`).
  * `alertmanager_s3_bucket_name`, `alertmanager_gcs_bucket_name` and `alertmanager_azure_container_name` have been removed, and replaced by a single `alertmanager_storage_bucket_name` configuration used for all object storages.
  * `genericBlocksStorageConfig` configuration object was removed, and so any extensions to it will be now ignored. Use `blockStorageConfig` instead.
  * `rulerClientConfig` and `alertmanagerStorageClientConfig` configuration objects were renamed to `rulerStorageConfig` and `alertmanagerStorageConfig` respectively, and so any extensions to their previous names will be now ignored. Use the new names instead.
  * The CLI flags `*.s3.region` are no longer rendered as they are optional and the region can be inferred by Mimir by performing an initial API call to the endpoint.
  * The migration to this change should usually consist of:
    * Renaming `blocks_storage_backend` key to `storage_backend`.
    * For Azure/S3:
      * Renaming `blocks_storage_(azure|s3)_*` configurations to `storage_(azure|s3)_*`.
      * If `ruler_storage_(azure|s3)_*` and `alertmanager_storage_(azure|s3)_*` keys were different from the `block_storage_*` ones, they should be now provided using CLI flags, see [configuration reference](https://grafana.com/docs/mimir/v2.3.x/operators-guide/configure/reference-configuration-parameters/) for more details.
    * Removing `ruler_client_type` and `alertmanager_client_type` if their value match the `storage_backend`, or renaming them to their new names otherwise.
    * Reviewing any possible extensions to `genericBlocksStorageConfig`, `rulerClientConfig` and `alertmanagerStorageClientConfig` and moving them to the corresponding new options.
    * Renaming the alertmanager's bucket name configuration from provider-specific to the new `alertmanager_storage_bucket_name` key.
* [CHANGE] The `overrides-exporter.libsonnet` file is now always imported. The overrides-exporter can be enabled in jsonnet setting the following: #3379
  ```jsonnet
  {
    _config+:: {
      overrides_exporter_enabled: true,
    }
  }
  ```
* [FEATURE] Added support for experimental read-write deployment mode. Enabling the read-write deployment mode on a existing Mimir cluster is a destructive operation, because the cluster will be re-created. If you're creating a new Mimir cluster, you can deploy it in read-write mode adding the following configuration: #3379 #3475 #3405
  ```jsonnet
  {
    _config+:: {
      deployment_mode: 'read-write',

      // See operations/mimir/read-write-deployment.libsonnet for more configuration options.
      mimir_write_replicas: 3,
      mimir_read_replicas: 2,
      mimir_backend_replicas: 3,
    }
  }
  ```
* [ENHANCEMENT] Add autoscaling support to the `mimir-read` component when running the read-write-deployment model. #3419
* [ENHANCEMENT] Added `$._config.usageStatsConfig` to track the installation mode via the anonymous usage statistics. #3294
* [ENHANCEMENT] The query-tee node port (`$._config.query_tee_node_port`) is now optional. #3272
* [ENHANCEMENT] Add support for autoscaling distributors. #3378
* [ENHANCEMENT] Make auto-scaling logic ensure integer KEDA thresholds. #3512
* [BUGFIX] Fixed query-scheduler ring configuration for dedicated ruler's queries and query-frontends. #3237 #3239
* [BUGFIX] Jsonnet: Fix auto-scaling so that ruler-querier CPU threshold is a string-encoded integer millicores value. #3520

### Mimirtool

* [FEATURE] Added `mimirtool alertmanager verify` command to validate configuration without uploading. #3440
* [ENHANCEMENT] Added `mimirtool rules delete-namespace` command to delete all of the rule groups in a namespace including the namespace itself. #3136
* [ENHANCEMENT] Refactor `mimirtool analyze prometheus`: add concurrency and resiliency #3349
  * Add `--concurrency` flag. Default: number of logical CPUs
* [BUGFIX] `--log.level=debug` now correctly prints the response from the remote endpoint when a request fails. #3180

### Documentation

* [ENHANCEMENT] Documented how to configure HA deduplication using Consul in a Mimir Helm deployment. #2972
* [ENHANCEMENT] Improve `MimirQuerierAutoscalerNotActive` runbook. #3186
* [ENHANCEMENT] Improve `MimirSchedulerQueriesStuck` runbook to reflect debug steps with querier auto-scaling enabled. #3223
* [ENHANCEMENT] Use imperative for docs titles. #3178 #3332 #3343
* [ENHANCEMENT] Docs: mention gRPC compression in "Production tips". #3201
* [ENHANCEMENT] Update ADOPTERS.md. #3224 #3225
* [ENHANCEMENT] Add a note for jsonnet deploying. #3213
* [ENHANCEMENT] out-of-order runbook update with use case. #3253
* [ENHANCEMENT] Fixed TSDB retention mentioned in the "Recover source blocks from ingesters" runbook. #3280
* [ENHANCEMENT] Run Grafana Mimir in production using the Helm chart. #3072
* [ENHANCEMENT] Use common configuration in the tutorial. #3282
* [ENHANCEMENT] Updated detailed steps for migrating blocks from Thanos to Mimir. #3290
* [ENHANCEMENT] Add scheme to DNS service discovery docs. #3450
* [BUGFIX] Remove reference to file that no longer exists in contributing guide. #3404
* [BUGFIX] Fix some minor typos in the contributing guide and on the runbooks page. #3418
* [BUGFIX] Fix small typos in API reference. #3526
* [BUGFIX] Fixed TSDB retention mentioned in the "Recover source blocks from ingesters" runbook. #3278
* [BUGFIX] Fixed configuration example in the "Configuring the Grafana Mimir query-frontend to work with Prometheus" guide. #3374

### Tools

* [FEATURE] Add `copyblocks` tool, to copy Mimir blocks between two GCS buckets. #3264
* [ENHANCEMENT] copyblocks: copy no-compact global markers and optimize min time filter check. #3268
* [ENHANCEMENT] Mimir rules GitHub action: Added the ability to change default value of `label` when running `prepare` command. #3236
* [BUGFIX] Mimir rules Github action: Fix single line output. #3421

## 2.4.0

### Grafana Mimir

* [CHANGE] Distributor: change the default value of `-distributor.remote-timeout` to `2s` from `20s` and `-distributor.forwarding.request-timeout` to `2s` from `10s` to improve distributor resource usage when ingesters crash. #2728 #2912
* [CHANGE] Anonymous usage statistics tracking: added the `-ingester.ring.store` value. #2981
* [CHANGE] Series metadata `HELP` that is longer than `-validation.max-metadata-length` is now truncated silently, instead of being dropped with a 400 status code. #2993
* [CHANGE] Ingester: changed default setting for `-ingester.ring.readiness-check-ring-health` from `true` to `false`. #2953
* [CHANGE] Anonymous usage statistics tracking has been enabled by default, to help Mimir maintainers make better decisions to support the open source community. #2939 #3034
* [CHANGE] Anonymous usage statistics tracking: added the minimum and maximum value of `-ingester.out-of-order-time-window`. #2940
* [CHANGE] The default hash ring heartbeat period for distributors, ingesters, rulers and compactors has been increased from `5s` to `15s`. Now the default heartbeat period for all Mimir hash rings is `15s`. #3033
* [CHANGE] Reduce the default TSDB head compaction concurrency (`-blocks-storage.tsdb.head-compaction-concurrency`) from 5 to 1, in order to reduce CPU spikes. #3093
* [CHANGE] Ruler: the ruler's [remote evaluation mode](https://grafana.com/docs/mimir/latest/operators-guide/architecture/components/ruler/#remote) (`-ruler.query-frontend.address`) is now stable. #3109
* [CHANGE] Limits: removed the deprecated YAML configuration option `active_series_custom_trackers_config`. Please use `active_series_custom_trackers` instead. #3110
* [CHANGE] Ingester: removed the deprecated configuration option `-ingester.ring.join-after`. #3111
* [CHANGE] Querier: removed the deprecated configuration option `-querier.shuffle-sharding-ingesters-lookback-period`. The value of `-querier.query-ingesters-within` is now used internally for shuffle sharding lookback, while you can use `-querier.shuffle-sharding-ingesters-enabled` to enable or disable shuffle sharding on the read path. #3111
* [CHANGE] Memberlist: cluster label verification feature (`-memberlist.cluster-label` and `-memberlist.cluster-label-verification-disabled`) is now marked as stable. #3108
* [CHANGE] Distributor: only single per-tenant forwarding endpoint can be configured now. Support for per-rule endpoint has been removed. #3095
* [FEATURE] Query-scheduler: added an experimental ring-based service discovery support for the query-scheduler. Refer to [query-scheduler configuration](https://grafana.com/docs/mimir/next/operators-guide/architecture/components/query-scheduler/#configuration) for more information. #2957
* [FEATURE] Introduced the experimental endpoint `/api/v1/user_limits` exposed by all components that load runtime configuration. This endpoint exposes realtime limits for the authenticated tenant, in JSON format. #2864 #3017
* [FEATURE] Query-scheduler: added the experimental configuration option `-query-scheduler.max-used-instances` to restrict the number of query-schedulers effectively used regardless how many replicas are running. This feature can be useful when using the experimental read-write deployment mode. #3005
* [ENHANCEMENT] Go: updated to go 1.19.2. #2637 #3127 #3129
* [ENHANCEMENT] Runtime config: don't unmarshal runtime configuration files if they haven't changed. This can save a bit of CPU and memory on every component using runtime config. #2954
* [ENHANCEMENT] Query-frontend: Add `cortex_frontend_query_result_cache_skipped_total` and `cortex_frontend_query_result_cache_attempted_total` metrics to track the reason why query results are not cached. #2855
* [ENHANCEMENT] Distributor: pool more connections per host when forwarding request. Mark requests as idempotent so they can be retried under some conditions. #2968
* [ENHANCEMENT] Distributor: failure to send request to forwarding target now also increments `cortex_distributor_forward_errors_total`, with `status_code="failed"`. #2968
* [ENHANCEMENT] Distributor: added support forwarding push requests via gRPC, using `httpgrpc` messages from weaveworks/common library. #2996
* [ENHANCEMENT] Query-frontend / Querier: increase internal backoff period used to retry connections to query-frontend / query-scheduler. #3011
* [ENHANCEMENT] Querier: do not log "error processing requests from scheduler" when the query-scheduler is shutting down. #3012
* [ENHANCEMENT] Query-frontend: query sharding process is now time-bounded and it is cancelled if the request is aborted. #3028
* [ENHANCEMENT] Query-frontend: improved Prometheus response JSON encoding performance. #2450
* [ENHANCEMENT] TLS: added configuration parameters to configure the client's TLS cipher suites and minimum version. The following new CLI flags have been added: #3070
  * `-alertmanager.alertmanager-client.tls-cipher-suites`
  * `-alertmanager.alertmanager-client.tls-min-version`
  * `-alertmanager.sharding-ring.etcd.tls-cipher-suites`
  * `-alertmanager.sharding-ring.etcd.tls-min-version`
  * `-compactor.ring.etcd.tls-cipher-suites`
  * `-compactor.ring.etcd.tls-min-version`
  * `-distributor.forwarding.grpc-client.tls-cipher-suites`
  * `-distributor.forwarding.grpc-client.tls-min-version`
  * `-distributor.ha-tracker.etcd.tls-cipher-suites`
  * `-distributor.ha-tracker.etcd.tls-min-version`
  * `-distributor.ring.etcd.tls-cipher-suites`
  * `-distributor.ring.etcd.tls-min-version`
  * `-ingester.client.tls-cipher-suites`
  * `-ingester.client.tls-min-version`
  * `-ingester.ring.etcd.tls-cipher-suites`
  * `-ingester.ring.etcd.tls-min-version`
  * `-memberlist.tls-cipher-suites`
  * `-memberlist.tls-min-version`
  * `-querier.frontend-client.tls-cipher-suites`
  * `-querier.frontend-client.tls-min-version`
  * `-querier.store-gateway-client.tls-cipher-suites`
  * `-querier.store-gateway-client.tls-min-version`
  * `-query-frontend.grpc-client-config.tls-cipher-suites`
  * `-query-frontend.grpc-client-config.tls-min-version`
  * `-query-scheduler.grpc-client-config.tls-cipher-suites`
  * `-query-scheduler.grpc-client-config.tls-min-version`
  * `-query-scheduler.ring.etcd.tls-cipher-suites`
  * `-query-scheduler.ring.etcd.tls-min-version`
  * `-ruler.alertmanager-client.tls-cipher-suites`
  * `-ruler.alertmanager-client.tls-min-version`
  * `-ruler.client.tls-cipher-suites`
  * `-ruler.client.tls-min-version`
  * `-ruler.query-frontend.grpc-client-config.tls-cipher-suites`
  * `-ruler.query-frontend.grpc-client-config.tls-min-version`
  * `-ruler.ring.etcd.tls-cipher-suites`
  * `-ruler.ring.etcd.tls-min-version`
  * `-store-gateway.sharding-ring.etcd.tls-cipher-suites`
  * `-store-gateway.sharding-ring.etcd.tls-min-version`
* [ENHANCEMENT] Store-gateway: Add `-blocks-storage.bucket-store.max-concurrent-reject-over-limit` option to allow requests that exceed the max number of inflight object storage requests to be rejected. #2999
* [ENHANCEMENT] Query-frontend: allow setting a separate limit on the total (before splitting/sharding) query length of range queries with the new experimental `-query-frontend.max-total-query-length` flag, which defaults to `-store.max-query-length` if unset or set to 0. #3058
* [ENHANCEMENT] Query-frontend: Lower TTL for cache entries overlapping the out-of-order samples ingestion window (re-using `-ingester.out-of-order-allowance` from ingesters). #2935
* [ENHANCEMENT] Ruler: added support to forcefully disable recording and/or alerting rules evaluation. The following new configuration options have been introduced, which can be overridden on a per-tenant basis in the runtime configuration: #3088
  * `-ruler.recording-rules-evaluation-enabled`
  * `-ruler.alerting-rules-evaluation-enabled`
* [ENHANCEMENT] Distributor: Improved error messages reported when the distributor fails to remote write to ingesters. #3055
* [ENHANCEMENT] Improved tracing spans tracked by distributors, ingesters and store-gateways. #2879 #3099 #3089
* [ENHANCEMENT] Ingester: improved the performance of label value cardinality endpoint. #3044
* [ENHANCEMENT] Ruler: use backoff retry on remote evaluation #3098
* [ENHANCEMENT] Query-frontend: Include multiple tenant IDs in query logs when present instead of dropping them. #3125
* [ENHANCEMENT] Query-frontend: truncate queries based on the configured blocks retention period (`-compactor.blocks-retention-period`) to avoid querying past this period. #3134
* [ENHANCEMENT] Alertmanager: reduced memory utilization in Mimir clusters with a large number of tenants. #3143
* [ENHANCEMENT] Store-gateway: added extra span logging to improve observability. #3131
* [ENHANCEMENT] Compactor: cleaning up different tenants' old blocks and updating bucket indexes is now more independent. This prevents a single tenant from delaying cleanup for other tenants. #2631
* [ENHANCEMENT] Distributor: request rate, ingestion rate, and inflight requests limits are now enforced before reading and parsing the body of the request. This makes the distributor more resilient against a burst of requests over those limit. #2419
* [BUGFIX] Querier: Fix 400 response while handling streaming remote read. #2963
* [BUGFIX] Fix a bug causing query-frontend, query-scheduler, and querier not failing if one of their internal components fail. #2978
* [BUGFIX] Querier: re-balance the querier worker connections when a query-frontend or query-scheduler is terminated. #3005
* [BUGFIX] Distributor: Now returns the quorum error from ingesters. For example, with replication_factor=3, two HTTP 400 errors and one HTTP 500 error, now the distributor will always return HTTP 400. Previously the behaviour was to return the error which the distributor first received. #2979
* [BUGFIX] Ruler: fix panic when ruler.external_url is explicitly set to an empty string ("") in YAML. #2915
* [BUGFIX] Alertmanager: Fix support for the Telegram API URL in the global settings. #3097
* [BUGFIX] Alertmanager: Fix parsing of label matchers without label value in the API used to retrieve alerts. #3097
* [BUGFIX] Ruler: Fix not restoring alert state for rule groups when other ruler replicas shut down. #3156
* [BUGFIX] Updated `golang.org/x/net` dependency to fix CVE-2022-27664. #3124
* [BUGFIX] Fix distributor from returning a `500` status code when a `400` was received from the ingester. #3211
* [BUGFIX] Fix incorrect OS value set in Mimir v2.3.* RPM packages. #3221

### Mixin

* [CHANGE] Alerts: MimirQuerierAutoscalerNotActive is now critical and fires after 1h instead of 15m. #2958
* [FEATURE] Dashboards: Added "Mimir / Overview" dashboards, providing an high level view over a Mimir cluster. #3122 #3147 #3155
* [ENHANCEMENT] Dashboards: Updated the "Writes" and "Rollout progress" dashboards to account for samples ingested via the new OTLP ingestion endpoint. #2919 #2938
* [ENHANCEMENT] Dashboards: Include per-tenant request rate in "Tenants" dashboard. #2874
* [ENHANCEMENT] Dashboards: Include inflight object store requests in "Reads" dashboard. #2914
* [ENHANCEMENT] Dashboards: Make queries used to find job, cluster and namespace for dropdown menus configurable. #2893
* [ENHANCEMENT] Dashboards: Include rate of label and series queries in "Reads" dashboard. #3065 #3074
* [ENHANCEMENT] Dashboards: Fix legend showing on per-pod panels. #2944
* [ENHANCEMENT] Dashboards: Use the "req/s" unit on panels showing the requests rate. #3118
* [ENHANCEMENT] Dashboards: Use a consistent color across dashboards for the error rate. #3154

### Jsonnet

* [FEATURE] Added support for query-scheduler ring-based service discovery. #3128
* [ENHANCEMENT] Querier autoscaling is now slower on scale downs: scale down 10% every 1m instead of 100%. #2962
* [BUGFIX] Memberlist: `gossip_member_label` is now set for ruler-queriers. #3141

### Mimirtool

* [ENHANCEMENT] mimirtool analyze: Store the query errors instead of exit during the analysis. #3052
* [BUGFIX] mimir-tool remote-read: fix returns where some conditions [return nil error even if there is error](https://github.com/grafana/cortex-tools/issues/260). #3053

### Documentation

* [ENHANCEMENT] Added documentation on how to configure storage retention. #2970
* [ENHANCEMENT] Improved gRPC clients config documentation. #3020
* [ENHANCEMENT] Added documentation on how to manage alerting and recording rules. #2983
* [ENHANCEMENT] Improved `MimirSchedulerQueriesStuck` runbook. #3006
* [ENHANCEMENT] Added "Cluster label verification" section to memberlist documentation. #3096
* [ENHANCEMENT] Mention compression in multi-zone replication documentation. #3107
* [BUGFIX] Fixed configuration option names in "Enabling zone-awareness via the Grafana Mimir Jsonnet". #3018
* [BUGFIX] Fixed `mimirtool analyze` parameters documentation. #3094
* [BUGFIX] Fixed YAML configuraton in the "Manage the configuration of Grafana Mimir with Helm" guide. #3042
* [BUGFIX] Fixed Alertmanager capacity planning documentation. #3132

### Tools

- [BUGFIX] trafficdump: Fixed panic occurring when `-success-only=true` and the captured request failed. #2863

## 2.3.1

### Grafana Mimir
* [BUGFIX] Query-frontend: query sharding took exponential time to map binary expressions. #3027
* [BUGFIX] Distributor: Stop panics on OTLP endpoint when a single metric has multiple timeseries. #3040

## 2.3.0

### Grafana Mimir

* [CHANGE] Ingester: Added user label to ingester metric `cortex_ingester_tsdb_out_of_order_samples_appended_total`. On multitenant clusters this helps us find the rate of appended out-of-order samples for a specific tenant. #2493
* [CHANGE] Compactor: delete source and output blocks from local disk on compaction failed, to reduce likelihood that subsequent compactions fail because of no space left on disk. #2261
* [CHANGE] Ruler: Remove unused CLI flags `-ruler.search-pending-for` and `-ruler.flush-period` (and their respective YAML config options). #2288
* [CHANGE] Successful gRPC requests are no longer logged (only affects internal API calls). #2309
* [CHANGE] Add new `-*.consul.cas-retry-delay` flags. They have a default value of `1s`, while previously there was no delay between retries. #2309
* [CHANGE] Store-gateway: Remove the experimental ability to run requests in a dedicated OS thread pool and associated CLI flag `-store-gateway.thread-pool-size`. #2423
* [CHANGE] Memberlist: disabled TCP-based ping fallback, because Mimir already uses a custom transport based on TCP. #2456
* [CHANGE] Change default value for `-distributor.ha-tracker.max-clusters` to `100` to provide a DoS protection. #2465
* [CHANGE] Experimental block upload API exposed by compactor has changed: Previous `/api/v1/upload/block/{block}` endpoint for starting block upload is now `/api/v1/upload/block/{block}/start`, and previous endpoint `/api/v1/upload/block/{block}?uploadComplete=true` for finishing block upload is now `/api/v1/upload/block/{block}/finish`. New API endpoint has been added: `/api/v1/upload/block/{block}/check`. #2486 #2548
* [CHANGE] Compactor: changed `-compactor.max-compaction-time` default from `0s` (disabled) to `1h`. When compacting blocks for a tenant, the compactor will move to compact blocks of another tenant or re-plan blocks to compact at least every 1h. #2514
* [CHANGE] Distributor: removed previously deprecated `extend_writes` (see #1856) YAML key and `-distributor.extend-writes` CLI flag from the distributor config. #2551
* [CHANGE] Ingester: removed previously deprecated `active_series_custom_trackers` (see #1188) YAML key from the ingester config. #2552
* [CHANGE] The tenant ID `__mimir_cluster` is reserved by Mimir and not allowed to store metrics. #2643
* [CHANGE] Purger: removed the purger component and moved its API endpoints `/purger/delete_tenant` and `/purger/delete_tenant_status` to the compactor at `/compactor/delete_tenant` and `/compactor/delete_tenant_status`. The new endpoints on the compactor are stable. #2644
* [CHANGE] Memberlist: Change the leave timeout duration (`-memberlist.leave-timeout duration`) from 5s to 20s and connection timeout (`-memberlist.packet-dial-timeout`) from 5s to 2s. This makes leave timeout 10x the connection timeout, so that we can communicate the leave to at least 1 node, if the first 9 we try to contact times out. #2669
* [CHANGE] Alertmanager: return status code `412 Precondition Failed` and log info message when alertmanager isn't configured for a tenant. #2635
* [CHANGE] Distributor: if forwarding rules are used to forward samples, exemplars are now removed from the request. #2710 #2725
* [CHANGE] Limits: change the default value of `max_global_series_per_metric` limit to `0` (disabled). Setting this limit by default does not provide much benefit because series are sharded by all labels. #2714
* [CHANGE] Ingester: experimental `-blocks-storage.tsdb.new-chunk-disk-mapper` has been removed, new chunk disk mapper is now always used, and is no longer marked experimental. Default value of `-blocks-storage.tsdb.head-chunks-write-queue-size` has changed to 1000000, this enables async chunk queue by default, which leads to improved latency on the write path when new chunks are created in ingesters. #2762
* [CHANGE] Ingester: removed deprecated `-blocks-storage.tsdb.isolation-enabled` option. TSDB-level isolation is now always disabled in Mimir. #2782
* [CHANGE] Compactor: `-compactor.partial-block-deletion-delay` must either be set to 0 (to disable partial blocks deletion) or a value higher than `4h`. #2787
* [CHANGE] Query-frontend: CLI flag `-query-frontend.align-querier-with-step` has been deprecated. Please use `-query-frontend.align-queries-with-step` instead. #2840
* [FEATURE] Compactor: Adds the ability to delete partial blocks after a configurable delay. This option can be configured per tenant. #2285
  - `-compactor.partial-block-deletion-delay`, as a duration string, allows you to set the delay since a partial block has been modified before marking it for deletion. A value of `0`, the default, disables this feature.
  - The metric `cortex_compactor_blocks_marked_for_deletion_total` has a new value for the `reason` label `reason="partial"`, when a block deletion marker is triggered by the partial block deletion delay.
* [FEATURE] Querier: enabled support for queries with negative offsets, which are not cached in the query results cache. #2429
* [FEATURE] EXPERIMENTAL: OpenTelemetry Metrics ingestion path on `/otlp/v1/metrics`. #695 #2436 #2461
* [FEATURE] Querier: Added support for tenant federation to metric metadata endpoint. #2467
* [FEATURE] Query-frontend: introduced experimental support to split instant queries by time. The instant query splitting can be enabled setting `-query-frontend.split-instant-queries-by-interval`. #2469 #2564 #2565 #2570 #2571 #2572 #2573 #2574 #2575 #2576 #2581 #2582 #2601 #2632 #2633 #2634 #2641 #2642 #2766
* [FEATURE] Introduced an experimental anonymous usage statistics tracking (disabled by default), to help Mimir maintainers make better decisions to support the open source community. The tracking system anonymously collects non-sensitive, non-personally identifiable information about the running Mimir cluster, and is disabled by default. #2643 #2662 #2685 #2732 #2733 #2735
* [FEATURE] Introduced an experimental deployment mode called read-write and running a fully featured Mimir cluster with three components: write, read and backend. The read-write deployment mode is a trade-off between the monolithic mode (only one component, no isolation) and the microservices mode (many components, high isolation). #2754 #2838
* [ENHANCEMENT] Distributor: Decreased distributor tests execution time. #2562
* [ENHANCEMENT] Alertmanager: Allow the HTTP `proxy_url` configuration option in the receiver's configuration. #2317
* [ENHANCEMENT] ring: optimize shuffle-shard computation when lookback is used, and all instances have registered timestamp within the lookback window. In that case we can immediately return origial ring, because we would select all instances anyway. #2309
* [ENHANCEMENT] Memberlist: added experimental memberlist cluster label support via `-memberlist.cluster-label` and `-memberlist.cluster-label-verification-disabled` CLI flags (and their respective YAML config options). #2354
* [ENHANCEMENT] Object storage can now be configured for all components using the `common` YAML config option key (or `-common.storage.*` CLI flags). #2330 #2347
* [ENHANCEMENT] Go: updated to go 1.18.4. #2400
* [ENHANCEMENT] Store-gateway, listblocks: list of blocks now includes stats from `meta.json` file: number of series, samples and chunks. #2425
* [ENHANCEMENT] Added more buckets to `cortex_ingester_client_request_duration_seconds` histogram metric, to correctly track requests taking longer than 1s (up until 16s). #2445
* [ENHANCEMENT] Azure client: Improve memory usage for large object storage downloads. #2408
* [ENHANCEMENT] Distributor: Add `-distributor.instance-limits.max-inflight-push-requests-bytes`. This limit protects the distributor against multiple large requests that together may cause an OOM, but are only a few, so do not trigger the `max-inflight-push-requests` limit. #2413
* [ENHANCEMENT] Distributor: Drop exemplars in distributor for tenants where exemplars are disabled. #2504
* [ENHANCEMENT] Runtime Config: Allow operator to specify multiple comma-separated yaml files in `-runtime-config.file` that will be merged in left to right order. #2583
* [ENHANCEMENT] Query sharding: shard binary operations only if it doesn't lead to non-shardable vector selectors in one of the operands. #2696
* [ENHANCEMENT] Add packaging for both debian based deb file and redhat based rpm file using FPM. #1803
* [ENHANCEMENT] Distributor: Add `cortex_distributor_query_ingester_chunks_deduped_total` and `cortex_distributor_query_ingester_chunks_total` metrics for determining how effective ingester chunk deduplication at query time is. #2713
* [ENHANCEMENT] Upgrade Docker base images to `alpine:3.16.2`. #2729
* [ENHANCEMENT] Ruler: Add `<prometheus-http-prefix>/api/v1/status/buildinfo` endpoint. #2724
* [ENHANCEMENT] Querier: Ensure all queries pulled from query-frontend or query-scheduler are immediately executed. The maximum workers concurrency in each querier is configured by `-querier.max-concurrent`. #2598
* [ENHANCEMENT] Distributor: Add `cortex_distributor_received_requests_total` and `cortex_distributor_requests_in_total` metrics to provide visiblity into appropriate per-tenant request limits. #2770
* [ENHANCEMENT] Distributor: Add single forwarding remote-write endpoint for a tenant (`forwarding_endpoint`), instead of using per-rule endpoints. This takes precendence over per-rule endpoints. #2801
* [ENHANCEMENT] Added `err-mimir-distributor-max-write-message-size` to the errors catalog. #2470
* [ENHANCEMENT] Add sanity check at startup to ensure the configured filesystem directories don't overlap for different components. #2828 #2947
* [BUGFIX] TSDB: Fixed a bug on the experimental out-of-order implementation that led to wrong query results. #2701
* [BUGFIX] Compactor: log the actual error on compaction failed. #2261
* [BUGFIX] Alertmanager: restore state from storage even when running a single replica. #2293
* [BUGFIX] Ruler: do not block "List Prometheus rules" API endpoint while syncing rules. #2289
* [BUGFIX] Ruler: return proper `*status.Status` error when running in remote operational mode. #2417
* [BUGFIX] Alertmanager: ensure the configured `-alertmanager.web.external-url` is either a path starting with `/`, or a full URL including the scheme and hostname. #2381 #2542
* [BUGFIX] Memberlist: fix problem with loss of some packets, typically ring updates when instances were removed from the ring during shutdown. #2418
* [BUGFIX] Ingester: fix misfiring `MimirIngesterHasUnshippedBlocks` and stale `cortex_ingester_oldest_unshipped_block_timestamp_seconds` when some block uploads fail. #2435
* [BUGFIX] Query-frontend: fix incorrect mapping of http status codes 429 to 500 when request queue is full. #2447
* [BUGFIX] Memberlist: Fix problem with ring being empty right after startup. Memberlist KV store now tries to "fast-join" the cluster to avoid serving empty KV store. #2505
* [BUGFIX] Compactor: Fix bug when using `-compactor.partial-block-deletion-delay`: compactor didn't correctly check for modification time of all block files. #2559
* [BUGFIX] Query-frontend: fix wrong query sharding results for queries with boolean result like `1 < bool 0`. #2558
* [BUGFIX] Fixed error messages related to per-instance limits incorrectly reporting they can be set on a per-tenant basis. #2610
* [BUGFIX] Perform HA-deduplication before forwarding samples according to forwarding rules in the distributor. #2603 #2709
* [BUGFIX] Fix reporting of tracing spans from PromQL engine. #2707
* [BUGFIX] Apply relabel and drop_label rules before forwarding rules in the distributor. #2703
* [BUGFIX] Distributor: Register `cortex_discarded_requests_total` metric, which previously was not registered and therefore not exported. #2712
* [BUGFIX] Ruler: fix not restoring alerts' state at startup. #2648
* [BUGFIX] Ingester: Fix disk filling up after restarting ingesters with out-of-order support disabled while it was enabled before. #2799
* [BUGFIX] Memberlist: retry joining memberlist cluster on startup when no nodes are resolved. #2837
* [BUGFIX] Query-frontend: fix incorrect mapping of http status codes 413 to 500 when request is too large. #2819
* [BUGFIX] Alertmanager: revert upstream alertmananger to v0.24.0 to fix panic when unmarshalling email headers #2924 #2925

### Mixin

* [CHANGE] Dashboards: "Slow Queries" dashboard no longer works with versions older than Grafana 9.0. #2223
* [CHANGE] Alerts: use RSS memory instead of working set memory in the `MimirAllocatingTooMuchMemory` alert for ingesters. #2480
* [CHANGE] Dashboards: remove the "Cache - Latency (old)" panel from the "Mimir / Queries" dashboard. #2796
* [FEATURE] Dashboards: added support to experimental read-write deployment mode. #2780
* [ENHANCEMENT] Dashboards: added missed rule evaluations to the "Evaluations per second" panel in the "Mimir / Ruler" dashboard. #2314
* [ENHANCEMENT] Dashboards: add k8s resource requests to CPU and memory panels. #2346
* [ENHANCEMENT] Dashboards: add RSS memory utilization panel for ingesters, store-gateways and compactors. #2479
* [ENHANCEMENT] Dashboards: allow to configure graph tooltip. #2647
* [ENHANCEMENT] Alerts: MimirFrontendQueriesStuck and MimirSchedulerQueriesStuck alerts are more reliable now as they consider all the intermediate samples in the minute prior to the evaluation. #2630
* [ENHANCEMENT] Alerts: added `RolloutOperatorNotReconciling` alert, firing if the optional rollout-operator is not successfully reconciling. #2700
* [ENHANCEMENT] Dashboards: added support to query-tee in front of ruler-query-frontend in the "Remote ruler reads" dashboard. #2761
* [ENHANCEMENT] Dashboards: Introduce support for baremetal deployment, setting `deployment_type: 'baremetal'` in the mixin `_config`. #2657
* [ENHANCEMENT] Dashboards: use timeseries panel to show exemplars. #2800
* [BUGFIX] Dashboards: fixed unit of latency panels in the "Mimir / Ruler" dashboard. #2312
* [BUGFIX] Dashboards: fixed "Intervals per query" panel in the "Mimir / Queries" dashboard. #2308
* [BUGFIX] Dashboards: Make "Slow Queries" dashboard works with Grafana 9.0. #2223
* [BUGFIX] Dashboards: add missing API routes to Ruler dashboard. #2412
* [BUGFIX] Dashboards: stop setting 'interval' in dashboards; it should be set on your datasource. #2802

### Jsonnet

* [CHANGE] query-scheduler is enabled by default. We advise to deploy the query-scheduler to improve the scalability of the query-frontend. #2431
* [CHANGE] Replaced anti-affinity rules with pod topology spread constraints for distributor, query-frontend, querier and ruler. #2517
  - The following configuration options have been removed:
    - `distributor_allow_multiple_replicas_on_same_node`
    - `query_frontend_allow_multiple_replicas_on_same_node`
    - `querier_allow_multiple_replicas_on_same_node`
    - `ruler_allow_multiple_replicas_on_same_node`
  - The following configuration options have been added:
    - `distributor_topology_spread_max_skew`
    - `query_frontend_topology_spread_max_skew`
    - `querier_topology_spread_max_skew`
    - `ruler_topology_spread_max_skew`
* [CHANGE] Change `max_global_series_per_metric` to 0 in all plans, and as a default value. #2669
* [FEATURE] Memberlist: added support for experimental memberlist cluster label, through the jsonnet configuration options `memberlist_cluster_label` and `memberlist_cluster_label_verification_disabled`. #2349
* [FEATURE] Added ruler-querier autoscaling support. It requires [KEDA](https://keda.sh) installed in the Kubernetes cluster. Ruler-querier autoscaler can be enabled and configure through the following options in the jsonnet config: #2545
  * `autoscaling_ruler_querier_enabled`: `true` to enable autoscaling.
  * `autoscaling_ruler_querier_min_replicas`: minimum number of ruler-querier replicas.
  * `autoscaling_ruler_querier_max_replicas`: maximum number of ruler-querier replicas.
  * `autoscaling_prometheus_url`: Prometheus base URL from which to scrape Mimir metrics (e.g. `http://prometheus.default:9090/prometheus`).
* [ENHANCEMENT] Memberlist now uses DNS service-discovery by default. #2549
* [ENHANCEMENT] Upgrade memcached image tag to `memcached:1.6.16-alpine`. #2740
* [ENHANCEMENT] Added `$._config.configmaps` and `$._config.runtime_config_files` to make it easy to add new configmaps or runtime config file to all components. #2748

### Mimirtool

* [ENHANCEMENT] Added `mimirtool backfill` command to upload Prometheus blocks using API available in the compactor. #1822
* [ENHANCEMENT] mimirtool bucket-validation: Verify existing objects can be overwritten by subsequent uploads. #2491
* [ENHANCEMENT] mimirtool config convert: Now supports migrating to the current version of Mimir. #2629
* [BUGFIX] mimirtool analyze: Fix dashboard JSON unmarshalling errors by using custom parsing. #2386
* [BUGFIX] Version checking no longer prompts for updating when already on latest version. #2723

### Mimir Continuous Test

* [ENHANCEMENT] Added basic authentication and bearer token support for when Mimir is behind a gateway authenticating the calls. #2717

### Query-tee

* [CHANGE] Renamed CLI flag `-server.service-port` to `-server.http-service-port`. #2683
* [CHANGE] Renamed metric `cortex_querytee_request_duration_seconds` to `cortex_querytee_backend_request_duration_seconds`. Metric `cortex_querytee_request_duration_seconds` is now reported without label `backend`. #2683
* [ENHANCEMENT] Added HTTP over gRPC support to `query-tee` to allow testing gRPC requests to Mimir instances. #2683

### Documentation

* [ENHANCEMENT] Referenced `mimirtool` commands in the HTTP API documentation. #2516
* [ENHANCEMENT] Improved DNS service discovery documentation. #2513

### Tools

* [ENHANCEMENT] `markblocks` now processes multiple blocks concurrently. #2677

## 2.2.0

### Grafana Mimir

* [CHANGE] Increased default configuration for `-server.grpc-max-recv-msg-size-bytes` and `-server.grpc-max-send-msg-size-bytes` from 4MB to 100MB. #1884
* [CHANGE] Default values have changed for the following settings. This improves query performance for recent data (within 12h) by only reading from ingesters: #1909 #1921
    - `-blocks-storage.bucket-store.ignore-blocks-within` now defaults to `10h` (previously `0`)
    - `-querier.query-store-after` now defaults to `12h` (previously `0`)
* [CHANGE] Alertmanager: removed support for migrating local files from Cortex 1.8 or earlier. Related to original Cortex PR https://github.com/cortexproject/cortex/pull/3910. #2253
* [CHANGE] The following settings are now classified as advanced because the defaults should work for most users and tuning them requires in-depth knowledge of how the read path works: #1929
    - `-querier.query-ingesters-within`
    - `-querier.query-store-after`
* [CHANGE] Config flag category overrides can be set dynamically at runtime. #1934
* [CHANGE] Ingester: deprecated `-ingester.ring.join-after`. Mimir now behaves as this setting is always set to 0s. This configuration option will be removed in Mimir 2.4.0. #1965
* [CHANGE] Blocks uploaded by ingester no longer contain `__org_id__` label. Compactor now ignores this label and will compact blocks with and without this label together. `mimirconvert` tool will remove the label from blocks as "unknown" label. #1972
* [CHANGE] Querier: deprecated `-querier.shuffle-sharding-ingesters-lookback-period`, instead adding `-querier.shuffle-sharding-ingesters-enabled` to enable or disable shuffle sharding on the read path. The value of `-querier.query-ingesters-within` is now used internally for shuffle sharding lookback. #2110
* [CHANGE] Memberlist: `-memberlist.abort-if-join-fails` now defaults to false. Previously it defaulted to true. #2168
* [CHANGE] Ruler: `/api/v1/rules*` and `/prometheus/rules*` configuration endpoints are removed. Use `/prometheus/config/v1/rules*`. #2182
* [CHANGE] Ingester: `-ingester.exemplars-update-period` has been renamed to `-ingester.tsdb-config-update-period`. You can use it to update multiple, per-tenant TSDB configurations. #2187
* [FEATURE] Ingester: (Experimental) Add the ability to ingest out-of-order samples up to an allowed limit. If you enable this feature, it requires additional memory and disk space. This feature also enables a write-behind log, which might lead to longer ingester-start replays. When this feature is disabled, there is no overhead on memory, disk space, or startup times. #2187
  * `-ingester.out-of-order-time-window`, as duration string, allows you to set how back in time a sample can be. The default is `0s`, where `s` is seconds.
  * `cortex_ingester_tsdb_out_of_order_samples_appended_total` metric tracks the total number of out-of-order samples ingested by the ingester.
  * `cortex_discarded_samples_total` has a new label `reason="sample-too-old"`, when the `-ingester.out-of-order-time-window` flag is greater than zero. The label tracks the number of samples that were discarded for being too old; they were out of order, but beyond the time window allowed. The labels `reason="sample-out-of-order"` and `reason="sample-out-of-bounds"` are not used when out-of-order ingestion is enabled.
* [ENHANCEMENT] Distributor: Added limit to prevent tenants from sending excessive number of requests: #1843
  * The following CLI flags (and their respective YAML config options) have been added:
    * `-distributor.request-rate-limit`
    * `-distributor.request-burst-limit`
  * The following metric is exposed to tell how many requests have been rejected:
    * `cortex_discarded_requests_total`
* [ENHANCEMENT] Store-gateway: Add the experimental ability to run requests in a dedicated OS thread pool. This feature can be configured using `-store-gateway.thread-pool-size` and is disabled by default. Replaces the ability to run index header operations in a dedicated thread pool. #1660 #1812
* [ENHANCEMENT] Improved error messages to make them easier to understand; each now have a unique, global identifier that you can use to look up in the runbooks for more information. #1907 #1919 #1888 #1939 #1984 #2009 #2056 #2066 #2104 #2150 #2234
* [ENHANCEMENT] Memberlist KV: incoming messages are now processed on per-key goroutine. This may reduce loss of "maintanance" packets in busy memberlist installations, but use more CPU. New `memberlist_client_received_broadcasts_dropped_total` counter tracks number of dropped per-key messages. #1912
* [ENHANCEMENT] Blocks Storage, Alertmanager, Ruler: add support a prefix to the bucket store (`*_storage.storage_prefix`). This enables using the same bucket for the three components. #1686 #1951
* [ENHANCEMENT] Upgrade Docker base images to `alpine:3.16.0`. #2028
* [ENHANCEMENT] Store-gateway: Add experimental configuration option for the store-gateway to attempt to pre-populate the file system cache when memory-mapping index-header files. Enabled with `-blocks-storage.bucket-store.index-header.map-populate-enabled=true`. Note this flag only has an effect when running on Linux. #2019 #2054
* [ENHANCEMENT] Chunk Mapper: reduce memory usage of async chunk mapper. #2043
* [ENHANCEMENT] Ingester: reduce sleep time when reading WAL. #2098
* [ENHANCEMENT] Compactor: Run sanity check on blocks storage configuration at startup. #2144
* [ENHANCEMENT] Compactor: Add HTTP API for uploading TSDB blocks. Enabled with `-compactor.block-upload-enabled`. #1694 #2126
* [ENHANCEMENT] Ingester: Enable querying overlapping blocks by default. #2187
* [ENHANCEMENT] Distributor: Auto-forget unhealthy distributors after ten failed ring heartbeats. #2154
* [ENHANCEMENT] Distributor: Add new metric `cortex_distributor_forward_errors_total` for error codes resulting from forwarding requests. #2077
* [ENHANCEMENT] `/ready` endpoint now returns and logs detailed services information. #2055
* [ENHANCEMENT] Memcached client: Reduce number of connections required to fetch cached keys from memcached. #1920
* [ENHANCEMENT] Improved error message returned when `-querier.query-store-after` validation fails. #1914
* [BUGFIX] Fix regexp parsing panic for regexp label matchers with start/end quantifiers. #1883
* [BUGFIX] Ingester: fixed deceiving error log "failed to update cached shipped blocks after shipper initialisation", occurring for each new tenant in the ingester. #1893
* [BUGFIX] Ring: fix bug where instances may appear unhealthy in the hash ring web UI even though they are not. #1933
* [BUGFIX] API: gzip is now enforced when identity encoding is explicitly rejected. #1864
* [BUGFIX] Fix panic at startup when Mimir is running in monolithic mode and query sharding is enabled. #2036
* [BUGFIX] Ruler: report `cortex_ruler_queries_failed_total` metric for any remote query error except 4xx when remote operational mode is enabled. #2053 #2143
* [BUGFIX] Ingester: fix slow rollout when using `-ingester.ring.unregister-on-shutdown=false` with long `-ingester.ring.heartbeat-period`. #2085
* [BUGFIX] Ruler: add timeout for remote rule evaluation queries to prevent rule group evaluations getting stuck indefinitely. The duration is configurable with `-querier.timeout` (default `2m`). #2090 #2222
* [BUGFIX] Limits: Active series custom tracker configuration has been named back from `active_series_custom_trackers_config` to `active_series_custom_trackers`. For backwards compatibility both version is going to be supported for until Mimir v2.4. When both fields are specified, `active_series_custom_trackers_config` takes precedence over `active_series_custom_trackers`. #2101
* [BUGFIX] Ingester: fixed the order of labels applied when incrementing the `cortex_discarded_metadata_total` metric. #2096
* [BUGFIX] Ingester: fixed bug where retrieving metadata for a metric with multiple metadata entries would return multiple copies of a single metadata entry rather than all available entries. #2096
* [BUGFIX] Distributor: canceled requests are no longer accounted as internal errors. #2157
* [BUGFIX] Memberlist: Fix typo in memberlist admin UI. #2202
* [BUGFIX] Ruler: fixed typo in error message when ruler failed to decode a rule group. #2151
* [BUGFIX] Active series custom tracker configuration is now displayed properly on `/runtime_config` page. #2065
* [BUGFIX] Query-frontend: `vector` and `time` functions were sharded, which made expressions like `vector(1) > 0 and vector(1)` fail. #2355

### Mixin

* [CHANGE] Split `mimir_queries` rules group into `mimir_queries` and `mimir_ingester_queries` to keep number of rules per group within the default per-tenant limit. #1885
* [CHANGE] Dashboards: Expose full image tag in "Mimir / Rollout progress" dashboard's "Pod per version panel." #1932
* [CHANGE] Dashboards: Disabled gateway panels by default, because most users don't have a gateway exposing the metrics expected by Mimir dashboards. You can re-enable it setting `gateway_enabled: true` in the mixin config and recompiling the mixin running `make build-mixin`. #1955
* [CHANGE] Alerts: adapt `MimirFrontendQueriesStuck` and `MimirSchedulerQueriesStuck` to consider ruler query path components. #1949
* [CHANGE] Alerts: Change `MimirRulerTooManyFailedQueries` severity to `critical`. #2165
* [ENHANCEMENT] Dashboards: Add config option `datasource_regex` to customise the regular expression used to select valid datasources for Mimir dashboards. #1802
* [ENHANCEMENT] Dashboards: Added "Mimir / Remote ruler reads" and "Mimir / Remote ruler reads resources" dashboards. #1911 #1937
* [ENHANCEMENT] Dashboards: Make networking panels work for pods created by the mimir-distributed helm chart. #1927
* [ENHANCEMENT] Alerts: Add `MimirStoreGatewayNoSyncedTenants` alert that fires when there is a store-gateway owning no tenants. #1882
* [ENHANCEMENT] Rules: Make `recording_rules_range_interval` configurable for cases where Mimir metrics are scraped less often that every 30 seconds. #2118
* [ENHANCEMENT] Added minimum Grafana version to mixin dashboards. #1943
* [BUGFIX] Fix `container_memory_usage_bytes:sum` recording rule. #1865
* [BUGFIX] Fix `MimirGossipMembersMismatch` alerts if Mimir alertmanager is activated. #1870
* [BUGFIX] Fix `MimirRulerMissedEvaluations` to show % of missed alerts as a value between 0 and 100 instead of 0 and 1. #1895
* [BUGFIX] Fix `MimirCompactorHasNotUploadedBlocks` alert false positive when Mimir is deployed in monolithic mode. #1902
* [BUGFIX] Fix `MimirGossipMembersMismatch` to make it less sensitive during rollouts and fire one alert per installation, not per job. #1926
* [BUGFIX] Do not trigger `MimirAllocatingTooMuchMemory` alerts if no container limits are supplied. #1905
* [BUGFIX] Dashboards: Remove empty "Chunks per query" panel from `Mimir / Queries` dashboard. #1928
* [BUGFIX] Dashboards: Use Grafana's `$__rate_interval` for rate queries in dashboards to support scrape intervals of >15s. #2011
* [BUGFIX] Alerts: Make each version of `MimirCompactorHasNotUploadedBlocks` distinct to avoid rule evaluation failures due to duplicate series being generated. #2197
* [BUGFIX] Fix `MimirGossipMembersMismatch` alert when using remote ruler evaluation. #2159

### Jsonnet

* [CHANGE] Remove use of `-querier.query-store-after`, `-querier.shuffle-sharding-ingesters-lookback-period`, `-blocks-storage.bucket-store.ignore-blocks-within`, and `-blocks-storage.tsdb.close-idle-tsdb-timeout` CLI flags since the values now match defaults. #1915 #1921
* [CHANGE] Change default value for `-blocks-storage.bucket-store.chunks-cache.memcached.timeout` to `450ms` to increase use of cached data. #2035
* [CHANGE] The `memberlist_ring_enabled` configuration now applies to Alertmanager. #2102 #2103 #2107
* [CHANGE] Default value for `memberlist_ring_enabled` is now true. It means that all hash rings use Memberlist as default KV store instead of Consul (previous default). #2161
* [CHANGE] Configure `-ingester.max-global-metadata-per-user` to correspond to 20% of the configured max number of series per tenant. #2250
* [CHANGE] Configure `-ingester.max-global-metadata-per-metric` to be 10. #2250
* [CHANGE] Change `_config.multi_zone_ingester_max_unavailable` to 25. #2251
* [FEATURE] Added querier autoscaling support. It requires [KEDA](https://keda.sh) installed in the Kubernetes cluster and query-scheduler enabled in the Mimir cluster. Querier autoscaler can be enabled and configure through the following options in the jsonnet config: #2013 #2023
  * `autoscaling_querier_enabled`: `true` to enable autoscaling.
  * `autoscaling_querier_min_replicas`: minimum number of querier replicas.
  * `autoscaling_querier_max_replicas`: maximum number of querier replicas.
  * `autoscaling_prometheus_url`: Prometheus base URL from which to scrape Mimir metrics (e.g. `http://prometheus.default:9090/prometheus`).
* [FEATURE] Jsonnet: Add support for ruler remote evaluation mode (`ruler_remote_evaluation_enabled`), which deploys and uses a dedicated query path for rule evaluation. This enables the benefits of the query-frontend for rule evaluation, such as query sharding. #2073
* [ENHANCEMENT] Added `compactor` service, that can be used to route requests directly to compactor (e.g. admin UI). #2063
* [ENHANCEMENT] Added a `consul_enabled` configuration option to provide the ability to disable consul. It is automatically set to false when `memberlist_ring_enabled` is true and `multikv_migration_enabled` (used for migration from Consul to memberlist) is not set. #2093 #2152
* [BUGFIX] Querier: Fix disabling shuffle sharding on the read path whilst keeping it enabled on write path. #2164

### Mimirtool

* [CHANGE] mimirtool rules: `--use-legacy-routes` now toggles between using `/prometheus/config/v1/rules` (default) and `/api/v1/rules` (legacy) endpoints. #2182
* [FEATURE] Added bearer token support for when Mimir is behind a gateway authenticating by bearer token. #2146
* [BUGFIX] mimirtool analyze: Fix dashboard JSON unmarshalling errors (#1840). #1973
* [BUGFIX] Make mimirtool build for Windows work again. #2273

### Mimir Continuous Test

* [ENHANCEMENT] Added the `-tests.smoke-test` flag to run the `mimir-continuous-test` suite once and immediately exit. #2047 #2094

### Documentation

* [ENHANCEMENT] Published Grafana Mimir runbooks as part of documentation. #1970
* [ENHANCEMENT] Improved ruler's "remote operational mode" documentation. #1906
* [ENHANCEMENT] Recommend fast disks for ingesters and store-gateways in production tips. #1903
* [ENHANCEMENT] Explain the runtime override of active series matchers. #1868
* [ENHANCEMENT] Clarify "Set rule group" API specification. #1869
* [ENHANCEMENT] Published Mimir jsonnet documentation. #2024
* [ENHANCEMENT] Documented required scrape interval for using alerting and recording rules from Mimir jsonnet. #2147
* [ENHANCEMENT] Runbooks: Mention memberlist as possible source of problems for various alerts. #2158
* [ENHANCEMENT] Added step-by-step article about migrating from Consul to Memberlist KV store using jsonnet without downtime. #2166
* [ENHANCEMENT] Documented `/memberlist` admin page. #2166
* [ENHANCEMENT] Documented how to configure Grafana Mimir's ruler with Jsonnet. #2127
* [ENHANCEMENT] Documented how to configure queriers’ autoscaling with Jsonnet. #2128
* [ENHANCEMENT] Updated mixin building instructions in "Installing Grafana Mimir dashboards and alerts" article. #2015 #2163
* [ENHANCEMENT] Fix location of "Monitoring Grafana Mimir" article in the documentation hierarchy. #2130
* [ENHANCEMENT] Runbook for `MimirRequestLatency` was expanded with more practical advice. #1967
* [BUGFIX] Fixed ruler configuration used in the getting started guide. #2052
* [BUGFIX] Fixed Mimir Alertmanager datasource in Grafana used by "Play with Grafana Mimir" tutorial. #2115
* [BUGFIX] Fixed typos in "Scaling out Grafana Mimir" article. #2170
* [BUGFIX] Added missing ring endpoint exposed by Ingesters. #1918

## 2.1.0

### Grafana Mimir

* [CHANGE] Compactor: No longer upload debug meta files to object storage. #1257
* [CHANGE] Default values have changed for the following settings: #1547
    - `-alertmanager.alertmanager-client.grpc-max-recv-msg-size` now defaults to 100 MiB (previously was not configurable and set to 16 MiB)
    - `-alertmanager.alertmanager-client.grpc-max-send-msg-size` now defaults to 100 MiB (previously was not configurable and set to 4 MiB)
    - `-alertmanager.max-recv-msg-size` now defaults to 100 MiB (previously was 16 MiB)
* [CHANGE] Ingester: Add `user` label to metrics `cortex_ingester_ingested_samples_total` and `cortex_ingester_ingested_samples_failures_total`. #1533
* [CHANGE] Ingester: Changed `-blocks-storage.tsdb.isolation-enabled` default from `true` to `false`. The config option has also been deprecated and will be removed in 2 minor version. #1655
* [CHANGE] Query-frontend: results cache keys are now versioned, this will cause cache to be re-filled when rolling out this version. #1631
* [CHANGE] Store-gateway: enabled attributes in-memory cache by default. New default configuration is `-blocks-storage.bucket-store.chunks-cache.attributes-in-memory-max-items=50000`. #1727
* [CHANGE] Compactor: Removed the metric `cortex_compactor_garbage_collected_blocks_total` since it duplicates `cortex_compactor_blocks_marked_for_deletion_total`. #1728
* [CHANGE] All: Logs that used the`org_id` label now use `user` label. #1634 #1758
* [CHANGE] Alertmanager: the following metrics are not exported for a given `user` and `integration` when the metric value is zero: #1783
  * `cortex_alertmanager_notifications_total`
  * `cortex_alertmanager_notifications_failed_total`
  * `cortex_alertmanager_notification_requests_total`
  * `cortex_alertmanager_notification_requests_failed_total`
  * `cortex_alertmanager_notification_rate_limited_total`
* [CHANGE] Removed the following metrics exposed by the Mimir hash rings: #1791
  * `cortex_member_ring_tokens_owned`
  * `cortex_member_ring_tokens_to_own`
  * `cortex_ring_tokens_owned`
  * `cortex_ring_member_ownership_percent`
* [CHANGE] Querier / Ruler: removed the following metrics tracking number of query requests send to each ingester. You can use `cortex_request_duration_seconds_count{route=~"/cortex.Ingester/(QueryStream|QueryExemplars)"}` instead. #1797
  * `cortex_distributor_ingester_queries_total`
  * `cortex_distributor_ingester_query_failures_total`
* [CHANGE] Distributor: removed the following metrics tracking the number of requests from a distributor to ingesters: #1799
  * `cortex_distributor_ingester_appends_total`
  * `cortex_distributor_ingester_append_failures_total`
* [CHANGE] Distributor / Ruler: deprecated `-distributor.extend-writes`. Now Mimir always behaves as if this setting was set to `false`, which we expect to be safe for every Mimir cluster setup. #1856
* [FEATURE] Querier: Added support for [streaming remote read](https://prometheus.io/blog/2019/10/10/remote-read-meets-streaming/). Should be noted that benefits of chunking the response are partial here, since in a typical `query-frontend` setup responses will be buffered until they've been completed. #1735
* [FEATURE] Ruler: Allow setting `evaluation_delay` for each rule group via rules group configuration file. #1474
* [FEATURE] Ruler: Added support for expression remote evaluation. #1536 #1818
  * The following CLI flags (and their respective YAML config options) have been added:
    * `-ruler.query-frontend.address`
    * `-ruler.query-frontend.grpc-client-config.grpc-max-recv-msg-size`
    * `-ruler.query-frontend.grpc-client-config.grpc-max-send-msg-size`
    * `-ruler.query-frontend.grpc-client-config.grpc-compression`
    * `-ruler.query-frontend.grpc-client-config.grpc-client-rate-limit`
    * `-ruler.query-frontend.grpc-client-config.grpc-client-rate-limit-burst`
    * `-ruler.query-frontend.grpc-client-config.backoff-on-ratelimits`
    * `-ruler.query-frontend.grpc-client-config.backoff-min-period`
    * `-ruler.query-frontend.grpc-client-config.backoff-max-period`
    * `-ruler.query-frontend.grpc-client-config.backoff-retries`
    * `-ruler.query-frontend.grpc-client-config.tls-enabled`
    * `-ruler.query-frontend.grpc-client-config.tls-ca-path`
    * `-ruler.query-frontend.grpc-client-config.tls-cert-path`
    * `-ruler.query-frontend.grpc-client-config.tls-key-path`
    * `-ruler.query-frontend.grpc-client-config.tls-server-name`
    * `-ruler.query-frontend.grpc-client-config.tls-insecure-skip-verify`
* [FEATURE] Distributor: Added the ability to forward specifics metrics to alternative remote_write API endpoints. #1052
* [FEATURE] Ingester: Active series custom trackers now supports runtime tenant-specific overrides. The configuration has been moved to limit config, the ingester config has been deprecated.  #1188
* [ENHANCEMENT] Alertmanager API: Concurrency limit for GET requests is now configurable using `-alertmanager.max-concurrent-get-requests-per-tenant`. #1547
* [ENHANCEMENT] Alertmanager: Added the ability to configure additional gRPC client settings for the Alertmanager distributor #1547
  - `-alertmanager.alertmanager-client.backoff-max-period`
  - `-alertmanager.alertmanager-client.backoff-min-period`
  - `-alertmanager.alertmanager-client.backoff-on-ratelimits`
  - `-alertmanager.alertmanager-client.backoff-retries`
  - `-alertmanager.alertmanager-client.grpc-client-rate-limit`
  - `-alertmanager.alertmanager-client.grpc-client-rate-limit-burst`
  - `-alertmanager.alertmanager-client.grpc-compression`
  - `-alertmanager.alertmanager-client.grpc-max-recv-msg-size`
  - `-alertmanager.alertmanager-client.grpc-max-send-msg-size`
* [ENHANCEMENT] Ruler: Add more detailed query information to ruler query stats logging. #1411
* [ENHANCEMENT] Admin: Admin API now has some styling. #1482 #1549 #1821 #1824
* [ENHANCEMENT] Alertmanager: added `insight=true` field to alertmanager dispatch logs. #1379
* [ENHANCEMENT] Store-gateway: Add the experimental ability to run index header operations in a dedicated thread pool. This feature can be configured using `-blocks-storage.bucket-store.index-header-thread-pool-size` and is disabled by default. #1660
* [ENHANCEMENT] Store-gateway: don't drop all blocks if instance finds itself as unhealthy or missing in the ring. #1806 #1823
* [ENHANCEMENT] Querier: wait until inflight queries are completed when shutting down queriers. #1756 #1767
* [BUGFIX] Query-frontend: do not shard queries with a subquery unless the subquery is inside a shardable aggregation function call. #1542
* [BUGFIX] Query-frontend: added `component=query-frontend` label to results cache memcached metrics to fix a panic when Mimir is running in single binary mode and results cache is enabled. #1704
* [BUGFIX] Mimir: services' status content-type is now correctly set to `text/html`. #1575
* [BUGFIX] Multikv: Fix panic when using using runtime config to set primary KV store used by `multi` KV. #1587
* [BUGFIX] Multikv: Fix watching for runtime config changes in `multi` KV store in ruler and querier. #1665
* [BUGFIX] Memcached: allow to use CNAME DNS records for the memcached backend addresses. #1654
* [BUGFIX] Querier: fixed temporary partial query results when shuffle sharding is enabled and hash ring backend storage is flushed / reset. #1829
* [BUGFIX] Alertmanager: prevent more file traversal cases related to template names. #1833
* [BUGFUX] Alertmanager: Allow usage with `-alertmanager-storage.backend=local`. Note that when using this storage type, the Alertmanager is not able persist state remotely, so it not recommended for production use. #1836
* [BUGFIX] Alertmanager: Do not validate alertmanager configuration if it's not running. #1835

### Mixin

* [CHANGE] Dashboards: Remove per-user series legends from Tenants dashboard. #1605
* [CHANGE] Dashboards: Show in-memory series and the per-user series limit on Tenants dashboard. #1613
* [CHANGE] Dashboards: Slow-queries dashboard now uses `user` label from logs instead of `org_id`. #1634
* [CHANGE] Dashboards: changed all Grafana dashboards UIDs to not conflict with Cortex ones, to let people install both while migrating from Cortex to Mimir: #1801 #1808
  * Alertmanager from `a76bee5913c97c918d9e56a3cc88cc28` to `b0d38d318bbddd80476246d4930f9e55`
  * Alertmanager Resources from `68b66aed90ccab448009089544a8d6c6` to `a6883fb22799ac74479c7db872451092`
  * Compactor from `9c408e1d55681ecb8a22c9fab46875cc` to `1b3443aea86db629e6efdb7d05c53823`
  * Compactor Resources from `df9added6f1f4332f95848cca48ebd99` to `09a5c49e9cdb2f2b24c6d184574a07fd`
  * Config from `61bb048ced9817b2d3e07677fb1c6290` to `5d9d0b4724c0f80d68467088ec61e003`
  * Object Store from `d5a3a4489d57c733b5677fb55370a723` to `e1324ee2a434f4158c00a9ee279d3292`
  * Overrides from `b5c95fee2e5e7c4b5930826ff6e89a12` to `1e2c358600ac53f09faea133f811b5bb`
  * Queries from `d9931b1054053c8b972d320774bb8f1d` to `b3abe8d5c040395cc36615cb4334c92d`
  * Reads from `8d6ba60eccc4b6eedfa329b24b1bd339` to `e327503188913dc38ad571c647eef643`
  * Reads Networking from `c0464f0d8bd026f776c9006b05910000` to `54b2a0a4748b3bd1aefa92ce5559a1c2`
  * Reads Resources from `2fd2cda9eea8d8af9fbc0a5960425120` to `cc86fd5aa9301c6528986572ad974db9`
  * Rollout Progress from `7544a3a62b1be6ffd919fc990ab8ba8f` to `7f0b5567d543a1698e695b530eb7f5de`
  * Ruler from `44d12bcb1f95661c6ab6bc946dfc3473` to `631e15d5d85afb2ca8e35d62984eeaa0`
  * Scaling from `88c041017b96856c9176e07cf557bdcf` to `64bbad83507b7289b514725658e10352`
  * Slow queries from `e6f3091e29d2636e3b8393447e925668` to `6089e1ce1e678788f46312a0a1e647e6`
  * Tenants from `35fa247ce651ba189debf33d7ae41611` to `35fa247ce651ba189debf33d7ae41611`
  * Top Tenants from `bc6e12d4fe540e4a1785b9d3ca0ffdd9` to `bc6e12d4fe540e4a1785b9d3ca0ffdd9`
  * Writes from `0156f6d15aa234d452a33a4f13c838e3` to `8280707b8f16e7b87b840fc1cc92d4c5`
  * Writes Networking from `681cd62b680b7154811fe73af55dcfd4` to `978c1cb452585c96697a238eaac7fe2d`
  * Writes Resources from `c0464f0d8bd026f776c9006b0591bb0b` to `bc9160e50b52e89e0e49c840fea3d379`
* [FEATURE] Alerts: added the following alerts on `mimir-continuous-test` tool: #1676
  - `MimirContinuousTestNotRunningOnWrites`
  - `MimirContinuousTestNotRunningOnReads`
  - `MimirContinuousTestFailed`
* [ENHANCEMENT] Added `per_cluster_label` support to allow to change the label name used to differentiate between Kubernetes clusters. #1651
* [ENHANCEMENT] Dashboards: Show QPS and latency of the Alertmanager Distributor. #1696
* [ENHANCEMENT] Playbooks: Add Alertmanager suggestions for `MimirRequestErrors` and `MimirRequestLatency` #1702
* [ENHANCEMENT] Dashboards: Allow custom datasources. #1749
* [ENHANCEMENT] Dashboards: Add config option `gateway_enabled` (defaults to `true`) to disable gateway panels from dashboards. #1761
* [ENHANCEMENT] Dashboards: Extend Top tenants dashboard with queries for tenants with highest sample rate, discard rate, and discard rate growth. #1842
* [ENHANCEMENT] Dashboards: Show ingestion rate limit and rule group limit on Tenants dashboard. #1845
* [ENHANCEMENT] Dashboards: Add "last successful run" panel to compactor dashboard. #1628
* [BUGFIX] Dashboards: Fix "Failed evaluation rate" panel on Tenants dashboard. #1629
* [BUGFIX] Honor the configured `per_instance_label` in all dashboards and alerts. #1697

### Jsonnet

* [FEATURE] Added support for `mimir-continuous-test`. To deploy `mimir-continuous-test` you can use the following configuration: #1675 #1850
  ```jsonnet
  _config+: {
    continuous_test_enabled: true,
    continuous_test_tenant_id: 'type-tenant-id',
    continuous_test_write_endpoint: 'http://type-write-path-hostname',
    continuous_test_read_endpoint: 'http://type-read-path-hostname/prometheus',
  },
  ```
* [ENHANCEMENT] Ingester anti-affinity can now be disabled by using `ingester_allow_multiple_replicas_on_same_node` configuration key. #1581
* [ENHANCEMENT] Added `node_selector` configuration option to select Kubernetes nodes where Mimir should run. #1596
* [ENHANCEMENT] Alertmanager: Added a `PodDisruptionBudget` of `withMaxUnavailable = 1`, to ensure we maintain quorum during rollouts. #1683
* [ENHANCEMENT] Store-gateway anti-affinity can now be enabled/disabled using `store_gateway_allow_multiple_replicas_on_same_node` configuration key. #1730
* [ENHANCEMENT] Added `store_gateway_zone_a_args`, `store_gateway_zone_b_args` and `store_gateway_zone_c_args` configuration options. #1807
* [BUGFIX] Pass primary and secondary multikv stores via CLI flags. Introduced new `multikv_switch_primary_secondary` config option to flip primary and secondary in runtime config.

### Mimirtool

* [BUGFIX] `config convert`: Retain Cortex defaults for `blocks_storage.backend`, `ruler_storage.backend`, `alertmanager_storage.backend`, `auth.type`, `activity_tracker.filepath`, `alertmanager.data_dir`, `blocks_storage.filesystem.dir`, `compactor.data_dir`, `ruler.rule_path`, `ruler_storage.filesystem.dir`, and `graphite.querier.schemas.backend`. #1626 #1762

### Tools

* [FEATURE] Added a `markblocks` tool that creates `no-compact` and `delete` marks for the blocks. #1551
* [FEATURE] Added `mimir-continuous-test` tool to continuously run smoke tests on live Mimir clusters. #1535 #1540 #1653 #1603 #1630 #1691 #1675 #1676 #1692 #1706 #1709 #1775 #1777 #1778 #1795
* [FEATURE] Added `mimir-rules-action` GitHub action, located at `operations/mimir-rules-action/`, used to lint, prepare, verify, diff, and sync rules to a Mimir cluster. #1723

## 2.0.0

### Grafana Mimir

_Changes since Cortex 1.10.0._

* [CHANGE] Remove chunks storage engine. #86 #119 #510 #545 #743 #744 #748 #753 #755 #757 #758 #759 #760 #762 #764 #789 #812 #813
  * The following CLI flags (and their respective YAML config options) have been removed:
    * `-store.engine`
    * `-schema-config-file`
    * `-ingester.checkpoint-duration`
    * `-ingester.checkpoint-enabled`
    * `-ingester.chunk-encoding`
    * `-ingester.chunk-age-jitter`
    * `-ingester.concurrent-flushes`
    * `-ingester.flush-on-shutdown-with-wal-enabled`
    * `-ingester.flush-op-timeout`
    * `-ingester.flush-period`
    * `-ingester.max-chunk-age`
    * `-ingester.max-chunk-idle`
    * `-ingester.max-series-per-query` (and `max_series_per_query` from runtime config)
    * `-ingester.max-stale-chunk-idle`
    * `-ingester.max-transfer-retries`
    * `-ingester.min-chunk-length`
    * `-ingester.recover-from-wal`
    * `-ingester.retain-period`
    * `-ingester.spread-flushes`
    * `-ingester.wal-dir`
    * `-ingester.wal-enabled`
    * `-querier.query-parallelism`
    * `-querier.second-store-engine`
    * `-querier.use-second-store-before-time`
    * `-flusher.wal-dir`
    * `-flusher.concurrent-flushes`
    * `-flusher.flush-op-timeout`
    * All `-table-manager.*` flags
    * All `-deletes.*` flags
    * All `-purger.*` flags
    * All `-metrics.*` flags
    * All `-dynamodb.*` flags
    * All `-s3.*` flags
    * All `-azure.*` flags
    * All `-bigtable.*` flags
    * All `-gcs.*` flags
    * All `-cassandra.*` flags
    * All `-boltdb.*` flags
    * All `-local.*` flags
    * All `-swift.*` flags
    * All `-store.*` flags except `-store.engine`, `-store.max-query-length`, `-store.max-labels-query-length`
    * All `-grpc-store.*` flags
  * The following API endpoints have been removed:
    * `/api/v1/chunks` and `/chunks`
  * The following metrics have been removed:
    * `cortex_ingester_flush_queue_length`
    * `cortex_ingester_queried_chunks`
    * `cortex_ingester_chunks_created_total`
    * `cortex_ingester_wal_replay_duration_seconds`
    * `cortex_ingester_wal_corruptions_total`
    * `cortex_ingester_sent_chunks`
    * `cortex_ingester_received_chunks`
    * `cortex_ingester_flush_series_in_progress`
    * `cortex_ingester_chunk_utilization`
    * `cortex_ingester_chunk_length`
    * `cortex_ingester_chunk_size_bytes`
    * `cortex_ingester_chunk_age_seconds`
    * `cortex_ingester_memory_chunks`
    * `cortex_ingester_flushing_enqueued_series_total`
    * `cortex_ingester_flushing_dequeued_series_total`
    * `cortex_ingester_dropped_chunks_total`
    * `cortex_oldest_unflushed_chunk_timestamp_seconds`
    * `prometheus_local_storage_chunk_ops_total`
    * `prometheus_local_storage_chunkdesc_ops_total`
    * `prometheus_local_storage_memory_chunkdescs`
* [CHANGE] Changed default storage backends from `s3` to `filesystem` #833
  This effects the following flags:
  * `-blocks-storage.backend` now defaults to `filesystem`
  * `-blocks-storage.filesystem.dir` now defaults to `blocks`
  * `-alertmanager-storage.backend` now defaults to `filesystem`
  * `-alertmanager-storage.filesystem.dir` now defaults to `alertmanager`
  * `-ruler-storage.backend` now defaults to `filesystem`
  * `-ruler-storage.filesystem.dir` now defaults to `ruler`
* [CHANGE] Renamed metric `cortex_experimental_features_in_use_total` as `cortex_experimental_features_used_total` and added `feature` label. #32 #658
* [CHANGE] Removed `log_messages_total` metric. #32
* [CHANGE] Some files and directories created by Mimir components on local disk now have stricter permissions, and are only readable by owner, but not group or others. #58
* [CHANGE] Memcached client DNS resolution switched from golang built-in to [`miekg/dns`](https://github.com/miekg/dns). #142
* [CHANGE] The metric `cortex_deprecated_flags_inuse_total` has been renamed to `deprecated_flags_inuse_total` as part of using grafana/dskit functionality. #185
* [CHANGE] API: The `-api.response-compression-enabled` flag has been removed, and GZIP response compression is always enabled except on `/api/v1/push` and `/push` endpoints. #880
* [CHANGE] Update Go version to 1.17.3. #480
* [CHANGE] The `status_code` label on gRPC client metrics has changed from '200' and '500' to '2xx', '5xx', '4xx', 'cancel' or 'error'. #537
* [CHANGE] Removed the deprecated `-<prefix>.fifocache.size` flag. #618
* [CHANGE] Enable index header lazy loading by default. #693
  * `-blocks-storage.bucket-store.index-header-lazy-loading-enabled` default from `false` to `true`
  * `-blocks-storage.bucket-store.index-header-lazy-loading-idle-timeout` default from `20m` to `1h`
* [CHANGE] Shuffle-sharding:
  * `-distributor.sharding-strategy` option has been removed, and shuffle sharding is enabled by default. Default shard size is set to 0, which disables shuffle sharding for the tenant (all ingesters will receive tenants's samples). #888
  * `-ruler.sharding-strategy` option has been removed from ruler. Ruler now uses shuffle-sharding by default, but respects `ruler_tenant_shard_size`, which defaults to 0 (ie. use all rulers for tenant). #889
  * `-store-gateway.sharding-strategy` option has been removed store-gateways. Store-gateway now uses shuffle-sharding by default, but respects `store_gateway_tenant_shard_size` for tenant, and this value defaults to 0. #891
* [CHANGE] Server: `-server.http-listen-port` (yaml: `server.http_listen_port`) now defaults to `8080` (previously `80`). #871
* [CHANGE] Changed the default value of `-blocks-storage.bucket-store.ignore-deletion-marks-delay` from 6h to 1h. #892
* [CHANGE] Changed default settings for memcached clients: #959 #1000
  * The default value for the following config options has changed from `10000` to `25000`:
    * `-blocks-storage.bucket-store.chunks-cache.memcached.max-async-buffer-size`
    * `-blocks-storage.bucket-store.index-cache.memcached.max-async-buffer-size`
    * `-blocks-storage.bucket-store.metadata-cache.memcached.max-async-buffer-size`
    * `-query-frontend.results-cache.memcached.max-async-buffer-size`
  * The default value for the following config options has changed from `0` (unlimited) to `100`:
    * `-blocks-storage.bucket-store.chunks-cache.memcached.max-get-multi-batch-size`
    * `-blocks-storage.bucket-store.index-cache.memcached.max-get-multi-batch-size`
    * `-blocks-storage.bucket-store.metadata-cache.memcached.max-get-multi-batch-size`
    * `-query-frontend.results-cache.memcached.max-get-multi-batch-size`
  * The default value for the following config options has changed from `16` to `100`:
    * `-blocks-storage.bucket-store.chunks-cache.memcached.max-idle-connections`
    * `-blocks-storage.bucket-store.index-cache.memcached.max-idle-connections`
    * `-blocks-storage.bucket-store.metadata-cache.memcached.max-idle-connections`
    * `-query-frontend.results-cache.memcached.max-idle-connections`
  * The default value for the following config options has changed from `100ms` to `200ms`:
    * `-blocks-storage.bucket-store.metadata-cache.memcached.timeout`
    * `-blocks-storage.bucket-store.index-cache.memcached.timeout`
    * `-blocks-storage.bucket-store.chunks-cache.memcached.timeout`
    * `-query-frontend.results-cache.memcached.timeout`
* [CHANGE] Changed the default value of `-blocks-storage.bucket-store.bucket-index.enabled` to `true`. The default configuration must now run the compactor in order to write the bucket index or else queries to long term storage will fail. #924
* [CHANGE] Option `-auth.enabled` has been renamed to `-auth.multitenancy-enabled`. #1130
* [CHANGE] Default tenant ID used with disabled auth (`-auth.multitenancy-enabled=false`) has changed from `fake` to `anonymous`. This tenant ID can now be changed with `-auth.no-auth-tenant` option. #1063
* [CHANGE] The default values for the following local directories have changed: #1072
  * `-alertmanager.storage.path` default value changed to `./data-alertmanager/`
  * `-compactor.data-dir` default value changed to `./data-compactor/`
  * `-ruler.rule-path` default value changed to `./data-ruler/`
* [CHANGE] The default value for gRPC max send message size has been changed from 16MB to 100MB. This affects the following parameters: #1152
  * `-query-frontend.grpc-client-config.grpc-max-send-msg-size`
  * `-ingester.client.grpc-max-send-msg-size`
  * `-querier.frontend-client.grpc-max-send-msg-size`
  * `-query-scheduler.grpc-client-config.grpc-max-send-msg-size`
  * `-ruler.client.grpc-max-send-msg-size`
* [CHANGE] Remove `-http.prefix` flag (and `http_prefix` config file option). #763
* [CHANGE] Remove legacy endpoints. Please use their alternatives listed below. As part of the removal process we are
  introducing two new sets of endpoints for the ruler configuration API: `<prometheus-http-prefix>/rules` and
  `<prometheus-http-prefix>/config/v1/rules/**`. We are also deprecating `<prometheus-http-prefix>/rules` and `/api/v1/rules`;
  and will remove them in Mimir 2.2.0. #763 #1222
  * Query endpoints

    | Legacy                                                  | Alternative                                                |
    | ------------------------------------------------------- | ---------------------------------------------------------- |
    | `/<legacy-http-prefix>/api/v1/query`                    | `<prometheus-http-prefix>/api/v1/query`                    |
    | `/<legacy-http-prefix>/api/v1/query_range`              | `<prometheus-http-prefix>/api/v1/query_range`              |
    | `/<legacy-http-prefix>/api/v1/query_exemplars`          | `<prometheus-http-prefix>/api/v1/query_exemplars`          |
    | `/<legacy-http-prefix>/api/v1/series`                   | `<prometheus-http-prefix>/api/v1/series`                   |
    | `/<legacy-http-prefix>/api/v1/labels`                   | `<prometheus-http-prefix>/api/v1/labels`                   |
    | `/<legacy-http-prefix>/api/v1/label/{name}/values`      | `<prometheus-http-prefix>/api/v1/label/{name}/values`      |
    | `/<legacy-http-prefix>/api/v1/metadata`                 | `<prometheus-http-prefix>/api/v1/metadata`                 |
    | `/<legacy-http-prefix>/api/v1/read`                     | `<prometheus-http-prefix>/api/v1/read`                     |
    | `/<legacy-http-prefix>/api/v1/cardinality/label_names`  | `<prometheus-http-prefix>/api/v1/cardinality/label_names`  |
    | `/<legacy-http-prefix>/api/v1/cardinality/label_values` | `<prometheus-http-prefix>/api/v1/cardinality/label_values` |
    | `/api/prom/user_stats`                                  | `/api/v1/user_stats`                                       |

  * Distributor endpoints

    | Legacy endpoint               | Alternative                   |
    | ----------------------------- | ----------------------------- |
    | `/<legacy-http-prefix>/push`  | `/api/v1/push`                |
    | `/all_user_stats`             | `/distributor/all_user_stats` |
    | `/ha-tracker`                 | `/distributor/ha_tracker`     |

  * Ingester endpoints

    | Legacy          | Alternative           |
    | --------------- | --------------------- |
    | `/ring`         | `/ingester/ring`      |
    | `/shutdown`     | `/ingester/shutdown`  |
    | `/flush`        | `/ingester/flush`     |
    | `/push`         | `/ingester/push`      |

  * Ruler endpoints

    | Legacy                                                | Alternative                                         | Alternative #2 (not available before Mimir 2.0.0)                    |
    | ----------------------------------------------------- | --------------------------------------------------- | ------------------------------------------------------------------- |
    | `/<legacy-http-prefix>/api/v1/rules`                  | `<prometheus-http-prefix>/api/v1/rules`             |                                                                     |
    | `/<legacy-http-prefix>/api/v1/alerts`                 | `<prometheus-http-prefix>/api/v1/alerts`            |                                                                     |
    | `/<legacy-http-prefix>/rules`                         | `/api/v1/rules` (see below)                         |  `<prometheus-http-prefix>/config/v1/rules`                         |
    | `/<legacy-http-prefix>/rules/{namespace}`             | `/api/v1/rules/{namespace}` (see below)             |  `<prometheus-http-prefix>/config/v1/rules/{namespace}`             |
    | `/<legacy-http-prefix>/rules/{namespace}/{groupName}` | `/api/v1/rules/{namespace}/{groupName}` (see below) |  `<prometheus-http-prefix>/config/v1/rules/{namespace}/{groupName}` |
    | `/<legacy-http-prefix>/rules/{namespace}`             | `/api/v1/rules/{namespace}` (see below)             |  `<prometheus-http-prefix>/config/v1/rules/{namespace}`             |
    | `/<legacy-http-prefix>/rules/{namespace}/{groupName}` | `/api/v1/rules/{namespace}/{groupName}` (see below) |  `<prometheus-http-prefix>/config/v1/rules/{namespace}/{groupName}` |
    | `/<legacy-http-prefix>/rules/{namespace}`             | `/api/v1/rules/{namespace}` (see below)             |  `<prometheus-http-prefix>/config/v1/rules/{namespace}`             |
    | `/ruler_ring`                                         | `/ruler/ring`                                       |                                                                     |

    > __Note:__ The `/api/v1/rules/**` endpoints are considered deprecated with Mimir 2.0.0 and will be removed
    in Mimir 2.2.0. After upgrading to 2.0.0 we recommend switching uses to the equivalent
    `/<prometheus-http-prefix>/config/v1/**` endpoints that Mimir 2.0.0 introduces.

  * Alertmanager endpoints

    | Legacy                      | Alternative                        |
    | --------------------------- | ---------------------------------- |
    | `/<legacy-http-prefix>`     | `/alertmanager`                    |
    | `/status`                   | `/multitenant_alertmanager/status` |

* [CHANGE] Ingester: changed `-ingester.stream-chunks-when-using-blocks` default value from `false` to `true`. #717
* [CHANGE] Ingester: default `-ingester.ring.min-ready-duration` reduced from 1m to 15s. #126
* [CHANGE] Ingester: `-ingester.ring.min-ready-duration` now start counting the delay after the ring's health checks have passed instead of when the ring client was started. #126
* [CHANGE] Ingester: allow experimental ingester max-exemplars setting to be changed dynamically #144
  * CLI flag `-blocks-storage.tsdb.max-exemplars` is renamed to `-ingester.max-global-exemplars-per-user`.
  * YAML `max_exemplars` is moved from `tsdb` to `overrides` and renamed to `max_global_exemplars_per_user`.
* [CHANGE] Ingester: active series metrics `cortex_ingester_active_series` and `cortex_ingester_active_series_custom_tracker` are now removed when their value is zero. #672 #690
* [CHANGE] Ingester: changed default value of `-blocks-storage.tsdb.retention-period` from `6h` to `24h`. #966
* [CHANGE] Ingester: changed default value of `-blocks-storage.tsdb.close-idle-tsdb-timeout` from `0` to `13h`. #967
* [CHANGE] Ingester: changed default value of `-ingester.ring.final-sleep` from `30s` to `0s`. #981
* [CHANGE] Ingester: the following low level settings have been removed: #1153
  * `-ingester-client.expected-labels`
  * `-ingester-client.expected-samples-per-series`
  * `-ingester-client.expected-timeseries`
* [CHANGE] Ingester: following command line options related to ingester ring were renamed: #1155
  * `-consul.*` changed to `-ingester.ring.consul.*`
  * `-etcd.*` changed to `-ingester.ring.etcd.*`
  * `-multi.*` changed to `-ingester.ring.multi.*`
  * `-distributor.excluded-zones` changed to `-ingester.ring.excluded-zones`
  * `-distributor.replication-factor` changed to `-ingester.ring.replication-factor`
  * `-distributor.zone-awareness-enabled` changed to `-ingester.ring.zone-awareness-enabled`
  * `-ingester.availability-zone` changed to `-ingester.ring.instance-availability-zone`
  * `-ingester.final-sleep` changed to `-ingester.ring.final-sleep`
  * `-ingester.heartbeat-period` changed to `-ingester.ring.heartbeat-period`
  * `-ingester.join-after` changed to `-ingester.ring.join-after`
  * `-ingester.lifecycler.ID` changed to `-ingester.ring.instance-id`
  * `-ingester.lifecycler.addr` changed to `-ingester.ring.instance-addr`
  * `-ingester.lifecycler.interface` changed to `-ingester.ring.instance-interface-names`
  * `-ingester.lifecycler.port` changed to `-ingester.ring.instance-port`
  * `-ingester.min-ready-duration` changed to `-ingester.ring.min-ready-duration`
  * `-ingester.num-tokens` changed to `-ingester.ring.num-tokens`
  * `-ingester.observe-period` changed to `-ingester.ring.observe-period`
  * `-ingester.readiness-check-ring-health` changed to `-ingester.ring.readiness-check-ring-health`
  * `-ingester.tokens-file-path` changed to `-ingester.ring.tokens-file-path`
  * `-ingester.unregister-on-shutdown` changed to `-ingester.ring.unregister-on-shutdown`
  * `-ring.heartbeat-timeout` changed to `-ingester.ring.heartbeat-timeout`
  * `-ring.prefix` changed to `-ingester.ring.prefix`
  * `-ring.store` changed to `-ingester.ring.store`
* [CHANGE] Ingester: fields in YAML configuration for ingester ring have been changed: #1155
  * `ingester.lifecycler` changed to `ingester.ring`
  * Fields from `ingester.lifecycler.ring` moved to `ingester.ring`
  * `ingester.lifecycler.address` changed to `ingester.ring.instance_addr`
  * `ingester.lifecycler.id` changed to `ingester.ring.instance_id`
  * `ingester.lifecycler.port` changed to `ingester.ring.instance_port`
  * `ingester.lifecycler.availability_zone` changed to `ingester.ring.instance_availability_zone`
  * `ingester.lifecycler.interface_names` changed to `ingester.ring.instance_interface_names`
* [CHANGE] Distributor: removed the `-distributor.shard-by-all-labels` configuration option. It is now assumed to be true. #698
* [CHANGE] Distributor: change default value of `-distributor.instance-limits.max-inflight-push-requests` to `2000`. #964
* [CHANGE] Distributor: change default value of `-distributor.remote-timeout` from `2s` to `20s`. #970
* [CHANGE] Distributor: removed the `-distributor.extra-query-delay` flag (and its respective YAML config option). #1048
* [CHANGE] Query-frontend: Enable query stats by default, they can still be disabled with `-query-frontend.query-stats-enabled=false`. #83
* [CHANGE] Query-frontend: the `cortex_frontend_mapped_asts_total` metric has been renamed to `cortex_frontend_query_sharding_rewrites_attempted_total`. #150
* [CHANGE] Query-frontend: added `sharded` label to `cortex_query_seconds_total` metric. #235
* [CHANGE] Query-frontend: changed the flag name for controlling query sharding total shards from `-querier.total-shards` to `-query-frontend.query-sharding-total-shards`. #230
* [CHANGE] Query-frontend: flag `-querier.parallelise-shardable-queries` has been renamed to `-query-frontend.parallelize-shardable-queries` #284
* [CHANGE] Query-frontend: removed the deprecated (and unused) `-frontend.cache-split-interval`. Use `-query-frontend.split-queries-by-interval` instead. #587
* [CHANGE] Query-frontend: range query response now omits the `data` field when it's empty (error case) like Prometheus does, previously it was `"data":{"resultType":"","result":null}`. #629
* [CHANGE] Query-frontend: instant queries now honor the `-query-frontend.max-retries-per-request` flag. #630
* [CHANGE] Query-frontend: removed in-memory and Redis cache support. Reason is that these caching backends were just supported by query-frontend, while all other Mimir services only support memcached. #796
  * The following CLI flags (and their respective YAML config options) have been removed:
    * `-frontend.cache.enable-fifocache`
    * `-frontend.redis.*`
    * `-frontend.fifocache.*`
  * The following metrics have been removed:
    * `querier_cache_added_total`
    * `querier_cache_added_new_total`
    * `querier_cache_evicted_total`
    * `querier_cache_entries`
    * `querier_cache_gets_total`
    * `querier_cache_misses_total`
    * `querier_cache_stale_gets_total`
    * `querier_cache_memory_bytes`
    * `cortex_rediscache_request_duration_seconds`
* [CHANGE] Query-frontend: migrated memcached backend client to the same one used in other components (memcached config and metrics are now consistent across all Mimir services). #821
  * The following CLI flags (and their respective YAML config options) have been added:
    * `-query-frontend.results-cache.backend` (set it to `memcached` if `-query-frontend.cache-results=true`)
  * The following CLI flags (and their respective YAML config options) have been changed:
    * `-frontend.memcached.hostname` and `-frontend.memcached.service` have been removed: use `-query-frontend.results-cache.memcached.addresses` instead
  * The following CLI flags (and their respective YAML config options) have been renamed:
    * `-frontend.background.write-back-concurrency` renamed to `-query-frontend.results-cache.memcached.max-async-concurrency`
    * `-frontend.background.write-back-buffer` renamed to `-query-frontend.results-cache.memcached.max-async-buffer-size`
    * `-frontend.memcached.batchsize` renamed to `-query-frontend.results-cache.memcached.max-get-multi-batch-size`
    * `-frontend.memcached.parallelism` renamed to `-query-frontend.results-cache.memcached.max-get-multi-concurrency`
    * `-frontend.memcached.timeout` renamed to `-query-frontend.results-cache.memcached.timeout`
    * `-frontend.memcached.max-item-size` renamed to `-query-frontend.results-cache.memcached.max-item-size`
    * `-frontend.memcached.max-idle-conns` renamed to `-query-frontend.results-cache.memcached.max-idle-connections`
    * `-frontend.compression` renamed to `-query-frontend.results-cache.compression`
  * The following CLI flags (and their respective YAML config options) have been removed:
    * `-frontend.memcached.circuit-breaker-consecutive-failures`: feature removed
    * `-frontend.memcached.circuit-breaker-timeout`: feature removed
    * `-frontend.memcached.circuit-breaker-interval`: feature removed
    * `-frontend.memcached.update-interval`: new setting is hardcoded to 30s
    * `-frontend.memcached.consistent-hash`: new setting is always enabled
    * `-frontend.default-validity` and `-frontend.memcached.expiration`: new setting is hardcoded to 7 days
  * The following metrics have been changed:
    * `cortex_cache_dropped_background_writes_total{name}` changed to `thanos_memcached_operation_skipped_total{name, operation, reason}`
    * `cortex_cache_value_size_bytes{name, method}` changed to `thanos_memcached_operation_data_size_bytes{name}`
    * `cortex_cache_request_duration_seconds{name, method, status_code}` changed to `thanos_memcached_operation_duration_seconds{name, operation}`
    * `cortex_cache_fetched_keys{name}` changed to `thanos_cache_memcached_requests_total{name}`
    * `cortex_cache_hits{name}` changed to `thanos_cache_memcached_hits_total{name}`
    * `cortex_memcache_request_duration_seconds{name, method, status_code}` changed to `thanos_memcached_operation_duration_seconds{name, operation}`
    * `cortex_memcache_client_servers{name}` changed to `thanos_memcached_dns_provider_results{name, addr}`
    * `cortex_memcache_client_set_skip_total{name}` changed to `thanos_memcached_operation_skipped_total{name, operation, reason}`
    * `cortex_dns_lookups_total` changed to `thanos_memcached_dns_lookups_total`
    * For all metrics the value of the "name" label has changed from `frontend.memcached` to `frontend-cache`
  * The following metrics have been removed:
    * `cortex_cache_background_queue_length{name}`
* [CHANGE] Query-frontend: merged `query_range` into `frontend` in the YAML config (keeping the same keys) and renamed flags: #825
  * `-querier.max-retries-per-request` renamed to `-query-frontend.max-retries-per-request`
  * `-querier.split-queries-by-interval` renamed to `-query-frontend.split-queries-by-interval`
  * `-querier.align-querier-with-step` renamed to `-query-frontend.align-querier-with-step`
  * `-querier.cache-results` renamed to `-query-frontend.cache-results`
  * `-querier.parallelise-shardable-queries` renamed to `-query-frontend.parallelize-shardable-queries`
* [CHANGE] Query-frontend: the default value of `-query-frontend.split-queries-by-interval` has changed from `0` to `24h`. #1131
* [CHANGE] Query-frontend: `-frontend.` flags were renamed to `-query-frontend.`: #1167
* [CHANGE] Query-frontend / Query-scheduler: classified the `-query-frontend.querier-forget-delay` and `-query-scheduler.querier-forget-delay` flags (and their respective YAML config options) as experimental. #1208
* [CHANGE] Querier / ruler: Change `-querier.max-fetched-chunks-per-query` configuration to limit to maximum number of chunks that can be fetched in a single query. The number of chunks fetched by ingesters AND long-term storare combined should not exceed the value configured on `-querier.max-fetched-chunks-per-query`. [#4260](https://github.com/cortexproject/cortex/pull/4260)
* [CHANGE] Querier / ruler: Option `-querier.ingester-streaming` has been removed. Querier/ruler now always use streaming method to query ingesters. #204
* [CHANGE] Querier: always fetch labels from store and respect start/end times in request; the option `-querier.query-store-for-labels-enabled` has been removed and is now always on. #518 #1132
* [CHANGE] Querier / ruler: removed the `-store.query-chunk-limit` flag (and its respective YAML config option `max_chunks_per_query`). `-querier.max-fetched-chunks-per-query` (and its respective YAML config option `max_fetched_chunks_per_query`) should be used instead. #705
* [CHANGE] Querier/Ruler: `-querier.active-query-tracker-dir` option has been removed. Active query tracking is now done via Activity tracker configured by `-activity-tracker.filepath` and enabled by default. Limit for max number of concurrent queries (`-querier.max-concurrent`) is now respected even if activity tracking is not enabled. #661 #822
* [CHANGE] Querier/ruler/query-frontend: the experimental `-querier.at-modifier-enabled` CLI flag has been removed and the PromQL `@` modifier is always enabled. #941
* [CHANGE] Querier: removed `-querier.worker-match-max-concurrent` and `-querier.worker-parallelism` CLI flags (and their respective YAML config options). Mimir now behaves like if `-querier.worker-match-max-concurrent` is always enabled and you should configure the max concurrency per querier process using `-querier.max-concurrent` instead. #958
* [CHANGE] Querier: changed default value of `-querier.query-ingesters-within` from `0` to `13h`. #967
* [CHANGE] Querier: rename metric `cortex_query_fetched_chunks_bytes_total` to `cortex_query_fetched_chunk_bytes_total` to be consistent with the limit name. #476
* [CHANGE] Ruler: add two new metrics `cortex_ruler_list_rules_seconds` and `cortex_ruler_load_rule_groups_seconds` to the ruler. #906
* [CHANGE] Ruler: endpoints for listing configured rules now return HTTP status code 200 and an empty map when there are no rules instead of an HTTP 404 and plain text error message. The following endpoints are affected: #456
  * `<prometheus-http-prefix>/config/v1/rules`
  * `<prometheus-http-prefix>/config/v1/rules/{namespace}`
  * `<prometheus-http-prefix>/rules` (deprecated)
  * `<prometheus-http-prefix>/rules/{namespace}` (deprecated)
  * `/api/v1/rules` (deprecated)
  * `/api/v1/rules/{namespace}` (deprecated)
* [CHANGE] Ruler: removed `configdb` support from Ruler backend storages. #15 #38 #819
* [CHANGE] Ruler: removed the support for the deprecated storage configuration via `-ruler.storage.*` CLI flags (and their respective YAML config options). Use `-ruler-storage.*` instead. #628
* [CHANGE] Ruler: set new default limits for rule groups: `-ruler.max-rules-per-rule-group` to 20 (previously 0, disabled) and `-ruler.max-rule-groups-per-tenant` to 70 (previously 0, disabled). #847
* [CHANGE] Ruler: removed `-ruler.enable-sharding` option, and changed default value of `-ruler.ring.store` to `memberlist`. #943
* [CHANGE] Ruler: `-ruler.alertmanager-use-v2` has been removed. The ruler will always use the `v2` endpoints. #954 #1100
* [CHANGE] Ruler: `-experimental.ruler.enable-api` flag has been renamed to `-ruler.enable-api` and is now stable. The default value has also changed from `false` to `true`, so both ruler and alertmanager API are enabled by default. #913 #1065
* [CHANGE] Ruler: add support for [DNS service discovery format](./docs/sources/configuration/arguments.md#dns-service-discovery) for `-ruler.alertmanager-url`. `-ruler.alertmanager-discovery` flag has been removed. URLs following the prior SRV format, will be treated as a static target. To continue using service discovery for these URLs prepend `dnssrvnoa+` to them. #993
  * The following metrics for Alertmanager DNS service discovery are replaced:
    * `prometheus_sd_dns_lookups_total` replaced by `cortex_dns_lookups_total{component="ruler"}`
    * `prometheus_sd_dns_lookup_failures_total` replaced by `cortex_dns_failures_total{component="ruler"}`
* [CHANGE] Ruler: deprecate `/api/v1/rules/**` and `<prometheus-http-prefix/rules/**` configuration API endpoints in favour of `/<prometheus-http-prefix>/config/v1/rules/**`. Deprecated endpoints will be removed in Mimir 2.2.0. Main configuration API endpoints are now `/<prometheus-http-prefix>/config/api/v1/rules/**` introduced in Mimir 2.0.0. #1222
* [CHANGE] Store-gateway: index cache now includes tenant in cache keys, this invalidates previous cached entries. #607
* [CHANGE] Store-gateway: increased memcached index caching TTL from 1 day to 7 days. #718
* [CHANGE] Store-gateway: options `-store-gateway.sharding-enabled` and `-querier.store-gateway-addresses` were removed. Default value of `-store-gateway.sharding-ring.store` is now `memberlist` and default value for `-store-gateway.sharding-ring.wait-stability-min-duration` changed from `1m` to `0` (disabled). #976
* [CHANGE] Compactor: compactor will no longer try to compact blocks that are already marked for deletion. Previously compactor would consider blocks marked for deletion within `-compactor.deletion-delay / 2` period as eligible for compaction. [#4328](https://github.com/cortexproject/cortex/pull/4328)
* [CHANGE] Compactor: Removed support for block deletion marks migration. If you're upgrading from Cortex < 1.7.0 to Mimir, you should upgrade the compactor to Cortex >= 1.7.0 first, run it at least once and then upgrade to Mimir. #122
* [CHANGE] Compactor: removed the `cortex_compactor_group_vertical_compactions_total` metric. #278
* [CHANGE] Compactor: no longer waits for initial blocks cleanup to finish before starting compactions. #282
* [CHANGE] Compactor: removed overlapping sources detection. Overlapping sources may exist due to edge cases (timing issues) when horizontally sharding compactor, but are correctly handled by compactor. #494
* [CHANGE] Compactor: compactor now uses deletion marks from `<tenant>/markers` location in the bucket. Marker files are no longer fetched, only listed. #550
* [CHANGE] Compactor: Default value of `-compactor.block-sync-concurrency` has changed from 20 to 8. This flag is now only used to control number of goroutines for downloading and uploading blocks during compaction. #552
* [CHANGE] Compactor is now included in `all` target (single-binary). #866
* [CHANGE] Compactor: Removed `-compactor.sharding-enabled` option. Sharding in compactor is now always enabled. Default value of `-compactor.ring.store` has changed from `consul` to `memberlist`. Default value of `-compactor.ring.wait-stability-min-duration` is now 0, which disables the feature. #956
* [CHANGE] Alertmanager: removed `-alertmanager.configs.auto-webhook-root` #977
* [CHANGE] Alertmanager: removed `configdb` support from Alertmanager backend storages. #15 #38 #819
* [CHANGE] Alertmanager: Don't count user-not-found errors from replicas as failures in the `cortex_alertmanager_state_fetch_replica_state_failed_total` metric. #190
* [CHANGE] Alertmanager: Use distributor for non-API routes. #213
* [CHANGE] Alertmanager: removed `-alertmanager.storage.*` configuration options, with the exception of the CLI flags `-alertmanager.storage.path` and `-alertmanager.storage.retention`. Use `-alertmanager-storage.*` instead. #632
* [CHANGE] Alertmanager: set default value for `-alertmanager.web.external-url=http://localhost:8080/alertmanager` to match the default configuration. #808 #1067
* [CHANGE] Alertmanager: `-experimental.alertmanager.enable-api` flag has been renamed to `-alertmanager.enable-api` and is now stable. #913
* [CHANGE] Alertmanager: now always runs with sharding enabled; other modes of operation are removed. #1044 #1126
  * The following configuration options are removed:
    * `-alertmanager.sharding-enabled`
    * `-alertmanager.cluster.advertise-address`
    * `-alertmanager.cluster.gossip-interval`
    * `-alertmanager.cluster.listen-address`
    * `-alertmanager.cluster.peers`
    * `-alertmanager.cluster.push-pull-interval`
  * The following configuration options are renamed:
    * `-alertmanager.cluster.peer-timeout` to `-alertmanager.peer-timeout`
* [CHANGE] Alertmanager: the default value of `-alertmanager.sharding-ring.store` is now `memberlist`. #1171
* [CHANGE] Ring: changed default value of `-distributor.ring.store` (Distributor ring) and `-ring.store` (Ingester ring) to `memberlist`. #1046
* [CHANGE] Memberlist: the `memberlist_kv_store_value_bytes` metric has been removed due to values no longer being stored in-memory as encoded bytes. [#4345](https://github.com/cortexproject/cortex/pull/4345)
* [CHANGE] Memberlist: forward only changes, not entire original message. [#4419](https://github.com/cortexproject/cortex/pull/4419)
* [CHANGE] Memberlist: don't accept old tombstones as incoming change, and don't forward such messages to other gossip members. [#4420](https://github.com/cortexproject/cortex/pull/4420)
* [CHANGE] Memberlist: changed probe interval from `1s` to `5s` and probe timeout from `500ms` to `2s`. #563
* [CHANGE] Memberlist: the `name` label on metrics `cortex_dns_failures_total`, `cortex_dns_lookups_total` and `cortex_dns_provider_results` was renamed to `component`. #993
* [CHANGE] Limits: removed deprecated limits for rejecting old samples #799
  This removes the following flags:
  * `-validation.reject-old-samples`
  * `-validation.reject-old-samples.max-age`
* [CHANGE] Limits: removed local limit-related flags in favor of global limits. #725
  The distributor ring is now required, and can be configured via the `distributor.ring.*` flags.
  This removes the following flags:
  * `-distributor.ingestion-rate-strategy` -> will now always use the "global" strategy
  * `-ingester.max-series-per-user` -> set `-ingester.max-global-series-per-user` to `N` times the existing value of `-ingester.max-series-per-user` instead
  * `-ingester.max-series-per-metric` -> set `-ingester.max-global-series-per-metric`  to `N` times the existing value of `-ingester.max-series-per-metric` instead
  * `-ingester.max-metadata-per-user` -> set `-ingester.max-global-metadata-per-user` to `N` times the existing value of `-ingester.max-metadata-per-user` instead
  * `-ingester.max-metadata-per-metric` -> set `-ingester.max-global-metadata-per-metric` to `N` times the existing value of `-ingester.max-metadata-per-metric` instead
  * In the above notes, `N` refers to the number of ingester replicas
  Additionally, default values for the following flags have changed:
  * `-ingester.max-global-series-per-user` from `0` to `150000`
  * `-ingester.max-global-series-per-metric` from `0` to `20000`
  * `-distributor.ingestion-rate-limit` from `25000` to `10000`
  * `-distributor.ingestion-burst-size` from `50000` to `200000`
* [CHANGE] Limits: removed limit `enforce_metric_name`, now behave as if set to `true` always. #686
* [CHANGE] Limits: Option `-ingester.max-samples-per-query` and its YAML field `max_samples_per_query` have been removed. It required `-querier.ingester-streaming` option to be set to false, but since `-querier.ingester-streaming` is removed (always defaulting to true), the limit using it was removed as well. #204 #1132
* [CHANGE] Limits: Set the default max number of inflight ingester push requests (`-ingester.instance-limits.max-inflight-push-requests`) to 30000 in order to prevent clusters from being overwhelmed by request volume or temporary slow-downs. #259
* [CHANGE] Overrides exporter: renamed metric `cortex_overrides` to `cortex_limits_overrides`. #173 #407
* [FEATURE] The following features have been moved from experimental to stable: #913 #1002
  * Alertmanager config API
  * Alertmanager receiver firewall
  * Alertmanager sharding
  * Azure blob storage support
  * Blocks storage bucket index
  * Disable the ring health check in the readiness endpoint (`-ingester.readiness-check-ring-health=false`)
  * Distributor: do not extend writes on unhealthy ingesters
  * Do not unregister ingesters from ring on shutdown (`-ingester.unregister-on-shutdown=false`)
  * HA Tracker: cleanup of old replicas from KV Store
  * Instance limits in ingester and distributor
  * OpenStack Swift storage support
  * Query-frontend: query stats tracking
  * Query-scheduler
  * Querier: tenant federation
  * Ruler config API
  * S3 Server Side Encryption (SSE) using KMS
  * TLS configuration for gRPC, HTTP and etcd clients
  * Zone-aware replication
  * `/labels` API using matchers
  * The following querier limits:
    * `-querier.max-fetched-chunks-per-query`
    * `-querier.max-fetched-chunk-bytes-per-query`
    * `-querier.max-fetched-series-per-query`
  * The following alertmanager limits:
    * Notification rate (`-alertmanager.notification-rate-limit` and `-alertmanager.notification-rate-limit-per-integration`)
    * Dispatcher groups (`-alertmanager.max-dispatcher-aggregation-groups`)
    * User config size (`-alertmanager.max-config-size-bytes`)
    * Templates count in user config (`-alertmanager.max-templates-count`)
    * Max template size (`-alertmanager.max-template-size-bytes`)
* [FEATURE] The endpoints `/api/v1/status/buildinfo`, `<prometheus-http-prefix>/api/v1/status/buildinfo`, and `<alertmanager-http-prefix>/api/v1/status/buildinfo` have been added to display build information and enabled features. #1219 #1240
* [FEATURE] PromQL: added `present_over_time` support. #139
* [FEATURE] Added "Activity tracker" feature which can log ongoing activities from previous Mimir run in case of a crash. It is enabled by default and controlled by the `-activity-tracker.filepath` flag. It can be disabled by setting this path to an empty string. Currently, the Store-gateway, Ruler, Querier, Query-frontend and Ingester components use this feature to track queries. #631 #782 #822 #1121
* [FEATURE] Divide configuration parameters into categories "basic", "advanced", and "experimental". Only flags in the basic category are shown when invoking `-help`, whereas `-help-all` will include flags in all categories (basic, advanced, experimental). #840
* [FEATURE] Querier: Added support for tenant federation to exemplar endpoints. #927
* [FEATURE] Ingester: can expose metrics on active series matching custom trackers configured via `-ingester.active-series-custom-trackers` (or its respective YAML config option). When configured, active series for custom trackers are exposed by the `cortex_ingester_active_series_custom_tracker` metric. #42 #672
* [FEATURE] Ingester: Enable snapshotting of in-memory TSDB on disk during shutdown via `-blocks-storage.tsdb.memory-snapshot-on-shutdown` (experimental). #249
* [FEATURE] Ingester: Added `-blocks-storage.tsdb.isolation-enabled` flag, which allows disabling TSDB isolation feature. This is enabled by default (per TSDB default), but disabling can improve performance of write requests. #512
* [FEATURE] Ingester: Added `-blocks-storage.tsdb.head-chunks-write-queue-size` flag, which allows setting the size of the queue used by the TSDB before m-mapping chunks (experimental). #591
  * Added `cortex_ingester_tsdb_mmap_chunk_write_queue_operations_total` metric to track different operations of this queue.
* [FEATURE] Distributor: Added `-api.skip-label-name-validation-header-enabled` option to allow skipping label name validation on the HTTP write path based on `X-Mimir-SkipLabelNameValidation` header being `true` or not. #390
* [FEATURE] Query-frontend: Add `cortex_query_fetched_series_total` and `cortex_query_fetched_chunks_bytes_total` per-user counters to expose the number of series and bytes fetched as part of queries. These metrics can be enabled with the `-frontend.query-stats-enabled` flag (or its respective YAML config option `query_stats_enabled`). [#4343](https://github.com/cortexproject/cortex/pull/4343)
* [FEATURE] Query-frontend: Add `cortex_query_fetched_chunks_total` per-user counter to expose the number of chunks fetched as part of queries. This metric can be enabled with the `-query-frontend.query-stats-enabled` flag (or its respective YAML config option `query_stats_enabled`). #31
* [FEATURE] Query-frontend: Add query sharding for instant and range queries. You can enable querysharding by setting `-query-frontend.parallelize-shardable-queries` to `true`. The following additional config and exported metrics have been added. #79 #80 #100 #124 #140 #148 #150 #151 #153 #154 #155 #156 #157 #158 #159 #160 #163 #169 #172 #196 #205 #225 #226 #227 #228 #230 #235 #240 #239 #246 #244 #319 #330 #371 #385 #400 #458 #586 #630 #660 #707 #1542
  * New config options:
    * `-query-frontend.query-sharding-total-shards`: The amount of shards to use when doing parallelisation via query sharding.
    * `-query-frontend.query-sharding-max-sharded-queries`: The max number of sharded queries that can be run for a given received query. 0 to disable limit.
    * `-blocks-storage.bucket-store.series-hash-cache-max-size-bytes`: Max size - in bytes - of the in-memory series hash cache in the store-gateway.
    * `-blocks-storage.tsdb.series-hash-cache-max-size-bytes`: Max size - in bytes - of the in-memory series hash cache in the ingester.
  * New exported metrics:
    * `cortex_bucket_store_series_hash_cache_requests_total`
    * `cortex_bucket_store_series_hash_cache_hits_total`
    * `cortex_frontend_query_sharding_rewrites_succeeded_total`
    * `cortex_frontend_sharded_queries_per_query`
  * Renamed metrics:
    * `cortex_frontend_mapped_asts_total` to `cortex_frontend_query_sharding_rewrites_attempted_total`
  * Modified metrics:
    * added `sharded` label to `cortex_query_seconds_total`
  * When query sharding is enabled, the following querier config must be set on query-frontend too:
    * `-querier.max-concurrent`
    * `-querier.timeout`
    * `-querier.max-samples`
    * `-querier.at-modifier-enabled`
    * `-querier.default-evaluation-interval`
    * `-querier.active-query-tracker-dir`
    * `-querier.lookback-delta`
  * Sharding can be dynamically controlled per request using the `Sharding-Control: 64` header. (0 to disable)
  * Sharding can be dynamically controlled per tenant using the limit `query_sharding_total_shards`. (0 to disable)
  * Added `sharded_queries` count to the "query stats" log.
  * The number of shards is adjusted to be compatible with number of compactor shards that are used by a split-and-merge compactor. The querier can use this to avoid querying blocks that cannot have series in a given query shard.
* [FEATURE] Query-Frontend: Added `-query-frontend.cache-unaligned-requests` option to cache responses for requests that do not have step-aligned start and end times. This can improve speed of repeated queries, but can also pollute cache with results that are never reused. #432
* [FEATURE] Querier: Added label names cardinality endpoint `<prefix>/api/v1/cardinality/label_names` that is disabled by default. Can be enabled/disabled via the CLI flag `-querier.cardinality-analysis-enabled` or its respective YAML config option. Configurable on a per-tenant basis. #301 #377 #474
* [FEATURE] Querier: Added label values cardinality endpoint `<prefix>/api/v1/cardinality/label_values` that is disabled by default. Can be enabled/disabled via the CLI flag `-querier.cardinality-analysis-enabled` or its respective YAML config option, and configurable on a per-tenant basis. The maximum number of label names allowed to be queried in a single API call can be controlled via `-querier.label-values-max-cardinality-label-names-per-request`. #332 #395 #474
* [FEATURE] Querier: Added `-store.max-labels-query-length` to restrict the range of `/series`, label-names and label-values requests. #507
* [FEATURE] Ruler: Add new `-ruler.query-stats-enabled` which when enabled will report the `cortex_ruler_query_seconds_total` as a per-user metric that tracks the sum of the wall time of executing queries in the ruler in seconds. [#4317](https://github.com/cortexproject/cortex/pull/4317)
* [FEATURE] Ruler: Added federated rule groups. #533
  * Added `-ruler.tenant-federation.enabled` config flag.
  * Added support for `source_tenants` field on rule groups.
* [FEATURE] Store-gateway: Added `/store-gateway/tenants` and `/store-gateway/tenant/{tenant}/blocks` endpoints that provide functionality that was provided by `tools/listblocks`. #911 #973
* [FEATURE] Compactor: compactor now uses new algorithm that we call "split-and-merge". Previous compaction strategy was removed. With the `split-and-merge` compactor source blocks for a given tenant are grouped into `-compactor.split-groups` number of groups. Each group of blocks is then compacted separately, and is split into `-compactor.split-and-merge-shards` shards (configurable on a per-tenant basis). Compaction of each tenant shards can be horizontally scaled. Number of compactors that work on jobs for single tenant can be limited by using `-compactor.compactor-tenant-shard-size` parameter, or per-tenant `compactor_tenant_shard_size` override.  #275 #281 #282 #283 #288 #290 #303 #307 #317 #323 #324 #328 #353 #368 #479 #820
* [FEATURE] Compactor: Added `-compactor.max-compaction-time` to control how long can compaction for a single tenant take. If compactions for a tenant take longer, no new compactions are started in the same compaction cycle. Running compactions are not stopped however, and may take much longer. #523
* [FEATURE] Compactor: When compactor finds blocks with out-of-order chunks, it will mark them for no-compaction. Blocks marked for no-compaction are ignored in future compactions too. Added metric `cortex_compactor_blocks_marked_for_no_compaction_total` to track number of blocks marked for no-compaction. Added `CortexCompactorSkippedBlocksWithOutOfOrderChunks` alert based on new metric. Markers are only checked from `<tenant>/markers` location, but uploaded to the block directory too. #520 #535 #550
* [FEATURE] Compactor: multiple blocks are now downloaded and uploaded at once, which can shorten compaction process. #552
* [ENHANCEMENT] Exemplars are now emitted for all gRPC calls and many operations tracked by histograms. #180
* [ENHANCEMENT] New options `-server.http-listen-network` and `-server.grpc-listen-network` allow binding as 'tcp4' or 'tcp6'. #180
* [ENHANCEMENT] Query federation: improve performance in MergeQueryable by memoizing labels. #312
* [ENHANCEMENT] Add histogram metrics `cortex_distributor_sample_delay_seconds` and `cortex_ingester_tsdb_sample_out_of_order_delta_seconds` #488
* [ENHANCEMENT] Check internal directory access before starting up. #1217
* [ENHANCEMENT] Azure client: expose option to configure MSI URL and user-assigned identity. #584
* [ENHANCEMENT] Added a new metric `mimir_build_info` to coincide with `cortex_build_info`. The metric `cortex_build_info` has not been removed. #1022
* [ENHANCEMENT] Mimir runs a sanity check of storage config at startup and will fail to start if the sanity check doesn't pass. This is done to find potential config issues before starting up. #1180
* [ENHANCEMENT] Validate alertmanager and ruler storage configurations to ensure they don't use same bucket name and region values as those configured for the blocks storage. #1214
* [ENHANCEMENT] Ingester: added option `-ingester.readiness-check-ring-health` to disable the ring health check in the readiness endpoint. When disabled, the health checks are run against only the ingester itself instead of all ingesters in the ring. #48 #126
* [ENHANCEMENT] Ingester: reduce CPU and memory utilization if remote write requests contains a large amount of "out of bounds" samples. #413
* [ENHANCEMENT] Ingester: reduce CPU and memory utilization when querying chunks from ingesters. #430
* [ENHANCEMENT] Ingester: Expose ingester ring page on ingesters. #654
* [ENHANCEMENT] Distributor: added option `-distributor.excluded-zones` to exclude ingesters running in specific zones both on write and read path. #51
* [ENHANCEMENT] Distributor: add tags to tracing span for distributor push with user, cluster and replica. #210
* [ENHANCEMENT] Distributor: performance optimisations. #212 #217 #242
* [ENHANCEMENT] Distributor: reduce latency when HA-Tracking by doing KVStore updates in the background. #271
* [ENHANCEMENT] Distributor: make distributor inflight push requests count include background calls to ingester. #398
* [ENHANCEMENT] Distributor: silently drop exemplars more than 5 minutes older than samples in the same batch. #544
* [ENHANCEMENT] Distributor: reject exemplars with blank label names or values. The `cortex_discarded_exemplars_total` metric will use the `exemplar_labels_blank` reason in this case. #873
* [ENHANCEMENT] Query-frontend: added `cortex_query_frontend_workers_enqueued_requests_total` metric to track the number of requests enqueued in each query-scheduler. #384
* [ENHANCEMENT] Query-frontend: added `cortex_query_frontend_non_step_aligned_queries_total` to track the total number of range queries with start/end not aligned to step. #347 #357 #582
* [ENHANCEMENT] Query-scheduler: exported summary `cortex_query_scheduler_inflight_requests` tracking total number of inflight requests (both enqueued and processing) in percentile buckets. #675
* [ENHANCEMENT] Querier: can use the `LabelNames` call with matchers, if matchers are provided in the `/labels` API call, instead of using the more expensive `MetricsForLabelMatchers` call as before. #3 #1186
* [ENHANCEMENT] Querier / store-gateway: optimized regex matchers. #319 #334 #355
* [ENHANCEMENT] Querier: when fetching data for specific query-shard, we can ignore some blocks based on compactor-shard ID, since sharding of series by query sharding and compactor is the same. Added metrics: #438 #450
  * `cortex_querier_blocks_found_total`
  * `cortex_querier_blocks_queried_total`
  * `cortex_querier_blocks_with_compactor_shard_but_incompatible_query_shard_total`
* [ENHANCEMENT] Querier / ruler: reduce cpu usage, latency and peak memory consumption. #459 #463 #589
* [ENHANCEMENT] Querier: labels requests now obey `-querier.query-ingesters-within`, making them a little more efficient. #518
* [ENHANCEMENT] Querier: retry store-gateway in case of unexpected failure, instead of failing the query. #1003
* [ENHANCEMENT] Querier / ruler: reduce memory used by streaming queries, particularly in ruler. [#4341](https://github.com/cortexproject/cortex/pull/4341)
* [ENHANCEMENT] Ruler: Using shuffle sharding subring on GetRules API. [#4466](https://github.com/cortexproject/cortex/pull/4466)
* [ENHANCEMENT] Ruler: wait for ruler ring client to self-detect during startup. #990
* [ENHANCEMENT] Store-gateway: added `cortex_bucket_store_sent_chunk_size_bytes` metric, tracking the size of chunks sent from store-gateway to querier. #123
* [ENHANCEMENT] Store-gateway: reduced CPU and memory utilization due to exported metrics aggregation for instances with a large number of tenants. #123 #142
* [ENHANCEMENT] Store-gateway: added an in-memory LRU cache for chunks attributes. Can be enabled setting `-blocks-storage.bucket-store.chunks-cache.attributes-in-memory-max-items=X` where `X` is the max number of items to keep in the in-memory cache. The following new metrics are exposed: #279 #415 #437
  * `cortex_cache_memory_requests_total`
  * `cortex_cache_memory_hits_total`
  * `cortex_cache_memory_items_count`
* [ENHANCEMENT] Store-gateway: log index cache requests to tracing spans. #419
* [ENHANCEMENT] Store-gateway: store-gateway can now ignore blocks with minimum time within `-blocks-storage.bucket-store.ignore-blocks-within` duration. Useful when used together with `-querier.query-store-after`. #502
* [ENHANCEMENT] Store-gateway: label values with matchers now doesn't preload or list series, reducing latency and memory consumption. #534
* [ENHANCEMENT] Store-gateway: the results of `LabelNames()`, `LabelValues()` and `Series(skipChunks=true)` calls are now cached in the index cache. #590
* [ENHANCEMENT] Store-gateway: Added `-store-gateway.sharding-ring.unregister-on-shutdown` option that allows store-gateway to stay in the ring even after shutdown. Defaults to `true`, which is the same as current behaviour. #610 #614
* [ENHANCEMENT] Store-gateway: wait for ring tokens stability instead of ring stability to speed up startup and tests. #620
* [ENHANCEMENT] Compactor: add timeout for waiting on compactor to become ACTIVE in the ring. [#4262](https://github.com/cortexproject/cortex/pull/4262)
* [ENHANCEMENT] Compactor: skip already planned compaction jobs if the tenant doesn't belong to the compactor instance anymore. #303
* [ENHANCEMENT] Compactor: Blocks cleaner will ignore users that it no longer "owns" when sharding is enabled, and user ownership has changed since last scan. #325
* [ENHANCEMENT] Compactor: added `-compactor.compaction-jobs-order` support to configure which compaction jobs should run first for a given tenant (in case there are multiple ones). Supported values are: `smallest-range-oldest-blocks-first` (default), `newest-blocks-first`. #364
* [ENHANCEMENT] Compactor: delete blocks marked for deletion faster. #490
* [ENHANCEMENT] Compactor: expose low-level concurrency options for compactor: `-compactor.max-opening-blocks-concurrency`, `-compactor.max-closing-blocks-concurrency`, `-compactor.symbols-flushers-concurrency`. #569 #701
* [ENHANCEMENT] Compactor: expand compactor logs to include total compaction job time, total time for uploads and block counts. #549
* [ENHANCEMENT] Ring: allow experimental configuration of disabling of heartbeat timeouts by setting the relevant configuration value to zero. Applies to the following: [#4342](https://github.com/cortexproject/cortex/pull/4342)
  * `-distributor.ring.heartbeat-timeout`
  * `-ingester.ring.heartbeat-timeout`
  * `-ruler.ring.heartbeat-timeout`
  * `-alertmanager.sharding-ring.heartbeat-timeout`
  * `-compactor.ring.heartbeat-timeout`
  * `-store-gateway.sharding-ring.heartbeat-timeout`
* [ENHANCEMENT] Ring: allow heartbeats to be explicitly disabled by setting the interval to zero. This is considered experimental. This applies to the following configuration options: [#4344](https://github.com/cortexproject/cortex/pull/4344)
  * `-distributor.ring.heartbeat-period`
  * `-ingester.ring.heartbeat-period`
  * `-ruler.ring.heartbeat-period`
  * `-alertmanager.sharding-ring.heartbeat-period`
  * `-compactor.ring.heartbeat-period`
  * `-store-gateway.sharding-ring.heartbeat-period`
* [ENHANCEMENT] Memberlist: optimized receive path for processing ring state updates, to help reduce CPU utilization in large clusters. [#4345](https://github.com/cortexproject/cortex/pull/4345)
* [ENHANCEMENT] Memberlist: expose configuration of memberlist packet compression via `-memberlist.compression-enabled`. [#4346](https://github.com/cortexproject/cortex/pull/4346)
* [ENHANCEMENT] Memberlist: Add `-memberlist.advertise-addr` and `-memberlist.advertise-port` options for setting the address to advertise to other members of the cluster to enable NAT traversal. #260
* [ENHANCEMENT] Memberlist: reduce CPU utilization for rings with a large number of members. #537 #563 #634
* [ENHANCEMENT] Overrides exporter: include additional limits in the per-tenant override exporter. The following limits have been added to the `cortex_limit_overrides` metric: #21
  * `max_fetched_series_per_query`
  * `max_fetched_chunk_bytes_per_query`
  * `ruler_max_rules_per_rule_group`
  * `ruler_max_rule_groups_per_tenant`
* [ENHANCEMENT] Overrides exporter: add a metrics `cortex_limits_defaults` to expose the default values of limits. #173
* [ENHANCEMENT] Overrides exporter: Add `max_fetched_chunks_per_query` and `max_global_exemplars_per_user` limits to the default and per-tenant limits exported as metrics. #471 #515
* [ENHANCEMENT] Upgrade Go to 1.17.8. #1347 #1381
* [ENHANCEMENT] Upgrade Docker base images to `alpine:3.15.0`. #1348
* [BUGFIX] Azure storage: only create HTTP client once, to reduce memory utilization. #605
* [BUGFIX] Ingester: fixed ingester stuck on start up (LEAVING ring state) when `-ingester.ring.heartbeat-period=0` and `-ingester.unregister-on-shutdown=false`. [#4366](https://github.com/cortexproject/cortex/pull/4366)
* [BUGFIX] Ingester: prevent any reads or writes while the ingester is stopping. This will prevent accessing TSDB blocks once they have been already closed. [#4304](https://github.com/cortexproject/cortex/pull/4304)
* [BUGFIX] Ingester: TSDB now waits for pending readers before truncating Head block, fixing the `chunk not found` error and preventing wrong query results. #16
* [BUGFIX] Ingester: don't create TSDB or appender if no samples are sent by a tenant. #162
* [BUGFIX] Ingester: fix out-of-order chunks in TSDB head in-memory series after WAL replay in case some samples were appended to TSDB WAL before series. #530
* [BUGFIX] Distributor: when cleaning up obsolete elected replicas from KV store, HA tracker didn't update number of cluster per user correctly. [#4336](https://github.com/cortexproject/cortex/pull/4336)
* [BUGFIX] Distributor: fix bug in query-exemplar where some results would get dropped. #583
* [BUGFIX] Query-frontend: Fixes @ modifier functions (start/end) when splitting queries by time. #206
* [BUGFIX] Query-frontend: Ensure query_range requests handled by the query-frontend return JSON formatted errors. #360 #499
* [BUGFIX] Query-frontend: don't reuse cached results for queries that are not step-aligned. #424
* [BUGFIX] Query-frontend: fix API error messages that were mentioning Prometheus `--enable-feature=promql-negative-offset` and `--enable-feature=promql-at-modifier` flags. #688
* [BUGFIX] Query-frontend: worker's cancellation channels are now buffered to ensure that all request cancellations are properly handled. #741
* [BUGFIX] Querier: fixed `/api/v1/user_stats` endpoint. When zone-aware replication is enabled, `MaxUnavailableZones` param is used instead of `MaxErrors`, so setting `MaxErrors = 0` doesn't make the Querier wait for all Ingesters responses. #474
* [BUGFIX] Querier: Disable query scheduler SRV DNS lookup. #689
* [BUGFIX] Ruler: fixed counting of PromQL evaluation errors as user-errors when updating `cortex_ruler_queries_failed_total`. [#4335](https://github.com/cortexproject/cortex/pull/4335)
* [BUGFIX] Ruler: fix formatting of rule groups in `/ruler/rule_groups` endpoint. #655
* [BUGFIX] Ruler: do not log `unable to read rules directory` at startup if the directory hasn't been created yet. #1058
* [BUGFIX] Ruler: enable Prometheus-compatible endpoints regardless of `-ruler.enable-api`. The flag now only controls the configuration API. This is what the config flag description stated, but not what was happening. #1216
* [BUGFIX] Compactor: fixed panic while collecting Prometheus metrics. #28
* [BUGFIX] Compactor: compactor should now be able to correctly mark blocks for deletion and no-compaction, if such marking was previously interrupted. #1015
* [BUGFIX] Alertmanager: remove stale template files. #4495
* [BUGFIX] Alertmanager: don't replace user configurations with blank fallback configurations (when enabled), particularly during scaling up/down instances when sharding is enabled. #224
* [BUGFIX] Ring: multi KV runtime config changes are now propagated to all rings, not just ingester ring. #1047
* [BUGFIX] Memberlist: fixed corrupted packets when sending compound messages with more than 255 messages or messages bigger than 64KB. #551
* [BUGFIX] Overrides exporter: successfully startup even if runtime config is not set. #1056
* [BUGFIX] Fix internal modules to wait for other modules depending on them before stopping. #1472

### Mixin

_Changes since `grafana/cortex-jsonnet` `1.9.0`._

* [CHANGE] Removed chunks storage support from mixin. #641 #643 #645 #811 #812 #813
  * Removed `tsdb.libsonnet`: no need to import it anymore (its content is already automatically included when using Jsonnet)
  * Removed the following fields from `_config`:
    * `storage_engine` (defaults to `blocks`)
    * `chunk_index_backend`
    * `chunk_store_backend`
  * Removed schema config map
  * Removed the following dashboards:
    * "Cortex / Chunks"
    * "Cortex / WAL"
    * "Cortex / Blocks vs Chunks"
  * Removed the following alerts:
    * `CortexOldChunkInMemory`
    * `CortexCheckpointCreationFailed`
    * `CortexCheckpointDeletionFailed`
    * `CortexProvisioningMemcachedTooSmall`
    * `CortexWALCorruption`
    * `CortexTableSyncFailure`
    * `CortexTransferFailed`
  * Removed the following recording rules:
    * `cortex_chunk_store_index_lookups_per_query`
    * `cortex_chunk_store_series_pre_intersection_per_query`
    * `cortex_chunk_store_series_post_intersection_per_query`
    * `cortex_chunk_store_chunks_per_query`
    * `cortex_bigtable_request_duration_seconds`
    * `cortex_cassandra_request_duration_seconds`
    * `cortex_dynamo_request_duration_seconds`
    * `cortex_database_request_duration_seconds`
    * `cortex_gcs_request_duration_seconds`
* [CHANGE] Update grafana-builder dependency: use $__rate_interval in qpsPanel and latencyPanel. [#372](https://github.com/grafana/cortex-jsonnet/pull/372)
* [CHANGE] `namespace` template variable in dashboards now only selects namespaces for selected clusters. [#311](https://github.com/grafana/cortex-jsonnet/pull/311)
* [CHANGE] `CortexIngesterRestarts` alert severity changed from `critical` to `warning`. [#321](https://github.com/grafana/cortex-jsonnet/pull/321)
* [CHANGE] Dashboards: added overridable `job_labels` and `cluster_labels` to the configuration object as label lists to uniquely identify jobs and clusters in the metric names and group-by lists in dashboards. [#319](https://github.com/grafana/cortex-jsonnet/pull/319)
* [CHANGE] Dashboards: `alert_aggregation_labels` has been removed from the configuration and overriding this value has been deprecated. Instead the labels are now defined by the `cluster_labels` list, and should be overridden accordingly through that list. [#319](https://github.com/grafana/cortex-jsonnet/pull/319)
* [CHANGE] Renamed `CortexCompactorHasNotUploadedBlocksSinceStart` to `CortexCompactorHasNotUploadedBlocks`. [#334](https://github.com/grafana/cortex-jsonnet/pull/334)
* [CHANGE] Renamed `CortexCompactorRunFailed` to `CortexCompactorHasNotSuccessfullyRunCompaction`. [#334](https://github.com/grafana/cortex-jsonnet/pull/334)
* [CHANGE] Renamed `CortexInconsistentConfig` alert to `CortexInconsistentRuntimeConfig` and increased severity to `critical`. [#335](https://github.com/grafana/cortex-jsonnet/pull/335)
* [CHANGE] Increased `CortexBadRuntimeConfig` alert severity to `critical` and removed support for `cortex_overrides_last_reload_successful` metric (was removed in Cortex 1.3.0). [#335](https://github.com/grafana/cortex-jsonnet/pull/335)
* [CHANGE] Grafana 'min step' changed to 15s so dashboard show better detail. [#340](https://github.com/grafana/cortex-jsonnet/pull/340)
* [CHANGE] Replace `CortexRulerFailedEvaluations` with two new alerts: `CortexRulerTooManyFailedPushes` and `CortexRulerTooManyFailedQueries`. [#347](https://github.com/grafana/cortex-jsonnet/pull/347)
* [CHANGE] Removed `CortexCacheRequestErrors` alert. This alert was not working because the legacy Cortex cache client instrumentation doesn't track errors. [#346](https://github.com/grafana/cortex-jsonnet/pull/346)
* [CHANGE] Removed `CortexQuerierCapacityFull` alert. [#342](https://github.com/grafana/cortex-jsonnet/pull/342)
* [CHANGE] Changes blocks storage alerts to group metrics by the configured `cluster_labels` (supporting the deprecated `alert_aggregation_labels`). [#351](https://github.com/grafana/cortex-jsonnet/pull/351)
* [CHANGE] Increased `CortexIngesterReachingSeriesLimit` critical alert threshold from 80% to 85%. [#363](https://github.com/grafana/cortex-jsonnet/pull/363)
* [CHANGE] Changed default `job_names` for query-frontend, query-scheduler and querier to match custom deployments too. [#376](https://github.com/grafana/cortex-jsonnet/pull/376)
* [CHANGE] Split `cortex_api` recording rule group into three groups. This is a workaround for large clusters where this group can become slow to evaluate. [#401](https://github.com/grafana/cortex-jsonnet/pull/401)
* [CHANGE] Increased `CortexIngesterReachingSeriesLimit` warning threshold from 70% to 80% and critical threshold from 85% to 90%. [#404](https://github.com/grafana/cortex-jsonnet/pull/404)
* [CHANGE] Raised `CortexKVStoreFailure` alert severity from warning to critical. #493
* [CHANGE] Increase `CortexRolloutStuck` alert "for" duration from 15m to 30m. #493 #573
* [CHANGE] The Alertmanager and Ruler compiled dashboards (`alertmanager.json` and `ruler.json`) have been respectively renamed to `mimir-alertmanager.json` and `mimir-ruler.json`. #869
* [CHANGE] Removed `cortex_overrides_metric` from `_config`. #871
* [CHANGE] Renamed recording rule groups (`cortex_` prefix changed to `mimir_`). #871
* [CHANGE] Alerts name prefix has been changed from `Cortex` to `Mimir` (eg. alert `CortexIngesterUnhealthy` has been renamed to `MimirIngesterUnhealthy`). #879
* [CHANGE] Enabled resources dashboards by default. Can be disabled setting `resources_dashboards_enabled` config field to `false`. #920
* [FEATURE] Added `Cortex / Overrides` dashboard, displaying default limits and per-tenant overrides applied to Mimir. #673
* [FEATURE] Added `Mimir / Tenants` and `Mimir / Top tenants` dashboards, displaying user-based metrics. #776
* [FEATURE] Added querier autoscaling panels and alerts. #1006 #1016
* [FEATURE] Mimir / Top tenants dashboard now has tenants ranked by rule group size and evaluation time. #1338
* [ENHANCEMENT] cortex-mixin: Make `cluster_namespace_deployment:kube_pod_container_resource_requests_{cpu_cores,memory_bytes}:sum` backwards compatible with `kube-state-metrics` v2.0.0. [#317](https://github.com/grafana/cortex-jsonnet/pull/317)
* [ENHANCEMENT] Cortex-mixin: Include `cortex-gw-internal` naming variation in default `gateway` job names. [#328](https://github.com/grafana/cortex-jsonnet/pull/328)
* [ENHANCEMENT] Ruler dashboard: added object storage metrics. [#354](https://github.com/grafana/cortex-jsonnet/pull/354)
* [ENHANCEMENT] Alertmanager dashboard: added object storage metrics. [#354](https://github.com/grafana/cortex-jsonnet/pull/354)
* [ENHANCEMENT] Added documentation text panels and descriptions to reads and writes dashboards. [#324](https://github.com/grafana/cortex-jsonnet/pull/324)
* [ENHANCEMENT] Dashboards: defined container functions for common resources panels: containerDiskWritesPanel, containerDiskReadsPanel, containerDiskSpaceUtilization. [#331](https://github.com/grafana/cortex-jsonnet/pull/331)
* [ENHANCEMENT] cortex-mixin: Added `alert_excluded_routes` config to exclude specific routes from alerts. [#338](https://github.com/grafana/cortex-jsonnet/pull/338)
* [ENHANCEMENT] Added `CortexMemcachedRequestErrors` alert. [#346](https://github.com/grafana/cortex-jsonnet/pull/346)
* [ENHANCEMENT] Ruler dashboard: added "Per route p99 latency" panel in the "Configuration API" row. [#353](https://github.com/grafana/cortex-jsonnet/pull/353)
* [ENHANCEMENT] Increased the `for` duration of the `CortexIngesterReachingSeriesLimit` warning alert to 3h. [#362](https://github.com/grafana/cortex-jsonnet/pull/362)
* [ENHANCEMENT] Added a new tier (`medium_small_user`) so we have another tier between 100K and 1Mil active series. [#364](https://github.com/grafana/cortex-jsonnet/pull/364)
* [ENHANCEMENT] Extend Alertmanager dashboard: [#313](https://github.com/grafana/cortex-jsonnet/pull/313)
  * "Tenants" stat panel - shows number of discovered tenant configurations.
  * "Replication" row - information about the replication of tenants/alerts/silences over instances.
  * "Tenant Configuration Sync" row - information about the configuration sync procedure.
  * "Sharding Initial State Sync" row - information about the initial state sync procedure when sharding is enabled.
  * "Sharding Runtime State Sync" row - information about various state operations which occur when sharding is enabled (replication, fetch, marge, persist).
* [ENHANCEMENT] Update gsutil command for `not healthy index found` playbook [#370](https://github.com/grafana/cortex-jsonnet/pull/370)
* [ENHANCEMENT] Added Alertmanager alerts and playbooks covering configuration syncs and sharding operation: [#377 [#378](https://github.com/grafana/cortex-jsonnet/pull/378)
  * `CortexAlertmanagerSyncConfigsFailing`
  * `CortexAlertmanagerRingCheckFailing`
  * `CortexAlertmanagerPartialStateMergeFailing`
  * `CortexAlertmanagerReplicationFailing`
  * `CortexAlertmanagerPersistStateFailing`
  * `CortexAlertmanagerInitialSyncFailed`
* [ENHANCEMENT] Add recording rules to improve responsiveness of Alertmanager dashboard. [#387](https://github.com/grafana/cortex-jsonnet/pull/387)
* [ENHANCEMENT] Add `CortexRolloutStuck` alert. [#405](https://github.com/grafana/cortex-jsonnet/pull/405)
* [ENHANCEMENT] Added `CortexKVStoreFailure` alert. [#406](https://github.com/grafana/cortex-jsonnet/pull/406)
* [ENHANCEMENT] Use configured `ruler` jobname for ruler dashboard panels. [#409](https://github.com/grafana/cortex-jsonnet/pull/409)
* [ENHANCEMENT] Add ability to override `datasource` for generated dashboards. [#407](https://github.com/grafana/cortex-jsonnet/pull/407)
* [ENHANCEMENT] Use alertmanager jobname for alertmanager dashboard panels [#411](https://github.com/grafana/cortex-jsonnet/pull/411)
* [ENHANCEMENT] Added `CortexDistributorReachingInflightPushRequestLimit` alert. [#408](https://github.com/grafana/cortex-jsonnet/pull/408)
* [ENHANCEMENT] Added `CortexReachingTCPConnectionsLimit` alert. #403
* [ENHANCEMENT] Added "Cortex / Writes Networking" and "Cortex / Reads Networking" dashboards. #405
* [ENHANCEMENT] Improved "Queue length" panel in "Cortex / Queries" dashboard. #408
* [ENHANCEMENT] Add `CortexDistributorReachingInflightPushRequestLimit` alert and playbook. #401
* [ENHANCEMENT] Added "Recover accidentally deleted blocks (Google Cloud specific)" playbook. #475
* [ENHANCEMENT] Added support to multi-zone store-gateway deployments. #608 #615
* [ENHANCEMENT] Show supplementary alertmanager services in the Rollout Progress dashboard. #738 #855
* [ENHANCEMENT] Added `mimir` to default job names. This makes dashboards and alerts working when Mimir is installed in single-binary mode and the deployment is named `mimir`. #921
* [ENHANCEMENT] Introduced a new alert for the Alertmanager: `MimirAlertmanagerAllocatingTooMuchMemory`. It has two severities based on the memory usage against limits, a `warning` level at 80% and a `critical` level at 90%. #1206
* [ENHANCEMENT] Faster memcached cache requests. #2720
* [BUGFIX] Fixed `CortexIngesterHasNotShippedBlocks` alert false positive in case an ingester instance had ingested samples in the past, then no traffic was received for a long period and then it started receiving samples again. [#308](https://github.com/grafana/cortex-jsonnet/pull/308)
* [BUGFIX] Fixed `CortexInconsistentRuntimeConfig` metric. [#335](https://github.com/grafana/cortex-jsonnet/pull/335)
* [BUGFIX] Fixed scaling dashboard to correctly work when a Cortex service deployment spans across multiple zones (a zone is expected to have the `zone-[a-z]` suffix). [#365](https://github.com/grafana/cortex-jsonnet/pull/365)
* [BUGFIX] Fixed rollout progress dashboard to correctly work when a Cortex service deployment spans across multiple zones (a zone is expected to have the `zone-[a-z]` suffix). [#366](https://github.com/grafana/cortex-jsonnet/pull/366)
* [BUGFIX] Fixed rollout progress dashboard to include query-scheduler too. [#376](https://github.com/grafana/cortex-jsonnet/pull/376)
* [BUGFIX] Upstream recording rule `node_namespace_pod_container:container_cpu_usage_seconds_total:sum_irate` renamed. [#379](https://github.com/grafana/cortex-jsonnet/pull/379)
* [BUGFIX] Fixed writes/reads/alertmanager resources dashboards to use `$._config.job_names.gateway`. [#403](https://github.com/grafana/cortex-jsonnet/pull/403)
* [BUGFIX] Span the annotation.message in alerts as YAML multiline strings. [#412](https://github.com/grafana/cortex-jsonnet/pull/412)
* [BUGFIX] Fixed "Instant queries / sec" in "Cortex / Reads" dashboard. #445
* [BUGFIX] Fixed and added missing KV store panels in Writes, Reads, Ruler and Compactor dashboards. #448
* [BUGFIX] Fixed Alertmanager dashboard when alertmanager is running as part of single binary. #1064
* [BUGFIX] Fixed Ruler dashboard when ruler is running as part of single binary. #1260
* [BUGFIX] Query-frontend: fixed bad querier status code mapping with query-sharding enabled. #1227

### Jsonnet

_Changes since `grafana/cortex-jsonnet` `1.9.0`._

* [CHANGE] Removed chunks storage support. #639
  * Removed the following fields from `_config`:
    * `storage_engine` (defaults to `blocks`)
    * `querier_second_storage_engine` (not supported anymore)
    * `table_manager_enabled`, `table_prefix`
    * `memcached_index_writes_enabled` and `memcached_index_writes_max_item_size_mb`
    * `storeMemcachedChunksConfig`
    * `storeConfig`
    * `max_chunk_idle`
    * `schema` (the schema configmap is still added for backward compatibility reasons)
    * `bigtable_instance` and `bigtable_project`
    * `client_configs`
    * `enabledBackends`
    * `storage_backend`
    * `cassandra_addresses`
    * `s3_bucket_name`
    * `ingester_deployment_without_wal` (was only used by chunks storage)
    * `ingester` (was only used to configure chunks storage WAL)
  * Removed the following CLI flags from `ingester_args`:
    * `ingester.max-chunk-age`
    * `ingester.max-stale-chunk-idle`
    * `ingester.max-transfer-retries`
    * `ingester.retain-period`
* [CHANGE] Changed `overrides-exporter.libsonnet` from being based on cortex-tools to Mimir `overrides-exporter` target. #646
* [CHANGE] Store gateway: set `-blocks-storage.bucket-store.index-cache.memcached.max-get-multi-concurrency`,
  `-blocks-storage.bucket-store.chunks-cache.memcached.max-get-multi-concurrency`,
  `-blocks-storage.bucket-store.metadata-cache.memcached.max-get-multi-concurrency`,
  `-blocks-storage.bucket-store.index-cache.memcached.max-idle-connections`,
  `-blocks-storage.bucket-store.chunks-cache.memcached.max-idle-connections`,
  `-blocks-storage.bucket-store.metadata-cache.memcached.max-idle-connections` to 100 [#414](https://github.com/grafana/cortex-jsonnet/pull/414)
* [CHANGE] Alertmanager: mounted overrides configmap to alertmanager too. [#315](https://github.com/grafana/cortex-jsonnet/pull/315)
* [CHANGE] Memcached: upgraded memcached from `1.5.17` to `1.6.9`. [#316](https://github.com/grafana/cortex-jsonnet/pull/316)
* [CHANGE] Store-gateway: increased memory request and limit respectively from 6GB / 6GB to 12GB / 18GB. [#322](https://github.com/grafana/cortex-jsonnet/pull/322)
* [CHANGE] Store-gateway: increased `-blocks-storage.bucket-store.max-chunk-pool-bytes` from 2GB (default) to 12GB. [#322](https://github.com/grafana/cortex-jsonnet/pull/322)
* [CHANGE] Ingester/Ruler: set `-server.grpc-max-send-msg-size-bytes` and `-server.grpc-max-send-msg-size-bytes` to sensible default values (10MB). [#326](https://github.com/grafana/cortex-jsonnet/pull/326)
* [CHANGE] Decreased `-server.grpc-max-concurrent-streams` from 100k to 10k. [#369](https://github.com/grafana/cortex-jsonnet/pull/369)
* [CHANGE] Decreased blocks storage ingesters graceful termination period from 80m to 20m. [#369](https://github.com/grafana/cortex-jsonnet/pull/369)
* [CHANGE] Increase the rules per group and rule groups limits on different tiers. [#396](https://github.com/grafana/cortex-jsonnet/pull/396)
* [CHANGE] Removed `max_samples_per_query` limit, since it only works with chunks and only when using `-distributor.shard-by-all-labels=false`. [#397](https://github.com/grafana/cortex-jsonnet/pull/397)
* [CHANGE] Removed chunks storage query sharding config support. The following config options have been removed: [#398](https://github.com/grafana/cortex-jsonnet/pull/398)
  * `_config` > `queryFrontend` > `shard_factor`
  * `_config` > `queryFrontend` > `sharded_queries_enabled`
  * `_config` > `queryFrontend` > `query_split_factor`
* [CHANGE] Rename ruler_s3_bucket_name and ruler_gcs_bucket_name to ruler_storage_bucket_name: [#415](https://github.com/grafana/cortex-jsonnet/pull/415)
* [CHANGE] Fine-tuned rolling update policy for distributor, querier, query-frontend, query-scheduler. [#420](https://github.com/grafana/cortex-jsonnet/pull/420)
* [CHANGE] Increased memcached metadata/chunks/index-queries max connections from 4k to 16k. [#420](https://github.com/grafana/cortex-jsonnet/pull/420)
* [CHANGE] Disabled step alignment in query-frontend to be compliant with PromQL. [#420](https://github.com/grafana/cortex-jsonnet/pull/420)
* [CHANGE] Do not limit compactor CPU and request a number of cores equal to the configured concurrency. [#420](https://github.com/grafana/cortex-jsonnet/pull/420)
* [CHANGE] Configured split-and-merge compactor. #853
  * The following CLI flags are set on compactor:
    * `-compactor.split-and-merge-shards=0`
    * `-compactor.compactor-tenant-shard-size=1`
    * `-compactor.split-groups=1`
    * `-compactor.max-opening-blocks-concurrency=4`
    * `-compactor.max-closing-blocks-concurrency=2`
    * `-compactor.symbols-flushers-concurrency=4`
  * The following per-tenant overrides have been set on `super_user` and `mega_user` classes:
    ```
    compactor_split_and_merge_shards: 2,
    compactor_tenant_shard_size: 2,
    compactor_split_groups: 2,
    ```
* [CHANGE] The entrypoint file to include has been renamed from `cortex.libsonnet` to `mimir.libsonnet`. #897
* [CHANGE] The default image config field has been renamed from `cortex` to `mimir`. #896
   ```
   {
     _images+:: {
       mimir: '...',
     },
   }
   ```
* [CHANGE] Removed `cortex_` prefix from config fields. #898
  * The following config fields have been renamed:
    * `cortex_bucket_index_enabled` renamed to `bucket_index_enabled`
    * `cortex_compactor_cleanup_interval` renamed to `compactor_cleanup_interval`
    * `cortex_compactor_data_disk_class` renamed to `compactor_data_disk_class`
    * `cortex_compactor_data_disk_size` renamed to `compactor_data_disk_size`
    * `cortex_compactor_max_concurrency` renamed to `compactor_max_concurrency`
    * `cortex_distributor_allow_multiple_replicas_on_same_node` renamed to `distributor_allow_multiple_replicas_on_same_node`
    * `cortex_ingester_data_disk_class` renamed to `ingester_data_disk_class`
    * `cortex_ingester_data_disk_size` renamed to `ingester_data_disk_size`
    * `cortex_querier_allow_multiple_replicas_on_same_node` renamed to `querier_allow_multiple_replicas_on_same_node`
    * `cortex_query_frontend_allow_multiple_replicas_on_same_node` renamed to `query_frontend_allow_multiple_replicas_on_same_node`
    * `cortex_query_sharding_enabled` renamed to `query_sharding_enabled`
    * `cortex_query_sharding_msg_size_factor` renamed to `query_sharding_msg_size_factor`
    * `cortex_ruler_allow_multiple_replicas_on_same_node` renamed to `ruler_allow_multiple_replicas_on_same_node`
    * `cortex_store_gateway_data_disk_class` renamed to `store_gateway_data_disk_class`
    * `cortex_store_gateway_data_disk_size` renamed to `store_gateway_data_disk_size`
* [CHANGE] The overrides configmap default mountpoint has changed from `/etc/cortex` to `/etc/mimir`. It can be customized via the `overrides_configmap_mountpoint` config field. #899
* [CHANGE] Enabled in the querier the features to query label names with matchers, PromQL at modifier and query long-term storage for labels. #905
* [CHANGE] Reduced TSDB blocks retention on ingesters disk from 96h to 24h. #905
* [CHANGE] Enabled closing of idle TSDB in ingesters. #905
* [CHANGE] Disabled TSDB isolation in ingesters for better performances. #905
* [CHANGE] Changed log level of querier, query-frontend, query-scheduler and alertmanager from `debug` to `info`. #905
* [CHANGE] Enabled attributes in-memory cache in store-gateway. #905
* [CHANGE] Configured store-gateway to not load blocks containing samples more recent than 10h (because such samples are queried from ingesters). #905
* [CHANGE] Dynamically compute `-compactor.deletion-delay` based on other settings, in order to reduce the deletion delay as much as possible and lower the number of live blocks in the storage. #907
* [CHANGE] The config field `distributorConfig` has been renamed to `ingesterRingClientConfig`. Config field `ringClient` has been removed in favor of `ingesterRingClientConfig`. #997 #1057
* [CHANGE] Gossip.libsonnet has been fixed to modify all ring configurations, not only the ingester ring config. Furthermore it now supports migration via multi KV store. #1057 #1099
* [CHANGE] Changed the default of `bucket_index_enabled` to `true`. #924
* [CHANGE] Remove the support for the test-exporter. #1133
* [CHANGE] Removed `$.distributor_deployment_labels`, `$.ingester_deployment_labels` and `$.querier_deployment_labels` fields, that were used by gossip.libsonnet to inject additional label. Now the label is injected directly into pods of statefulsets and deployments. #1297
* [CHANGE] Disabled `-ingester.readiness-check-ring-health`. #1352
* [CHANGE] Changed Alertmanager CPU request from `100m` to `2` cores, and memory request from `1Gi` to `10Gi`. Set Alertmanager memory limit to `15Gi`. #1206
* [CHANGE] gossip.libsonnet has been renamed to memberlist.libsonnet, and is now imported by default. Use of memberlist for ring is enabled by setting `_config.memberlist_ring_enabled` to true. #1526
* [FEATURE] Added query sharding support. It can be enabled setting `cortex_query_sharding_enabled: true` in the `_config` object. #653
* [FEATURE] Added shuffle-sharding support. It can be enabled and configured using the following config: #902
   ```
   _config+:: {
     shuffle_sharding:: {
       ingester_write_path_enabled: true,
       ingester_read_path_enabled: true,
       querier_enabled: true,
       ruler_enabled: true,
       store_gateway_enabled: true,
     },
   }
   ```
* [FEATURE] Added multi-zone ingesters and store-gateways support. #1352 #1552
* [ENHANCEMENT] Add overrides config to compactor. This allows setting retention configs per user. [#386](https://github.com/grafana/cortex-jsonnet/pull/386)
* [ENHANCEMENT] Added 256MB memory ballast to querier. [#369](https://github.com/grafana/cortex-jsonnet/pull/369)
* [ENHANCEMENT] Update `etcd-operator` to latest version (see https://github.com/grafana/jsonnet-libs/pull/480). [#263](https://github.com/grafana/cortex-jsonnet/pull/263)
* [ENHANCEMENT] Add support for Azure storage in Alertmanager configuration. [#381](https://github.com/grafana/cortex-jsonnet/pull/381)
* [ENHANCEMENT] Add support for running Alertmanager in sharding mode. [#394](https://github.com/grafana/cortex-jsonnet/pull/394)
* [ENHANCEMENT] Allow to customize PromQL engine settings via `queryEngineConfig`. [#399](https://github.com/grafana/cortex-jsonnet/pull/399)
* [ENHANCEMENT] Define Azure object storage ruler args. [#416](https://github.com/grafana/cortex-jsonnet/pull/416)
* [ENHANCEMENT] Added the following config options to allow to schedule multiple replicas of the same service on the same node: [#418](https://github.com/grafana/cortex-jsonnet/pull/418)
  * `cortex_distributor_allow_multiple_replicas_on_same_node`
  * `cortex_ruler_allow_multiple_replicas_on_same_node`
  * `cortex_querier_allow_multiple_replicas_on_same_node`
  * `cortex_query_frontend_allow_multiple_replicas_on_same_node`
* [BUGFIX] Alertmanager: fixed `--alertmanager.cluster.peers` CLI flag passed to alertmanager when HA is enabled. [#329](https://github.com/grafana/cortex-jsonnet/pull/329)
* [BUGFIX] Fixed `-distributor.extend-writes` setting on ruler when `unregister_ingesters_on_shutdown` is disabled. [#369](https://github.com/grafana/cortex-jsonnet/pull/369)
* [BUGFIX] Treat `compactor_blocks_retention_period` type as string rather than int.[#395](https://github.com/grafana/cortex-jsonnet/pull/395)
* [BUGFIX] Pass `-ruler-storage.s3.endpoint` to ruler when using S3. [#421](https://github.com/grafana/cortex-jsonnet/pull/421)
* [BUGFIX] Remove service selector on label `gossip_ring_member` from other services than `gossip-ring`. [#1008](https://github.com/grafana/mimir/pull/1008)
* [BUGFIX] Rename `-ingester.readiness-check-ring-health` to `-ingester.ring.readiness-check-ring-health`, to reflect current name of flag. #1460

### Mimirtool

_Changes since cortextool `0.10.7`._

* [CHANGE] The following environment variables have been renamed: #883
  * `CORTEX_ADDRESS` to `MIMIR_ADDRESS`
  * `CORTEX_API_USER` to `MIMIR_API_USER`
  * `CORTEX_API_KEY` to `MIMIR_API_KEY`
  * `CORTEX_TENANT_ID` to `MIMIR_TENANT_ID`
  * `CORTEX_TLS_CA_PATH` to `MIMIR_TLS_CA_PATH`
  * `CORTEX_TLS_CERT_PATH` to `MIMIR_TLS_CERT_PATH`
  * `CORTEX_TLS_KEY_PATH` to `MIMIR_TLS_KEY_PATH`
* [CHANGE] Change `cortex` backend to `mimir`. #883
* [CHANGE] Do not publish `mimirtool` binary for 386 windows architecture. #1263
* [CHANGE] `analyse` command has been renamed to `analyze`. #1318
* [FEATURE] Support Arm64 on Darwin for all binaries (benchtool etc). https://github.com/grafana/cortex-tools/pull/215
* [ENHANCEMENT] Correctly support federated rules. #823
* [BUGFIX] Fix `cortextool rules` legends displaying wrong symbols for updates and deletions. https://github.com/grafana/cortex-tools/pull/226

### Query-tee

_Changes since Cortex `1.10.0`._

* [ENHANCEMENT] Added `/api/v1/query_exemplars` API endpoint support (no results comparison). #168
* [ENHANCEMENT] Add a flag (`--proxy.compare-use-relative-error`) in the query-tee to compare floating point values using relative error. #208
* [ENHANCEMENT] Add a flag (`--proxy.compare-skip-recent-samples`) in the query-tee to skip comparing recent samples. By default samples not older than 1 minute are skipped. #234
* [BUGFIX] Fixes a panic in the query-tee when comparing result. #207
* [BUGFIX] Ensure POST requests are handled correctly #286

### Blocksconvert

_Changes since Cortex `1.10.0`._

* [CHANGE] Blocksconvert tool was removed from Mimir. #637

### Metaconvert

_Changes since Cortex `1.10.0`._

* [CHANGE] `thanosconvert` tool has been renamed to `metaconvert`. `-config.file` option has been removed, while it now requires `-tenant` option to work on single tenant only. It now also preserves labels recognized by Mimir. #1120

### Test-exporter

_Changes since Cortex `1.10.0`._

* [CHANGE] Removed the test-exporter tool. #1133

### Tools

_Changes since Cortex `1.10.0`._

* [CHANGE] Removed `query-audit`. You can use `query-tee` to compare query results and performances of two Grafana Mimir backends. #1380

## [Cortex 1.10.0 CHANGELOG](https://github.com/grafana/mimir/blob/a13959db5d38ff65c2b7ef52c56331d2f4dbc00c/CHANGELOG.md#cortex-1100--2021-08-03)<|MERGE_RESOLUTION|>--- conflicted
+++ resolved
@@ -1,12 +1,9 @@
 # Changelog
 
-## 2.7.1
-
-**Note**: During the release process, version 2.7.0 was tagged too early, before completing the release checklist and production testing. Release 2.7.1 doesn't include any code changes since 2.7.0, but now has proper release notes, published documentation, and has been fully tested in our production environment.
+## main / unreleased
 
 ### Grafana Mimir
 
-<<<<<<< HEAD
 * [CHANGE] Ingester: changed experimental CLI flag from `-out-of-order-blocks-external-label-enabled` to `-ingester.out-of-order-blocks-external-label-enabled` #4440
 * [CHANGE] Store-gateway: The following metrics have been removed: #4332
     * `cortex_bucket_store_series_get_all_duration_seconds`
@@ -73,12 +70,12 @@
 
 * [ENHANCEMENT] tsdb-index: iteration over index is now faster when any equal matcher is supplied. #4515
 
-## 2.7.0-rc.0
+## 2.7.1
+
+**Note**: During the release process, version 2.7.0 was tagged too early, before completing the release checklist and production testing. Release 2.7.1 doesn't include any code changes since 2.7.0, but now has proper release notes, published documentation, and has been fully tested in our production environment.
 
 ### Grafana Mimir
 
-=======
->>>>>>> dbe4ccd3
 * [CHANGE] Ingester: the configuration parameter `-ingester.ring.readiness-check-ring-health` has been deprecated and will be removed in Mimir 2.9. #4422
 * [CHANGE] Ruler: changed default value of `-ruler.evaluation-delay-duration` option from 0 to 1m. #4250
 * [CHANGE] Querier: Errors with status code `422` coming from the store-gateway are propagated and not converted to the consistency check error anymore. #4100
