--- conflicted
+++ resolved
@@ -399,25 +399,7 @@
 		return d + waitFunc()
 	}
 
-<<<<<<< HEAD
-	// Create a firewall binded to the per-tenant config.
-	firewallDialer := util_net.NewFirewallDialer(newFirewallDialerConfigProvider(userID, am.cfg.Limits))
-
-	integrationsMap, err := am.buildIntegrationsMap(userID, conf.Receivers, tmpl, templateFiles, firewallDialer, am.logger, func(integrationName string, notifier notify.Notifier) notify.Notifier {
-		if am.cfg.Limits != nil {
-			rl := &tenantRateLimits{
-				tenant:      userID,
-				limits:      am.cfg.Limits,
-				integration: integrationName,
-			}
-
-			return newRateLimitedNotifier(notifier, rl, 10*time.Second, am.rateLimitedNotifications.WithLabelValues(integrationName))
-		}
-		return notifier
-	})
-=======
-	integrationsMap, err := am.buildIntegrationsMap(conf.Receivers, tmpl)
->>>>>>> b23f33e6
+	integrationsMap, err := am.buildIntegrationsMap(conf.Receivers, tmpl, templateFiles)
 	if err != nil {
 		return err
 	}
@@ -515,11 +497,7 @@
 }
 
 // buildIntegrationsMap builds a map of name to the list of integration notifiers off of a list of receiver config.
-<<<<<<< HEAD
-func (am *Alertmanager) buildIntegrationsMap(userID string, nc []*definition.PostableApiReceiver, tmpl *template.Template, templateFiles []string, firewallDialer *util_net.FirewallDialer, logger log.Logger, notifierWrapper func(string, notify.Notifier) notify.Notifier) (map[string][]*nfstatus.Integration, error) {
-	var gTmpl *template.Template
-=======
-func (am *Alertmanager) buildIntegrationsMap(nc []*definition.PostableApiReceiver, tmpl *template.Template) (map[string][]*nfstatus.Integration, error) {
+func (am *Alertmanager) buildIntegrationsMap(nc []*definition.PostableApiReceiver, tmpl *template.Template, templateFiles []string) (map[string][]*nfstatus.Integration, error) {
 	// Create a firewall binded to the per-tenant config.
 	firewallDialer := util_net.NewFirewallDialer(newFirewallDialerConfigProvider(am.cfg.UserID, am.cfg.Limits))
 
@@ -537,16 +515,15 @@
 		return notifier
 	}
 
->>>>>>> b23f33e6
+	var gTmpl *template.Template
 	integrationsMap := make(map[string][]*nfstatus.Integration, len(nc))
 	for _, rcv := range nc {
 		var integrations []*nfstatus.Integration
 		var err error
 		if rcv.Type() == definition.GrafanaReceiverType {
-<<<<<<< HEAD
 			// Create the Grafana template struct if it has not already been created.
 			if gTmpl == nil {
-				gTmpl, err = template.FromGlobs(templateFiles, WithCustomFunctions(userID))
+				gTmpl, err = template.FromGlobs(templateFiles, WithCustomFunctions(am.cfg.UserID))
 				if err != nil {
 					return nil, err
 				}
@@ -555,10 +532,7 @@
 				}
 				gTmpl.ExternalURL = am.cfg.GrafanaExternalURL
 			}
-			integrations, err = buildGrafanaReceiverIntegrations(rcv, gTmpl, logger)
-=======
-			integrations, err = buildGrafanaReceiverIntegrations(rcv, tmpl, am.logger)
->>>>>>> b23f33e6
+			integrations, err = buildGrafanaReceiverIntegrations(rcv, gTmpl, am.logger)
 		} else {
 			integrations, err = buildReceiverIntegrations(rcv.Receiver, tmpl, firewallDialer, am.logger, nw)
 		}
