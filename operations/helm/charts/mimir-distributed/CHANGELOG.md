--- conflicted
+++ resolved
@@ -28,7 +28,6 @@
 
 ## main / unreleased
 
-<<<<<<< HEAD
 * [FEATURE] Added experimental feature for deploying [KEDA](https://keda.sh) ScaledObjects as part of the helm chart for the components: distributor, querier, query-frontend and ruler. #7282 #7392
   * Autoscaling can be enabled via `distributor.kedaAutoscaling`, `ruler.kedaAutoscaling`, `query_frontend.kedaAutoscaling`, and `querier.kedaAutoscaling`.
   * Global configuration of `promtheusAddress`, `pollingInterval` and `customHeaders` can be found in `kedaAutoscaling`section.
@@ -60,11 +59,10 @@
 * [BUGFIX] Metamonitoring: update dashboards to drop unsupported `step` parameter in targets. #7157
 * [BUGFIX] Recording rules: drop rules for metrics removed in 2.0: `cortex_memcache_request_duration_seconds` and `cortex_cache_request_duration_seconds`. #7514
 * [BUGFIX] Store-gateway: setting "resources.requests.memory" with a quantity that used power-of-ten SI suffix, caused an error. #7506
-=======
+
 ## 5.2.2
 
 * [BUGFix] Updated GEM image to v2.11.2. #7555
->>>>>>> 94f63ad4
 
 ## 5.2.1
 
