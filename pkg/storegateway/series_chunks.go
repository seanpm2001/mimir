// SPDX-License-Identifier: AGPL-3.0-only

package storegateway

import (
	"context"
	"fmt"
	"hash/crc32"
	"sync"
	"time"

	"github.com/dennwc/varint"
<<<<<<< HEAD
	"github.com/go-kit/log"
=======
>>>>>>> dc8d78ba
	"github.com/oklog/ulid"
	"github.com/pkg/errors"
	"github.com/prometheus/prometheus/model/labels"
	"github.com/prometheus/prometheus/tsdb/chunkenc"

	"github.com/grafana/mimir/pkg/storegateway/chunkscache"
	"github.com/grafana/mimir/pkg/storegateway/storepb"
	util_math "github.com/grafana/mimir/pkg/util/math"
	"github.com/grafana/mimir/pkg/util/pool"
)

const (
	// Mimir compacts blocks up to 24h. Assuming a 5s scrape interval as worst case scenario,
	// and 120 samples per chunk, there could be 86400 * (1 / 5) * (1 / 120) = 144 chunks for
	// a series in the biggest block. Using a slab size of 1000 looks a good trade-off to support
	// high frequency scraping without wasting too much memory in case of queries hitting a low
	// number of chunks (across series).
	seriesChunksSlabSize = 1000

	// Selected so that chunks typically fit within the slab size (16 KiB)
	chunkBytesSlabSize = 16 * 1024
)

var (
	seriesEntrySlicePool = pool.Interface(&sync.Pool{
		// Intentionally return nil if the pool is empty, so that the caller can preallocate
		// the slice with the right size.
		New: nil,
	})

	seriesChunksSlicePool = pool.Interface(&sync.Pool{
		// Intentionally return nil if the pool is empty, so that the caller can preallocate
		// the slice with the right size.
		New: nil,
	})

	chunkBytesSlicePool = pool.Interface(&sync.Pool{
		// Intentionally return nil if the pool is empty, so that the caller can preallocate
		// the slice with the right size.
		New: nil,
	})
)

// seriesChunksSetIterator is the interface implemented by an iterator returning a sequence of seriesChunksSet.
type seriesChunksSetIterator interface {
	Next() bool

	// At returns the current seriesChunksSet. The caller should (but NOT must) invoke seriesChunksSet.release()
	// on the returned set once it's guaranteed it will not be used anymore.
	At() seriesChunksSet

	Err() error
}

// seriesChunksSet holds a set of series, each with its own chunks.
type seriesChunksSet struct {
	series           []seriesEntry
	seriesReleasable bool

	// It gets lazy initialized (only if required).
	seriesChunksPool *pool.SlabPool[storepb.AggrChunk]

	// chunksReleaser releases the memory used to allocate series chunks.
	chunksReleaser chunksReleaser
}

// newSeriesChunksSet creates a new seriesChunksSet. The series slice is pre-allocated with
// the provided seriesCapacity at least. This means this function GUARANTEES the series slice
// will have a capacity of at least seriesCapacity.
//
// If seriesReleasable is true, then a subsequent call release() will put the internal
// series slices to a memory pool for reusing.
func newSeriesChunksSet(seriesCapacity int, seriesReleasable bool) seriesChunksSet {
	var prealloc []seriesEntry

	// If it's releasable then we try to reuse a slice from the pool.
	if seriesReleasable {
		if reused := seriesEntrySlicePool.Get(); reused != nil {
			prealloc = *(reused.(*[]seriesEntry))

			// The capacity MUST be guaranteed. If it's smaller, then we forget it and will be
			// reallocated.
			if cap(prealloc) < seriesCapacity {
				prealloc = nil
			}
		}
	}

	if prealloc == nil {
		prealloc = make([]seriesEntry, 0, seriesCapacity)
	}

	return seriesChunksSet{
		series:           prealloc,
		seriesReleasable: seriesReleasable,
	}
}

type chunksReleaser interface {
	// Release the memory used to allocate series chunks.
	Release()
}

// release the internal series and chunks slices to a memory pool, and call the chunksReleaser.Release().
// The series and chunks slices won't be released to a memory pool if seriesChunksSet was created to be not releasable.
//
// This function is not idempotent. Calling it twice would introduce subtle bugs.
func (b *seriesChunksSet) release() {
	if b.chunksReleaser != nil {
		b.chunksReleaser.Release()
	}

	if b.seriesReleasable {
		// Reset series and chunk entries, before putting back to the pool.
		for i := range b.series {
			for c := range b.series[i].chks {
				b.series[i].chks[c].MaxTime = 0
				b.series[i].chks[c].MinTime = 0
				if b.series[i].chks[c].Raw != nil {
					b.series[i].chks[c].Raw.Data = nil
					b.series[i].chks[c].Raw.Type = 0
				}
			}

			b.series[i] = seriesEntry{}
		}

		if b.seriesChunksPool != nil {
			b.seriesChunksPool.Release()
		}

		reuse := b.series[:0]
		seriesEntrySlicePool.Put(&reuse)
	}
}

// newSeriesAggrChunkSlice returns a []storepb.AggrChunk guaranteed to have length and capacity
// equal to the provided size. The returned slice may be picked from a memory pool and then released
// back once release() gets invoked.
func (b *seriesChunksSet) newSeriesAggrChunkSlice(size int) []storepb.AggrChunk {
	if !b.seriesReleasable {
		return make([]storepb.AggrChunk, size)
	}

	// Lazy initialise the pool.
	if b.seriesChunksPool == nil {
		b.seriesChunksPool = pool.NewSlabPool[storepb.AggrChunk](seriesChunksSlicePool, seriesChunksSlabSize)
	}

	return b.seriesChunksPool.Get(size)
}

func (b *seriesChunksSet) len() int {
	return len(b.series)
}

type seriesChunksSeriesSet struct {
	from seriesChunksSetIterator

	currSet    seriesChunksSet
	currOffset int
}

func newSeriesChunksSeriesSet(from seriesChunksSetIterator) storepb.SeriesSet {
	return &seriesChunksSeriesSet{
		from: from,
	}
}

func newSeriesSetWithChunks(
	ctx context.Context,
	l log.Logger,
	userID string,
	chunkReaders bucketChunkRangesReaders,
	refsIterator seriesChunkRefsSetIterator,
	refsIteratorBatchSize int,
	stats *safeQueryStats,
	cache chunkscache.Cache,
	minT, maxT int64,
	m *BucketStoreMetrics,
) storepb.SeriesSet {
	var iterator seriesChunksSetIterator
	iterator = newRangeLoadingSeriesChunksSetIterator(ctx, l, userID, chunkReaders, refsIterator, refsIteratorBatchSize, stats, cache, minT, maxT)
	iterator = newPreloadingAndStatsTrackingSetIterator[seriesChunksSet](ctx, 1, iterator, stats)
	return newSeriesChunksSeriesSet(iterator)
}

// Next advances to the next item. Once the underlying seriesChunksSet has been fully consumed
// (which means the call to Next moves to the next set), the seriesChunksSet is released. This
// means that it's not safe to read from the values returned by At() after Next() is called again.
func (b *seriesChunksSeriesSet) Next() bool {
	b.currOffset++
	if b.currOffset >= b.currSet.len() {
		// The current set won't be accessed anymore because the iterator is moving to the next one,
		// so we can release it.
		b.currSet.release()

		if !b.from.Next() {
			b.currSet = seriesChunksSet{}
			return false
		}

		b.currSet = b.from.At()
		b.currOffset = 0
	}
	return true
}

// At returns the current series. The result from At() MUST not be retained after calling Next()
func (b *seriesChunksSeriesSet) At() (labels.Labels, []storepb.AggrChunk) {
	if b.currOffset >= b.currSet.len() {
		return nil, nil
	}

	return b.currSet.series[b.currOffset].lset, b.currSet.series[b.currOffset].chks
}

func (b *seriesChunksSeriesSet) Err() error {
	return b.from.Err()
}

// preloadedSeriesChunksSet holds the result of preloading the next set. It can either contain
// the preloaded set or an error, but not both.
type preloadedSeriesChunksSet[T any] struct {
	set T
	err error
}

type genericIterator[V any] interface {
	Next() bool
	At() V
	Err() error
}

type preloadingSetIterator[Set any] struct {
	ctx  context.Context
	from genericIterator[Set]

	current Set

	preloaded chan preloadedSeriesChunksSet[Set]
	err       error
}

func newPreloadingSetIterator[Set any](ctx context.Context, preloadedSetsCount int, from genericIterator[Set]) *preloadingSetIterator[Set] {
	preloadedSet := &preloadingSetIterator[Set]{
		ctx:       ctx,
		from:      from,
		preloaded: make(chan preloadedSeriesChunksSet[Set], preloadedSetsCount-1), // one will be kept outside the channel when the channel blocks
	}
	go preloadedSet.preload()
	return preloadedSet
}

func (p *preloadingSetIterator[Set]) preload() {
	defer close(p.preloaded)

	for p.from.Next() {
		select {
		case <-p.ctx.Done():
			// If the context is done, we should just stop the preloading goroutine.
			return
		case p.preloaded <- preloadedSeriesChunksSet[Set]{set: p.from.At()}:
		}
	}

	if p.from.Err() != nil {
		p.preloaded <- preloadedSeriesChunksSet[Set]{err: p.from.Err()}
	}
}

func (p *preloadingSetIterator[Set]) Next() bool {
	preloaded, ok := <-p.preloaded
	if !ok {
		// Iteration reached the end or context has been canceled.
		return false
	}

	p.current = preloaded.set
	p.err = preloaded.err

	return p.err == nil
}

func (p *preloadingSetIterator[Set]) At() Set {
	return p.current
}

func (p *preloadingSetIterator[Set]) Err() error {
	return p.err
}

func newPreloadingAndStatsTrackingSetIterator[Set any](ctx context.Context, preloadedSetsCount int, iterator genericIterator[Set], stats *safeQueryStats) genericIterator[Set] {
	// Track the time spent loading batches (including preloading).
	iterator = newNextDurationMeasuringIterator[Set](iterator, func(duration time.Duration, hasNext bool) {
		stats.update(func(stats *queryStats) {
			stats.streamingSeriesBatchLoadDuration += duration

			// This function is called for each Next() invocation, so we can use it to measure
			// into how many batches the request has been split.
			if hasNext {
				stats.streamingSeriesBatchCount++
			}
		})
	})

	iterator = newPreloadingSetIterator[Set](ctx, preloadedSetsCount, iterator)

	// Track the time step waiting until the next batch is loaded once the "reader" is ready to get it.
	return newNextDurationMeasuringIterator[Set](iterator, func(duration time.Duration, _ bool) {
		stats.update(func(stats *queryStats) {
			stats.streamingSeriesWaitBatchLoadedDuration += duration
		})
	})
}

// TODO dimitarvdimitrov retain the implementation and the tests of the old loadingSeriesChunksSetIterator
// and use that one when the new chunks loading flag is disabled
type rangeLoadingSeriesChunksSetIterator struct {
	ctx     context.Context
	l       log.Logger
	userID  string
	minTime int64
	maxTime int64

	cache         chunkscache.Cache
	chunkReaders  bucketChunkRangesReaders
	from          seriesChunkRefsSetIterator
	fromBatchSize int
	stats         *safeQueryStats

	current seriesChunksSet
	err     error
}

func newRangeLoadingSeriesChunksSetIterator(
	ctx context.Context,
	l log.Logger,
	userID string,
	chunkReaders bucketChunkRangesReaders,
	from seriesChunkRefsSetIterator,
	fromBatchSize int,
	stats *safeQueryStats,
	cache chunkscache.Cache,
	minT int64,
	maxT int64,
) *rangeLoadingSeriesChunksSetIterator {
	return &rangeLoadingSeriesChunksSetIterator{
		ctx:           ctx,
		l:             l,
		userID:        userID,
		chunkReaders:  chunkReaders,
		from:          from,
		fromBatchSize: fromBatchSize,
		stats:         stats,
		cache:         cache,
		minTime:       minT,
		maxTime:       maxT,
	}
}

func (c *rangeLoadingSeriesChunksSetIterator) Next() (retHasNext bool) {
	if c.err != nil {
		return false
	}

	if !c.from.Next() {
		c.err = c.from.Err()
		return false
	}

	nextUnloaded := c.from.At()

	// This data structure doesn't retain the seriesChunkRefsSet so it can be released once done.
	defer nextUnloaded.release()
	defer c.chunkReaders.reset()

	// Pre-allocate the series slice using the expected batchSize even if nextUnloaded has less elements,
	// so that there's a higher chance the slice will be reused once released.
	nextSet := newSeriesChunksSet(util_math.Max(c.fromBatchSize, nextUnloaded.len()), true)
	// The series slice is guaranteed to have at least the requested capacity,
	// so can safely expand it.
	nextSet.series = nextSet.series[:nextUnloaded.len()]

	// Release the set if an error occurred.
	defer func() {
		if !retHasNext && c.err != nil {
			nextSet.release()
		}
	}()

	partialSeries := newPartialSeries(nextUnloaded, nextSet.newSeriesAggrChunkSlice)

	fetchStartTime := time.Now()
	cachedRanges := c.cache.FetchMultiChunks(c.ctx, c.userID, toCacheKeys(nextUnloaded.series, countRanges(partialSeries)))
	c.recordCachedChunksStats(cachedRanges)

	// Collect the cached ranges bytes or prepare to fetch cache misses from the bucket.
	for sIdx, s := range partialSeries {
		for i, chunksRange := range s.refsRanges {
			if cachedBytes, ok := cachedRanges[toCacheKey(chunksRange)]; ok {
				s.rawRanges[i] = cachedBytes
				continue
			}
			err := c.chunkReaders.addLoadRange(chunksRange.blockID, chunksRange, sIdx, i)
			if err != nil {
				c.err = errors.Wrap(err, "preloading chunks")
				return false
			}
		}
	}

	err := c.chunkReaders.loadRanges(partialSeries, c.stats)
	if err != nil {
		c.err = errors.Wrap(err, "loading chunks")
		return false
	}
	c.recordFetchComplete(fetchStartTime)

	// Parse the bytes we have from the cache or the bucket. This returns the ranges for which we didn't have
	// enough fetched bytes. This may happen when a chunk's length was underestimated.
	underfetchedRanges, err := parseRanges(partialSeries)
	if err != nil {
		c.err = err
		return false
	}

	if len(underfetchedRanges) > 0 {
		c.chunkReaders.reset()
		err = c.refetchRanges(underfetchedRanges, partialSeries, nextSet)
		if err != nil {
			c.err = err
			return false
		}
	}

	c.recordFetchedChunks(partialSeries)

	c.storeChunkRanges(cachedRanges, partialSeries)

	for i, s := range partialSeries {
		// Since a range may contain more chunks that we need for the request,
		// go through all chunks and reslice to remove any chunks that are outside the request's MinT/MaxT
		nextSet.series[i].chks = removeChunksOutsideRange(s.parsedChunks, c.minTime, c.maxTime)
		nextSet.series[i].lset = nextUnloaded.series[i].lset
	}

	c.recordTouchedChunks(nextSet.series)

	c.current = nextSet
	return true
}

func countRanges(series []partialSeriesChunksSet) (n int) {
	for _, s := range series {
		for _, r := range s.refsRanges {
			n += len(r.refs)
		}
	}
	return
}

type partialSeriesChunksSet struct {
	refsRanges   []seriesChunkRefsRange
	rawRanges    [][]byte
	parsedChunks []storepb.AggrChunk
}

func newPartialSeries(nextUnloaded seriesChunkRefsSet, getPooledChunks func(size int) []storepb.AggrChunk) []partialSeriesChunksSet {
	partialSeries := make([]partialSeriesChunksSet, len(nextUnloaded.series))

	for i, s := range nextUnloaded.series {
		numRanges := len(s.chunksRanges)
		partialSeries[i].refsRanges = s.chunksRanges
		partialSeries[i].rawRanges = make([][]byte, numRanges)
		chunksCount := 0
		for _, g := range s.chunksRanges {
			chunksCount += len(g.refs)
		}
		partialSeries[i].parsedChunks = getPooledChunks(chunksCount)
	}
	return partialSeries
}

// parse tries to parse the ranges in the partial set with the bytes it has in rawRanges.
// If the bytes for any of the ranges aren't enough, then parse will return an underfetchedChunksRangeIdx
// and will correct the length of all ranges which had a understimated length.
// Currently, parse will only correct the length of the last chunk, since this is the only chunk
// whose size we estimate.
// parse will also truncate the bytes in rawRanges in case there are extra unnecessary bytes there.
// parse will return an error when the bytes in rawRanges were underfetched before the last chunk or
// if the data in rawRanges is invalid.
func (s partialSeriesChunksSet) parse() ([]underfetchedChunksRangeIdx, error) {
	var underfetchedRanges []underfetchedChunksRangeIdx
	parsedChunksCount := 0
	for rIdx, r := range s.refsRanges {
		dst := s.parsedChunks[parsedChunksCount : parsedChunksCount+len(r.refs)]
		ok, err := s.populateRange(rIdx, dst)
		if err != nil {
			return nil, fmt.Errorf("parsing chunk range (block %s, first ref %d, num chunks %d): %w", r.blockID, r.firstRef(), len(r.refs), err)
		}
		if !ok {
			underfetchedRanges = append(underfetchedRanges, underfetchedChunksRangeIdx{
				blockID:  r.blockID,
				rangeIdx: rIdx,
				parsed:   dst,
			})
		}

		parsedChunksCount += len(r.refs)
	}
	return underfetchedRanges, nil
}

func convertChunkEncoding(storageEncoding chunkenc.Encoding) (storepb.Chunk_Encoding, bool) {
	switch storageEncoding {
	case chunkenc.EncXOR:
		return storepb.Chunk_XOR, true
	case chunkenc.EncHistogram:
		return storepb.Chunk_Histogram, true
	case chunkenc.EncFloatHistogram:
		return storepb.Chunk_FloatHistogram, true
	default:
		return 0, false
	}
}

func (s partialSeriesChunksSet) reparse(idx underfetchedChunksRangeIdx) error {
	refsRange := s.refsRanges[idx.rangeIdx]
	ok, err := s.populateRange(idx.rangeIdx, idx.parsed)
	if err != nil {
		return fmt.Errorf("parsing underfetched range (block %s first ref %d): %w", idx.blockID, refsRange.firstRef(), err)
	}
	if !ok {
		return fmt.Errorf("chunk length doesn't match after refetching (first ref %d)", refsRange.firstRef())
	}
	return nil
}

// parseRange also corrects the length of the last chunk to the size that it actually is.
// It slices away any extra bytes in the raw range.
func (s partialSeriesChunksSet) populateRange(rIdx int, dst []storepb.AggrChunk) (bool, error) {
	rawRange := s.rawRanges[rIdx]
	r := s.refsRanges[rIdx]
	for cIdx := range dst {
		dst[cIdx].MinTime = r.refs[cIdx].minTime
		dst[cIdx].MaxTime = r.refs[cIdx].maxTime
		if dst[cIdx].Raw == nil {
			// This may come as initialized from a pool or from a previous parse. Do an allocation only if it already isn't.
			dst[cIdx].Raw = &storepb.Chunk{}
		}
	}
	ok, lastChunkLen, totalRead, err := parseRange(rawRange, dst)
	if err != nil {
		return false, err
	}
	if !ok {
		// We estimate the length of the last chunk of a series.
		// Unfortunately, we got it wrong. We can set the length correctly because we now know it.
		r.refs[len(r.refs)-1].length = lastChunkLen
		return false, nil
	}
	s.rawRanges[rIdx] = s.rawRanges[rIdx][:totalRead]
	return true, nil
}

// parseRange parses the byte slice as concatenated encoded chunks. lastChunkLen is non-zero when allChunksComplete==false.
// An error is returned when gBytes are malformed or when more than the last chunk is incomplete.
func parseRange(rBytes []byte, chunks []storepb.AggrChunk) (allChunksComplete bool, lastChunkLen uint32, totalRead int, _ error) {
	rangeFullSize := len(rBytes)
	for i := range chunks {
		// ┌───────────────┬───────────────────┬──────────────┬────────────────┐
		// │ len <uvarint> │ encoding <1 byte> │ data <bytes> │ CRC32 <4 byte> │
		// └───────────────┴───────────────────┴──────────────┴────────────────┘
		chunkDataLen, n := varint.Uvarint(rBytes)
		if n == 0 {
			return false, 0, 0, fmt.Errorf("not enough bytes (%d) to read length of chunk %d/%d", len(rBytes), i, len(chunks))
		}
		if n < 0 {
			return false, 0, 0, fmt.Errorf("chunk length doesn't fit into uint64 %d/%d", i, len(chunks))
		}
		totalChunkLen := n + 1 + int(chunkDataLen) + crc32.Size
		if totalChunkLen > len(rBytes) {
			if i != len(chunks)-1 {
				return false, 0, 0, fmt.Errorf("underfetched before the last chunk, don't know what to do (chunk idx %d/%d, fetched %d/%d bytes)", i, len(chunks), len(rBytes), totalChunkLen)
			}
			return false, uint32(totalChunkLen), rangeFullSize - len(rBytes), nil
		}
		c := rawChunk(rBytes[n : n+1+int(chunkDataLen)])
		enc, ok := convertChunkEncoding(c.Encoding())
		if !ok {
			return false, 0, 0, fmt.Errorf("unknown encoding (%d, %s), don't know what to do", c.Encoding(), c.Encoding().String())
		}
		chunks[i].Raw.Type = enc
		chunks[i].Raw.Data = c.Bytes()
		// We ignore the crc32 because we assume that the chunk didn't get corrupted in transit or at rest.
		rBytes = rBytes[totalChunkLen:]
	}
	return true, 0, rangeFullSize - len(rBytes), nil
}

func (c *rangeLoadingSeriesChunksSetIterator) refetchRanges(underfetchedRanges map[int][]underfetchedChunksRangeIdx, partialSeries []partialSeriesChunksSet, nextSet seriesChunksSet) error {
	for sIdx, indices := range underfetchedRanges {
		for _, idx := range indices {
			err := c.chunkReaders.addLoadRange(idx.blockID, partialSeries[sIdx].refsRanges[idx.rangeIdx], sIdx, idx.rangeIdx)
			if err != nil {
				return fmt.Errorf("add load underfetched block %s first ref %d: %w", idx.blockID, partialSeries[sIdx].refsRanges[idx.rangeIdx].firstRef(), err)
			}
		}
	}

	refetchStartTime := time.Now()

	// Go to the bucket to fetch all ranges we undefetched.
	// We use a new stats instnace, so we can differentiate between the stats of fetching from those of refetching.
	refetchStats := newSafeQueryStats()
	err := c.chunkReaders.loadRanges(partialSeries, refetchStats)
	if err != nil {
		return errors.Wrap(err, "refetch ranges")
	}

	c.recordRefetchStats(refetchStartTime, underfetchedRanges, partialSeries, refetchStats)

	for sIdx, indices := range underfetchedRanges {
		for _, idx := range indices {
			err = partialSeries[sIdx].reparse(idx)
			if err != nil {
				return errors.Wrapf(err, "reparse ranges for series %s", nextSet.series[sIdx].lset)
			}
		}
	}
	return nil
}

func removeChunksOutsideRange(chks []storepb.AggrChunk, minT, maxT int64) []storepb.AggrChunk {
	writeIdx := 0
	for i, chk := range chks {
		if chk.MaxTime < minT || chk.MinTime > maxT {
			continue
		}
		if writeIdx != i {
			chks[i], chks[writeIdx] = chks[writeIdx], chks[i]
		}
		writeIdx++
	}

	return chks[:writeIdx]
}

func (c *rangeLoadingSeriesChunksSetIterator) storeChunkRanges(cachedRanges map[chunkscache.Range][]byte, partialSeries []partialSeriesChunksSet) {
	for _, s := range partialSeries {
		for i, g := range s.refsRanges {
			rangeKey := toCacheKey(g)
			if _, ok := cachedRanges[rangeKey]; ok {
				continue
			}
			// We don't copy the raw range because the raw range is not pooled. This means it will be freed by the GC.
			c.cache.StoreChunks(c.ctx, c.userID, rangeKey, s.rawRanges[i])
		}
	}
}

type underfetchedChunksRangeIdx struct {
	blockID  ulid.ULID
	rangeIdx int
	parsed   []storepb.AggrChunk
}

// parseRanges parses the passed bytes into nextSet. In case a range was underfetched, parseRanges will return an underfetchedChunksRangeIdx
// with the indices of the range; the keys in the map are the indices into partialSeries.
// parseRanges will also set the correct length of the last chunk in an underfetched range in case its estimated length was wrong.
func parseRanges(partialSeries []partialSeriesChunksSet) (map[int][]underfetchedChunksRangeIdx, error) {
	underfetchedSeries := make(map[int][]underfetchedChunksRangeIdx)
	for sIdx, series := range partialSeries {
		underfetched, err := series.parse()
		if err != nil {
			return nil, err
		}
		if len(underfetched) > 0 {
			underfetchedSeries[sIdx] = underfetched
		}
	}
	return underfetchedSeries, nil
}

func toCacheKeys(series []seriesChunkRefs, totalRanges int) []chunkscache.Range {
	ranges := make([]chunkscache.Range, 0, totalRanges)
	for _, s := range series {
		for _, g := range s.chunksRanges {
			ranges = append(ranges, toCacheKey(g))
		}
	}
	return ranges
}

func toCacheKey(g seriesChunkRefsRange) chunkscache.Range {
	return chunkscache.Range{
		BlockID:   g.blockID,
		Start:     g.firstRef(),
		NumChunks: len(g.refs),
	}
}

func (c *rangeLoadingSeriesChunksSetIterator) At() seriesChunksSet {
	return c.current
}

func (c *rangeLoadingSeriesChunksSetIterator) Err() error {
	return c.err
}

<<<<<<< HEAD
func (c *rangeLoadingSeriesChunksSetIterator) recordFetchComplete(fetchStartTime time.Time) {
	c.stats.update(func(stats *queryStats) {
		stats.chunksFetchDurationSum += time.Since(fetchStartTime)
	})
}

func (c *rangeLoadingSeriesChunksSetIterator) recordCachedChunksStats(cachedRanges map[chunkscache.Range][]byte) {
	fetchedBytes := 0
	for _, b := range cachedRanges {
		fetchedBytes += len(b)
	}

	c.stats.update(func(stats *queryStats) {
		stats.chunksFetchedSizeSum += fetchedBytes
	})
}

func (c *rangeLoadingSeriesChunksSetIterator) recordRefetchStats(refetchStartTime time.Time, underfetchedRanges map[int][]underfetchedChunksRangeIdx, series []partialSeriesChunksSet, refetchStats *safeQueryStats) {
	refetchedChunks := 0
	for sIdx, indices := range underfetchedRanges {
		for _, idx := range indices {
			refetchedChunks += len(series[sIdx].refsRanges[idx.rangeIdx].refs)
		}
	}
	c.stats.update(func(stats *queryStats) {
		stats.chunksRefetched += refetchedChunks
		stats.chunksRefetchedSizeSum += refetchStats.export().chunksFetchedSizeSum
		stats.chunksFetchDurationSum += time.Since(refetchStartTime)
	})
}

func (c *rangeLoadingSeriesChunksSetIterator) recordFetchedChunks(series []partialSeriesChunksSet) {
	totalChunks := 0
	for _, s := range series {
		totalChunks += len(s.parsedChunks)
	}
	c.stats.update(func(stats *queryStats) {
		stats.chunksFetchCount++
		stats.chunksFetched += totalChunks
	})
}

func (c *rangeLoadingSeriesChunksSetIterator) recordTouchedChunks(series []seriesEntry) {
	touchedChunksBytes := 0
	touchedChunks := 0
	for _, s := range series {
		// We "reverse" calculate the size of chunks in the segment file. This was the size we touched from the
		// fetched range bytes. When parsing the range, we didn't have visibility into which bytes from the
		// fetched range were actually necessary. Now is the time we know what is actually touched.
		// We do this calculation, so it matches more closely the actual cost of the chunk as opposed to
		// only measuring the data length of the chunk and excluding the extra few bytes.
		// These extra few bytes may be significant if the data bytes are small.
		touchedChunksBytes += chunksSizeInSegmentFile(s.chks)
		touchedChunks += len(s.chks)
	}

	c.stats.update(func(stats *queryStats) {
		stats.chunksTouched += touchedChunks
		stats.chunksTouchedSizeSum += touchedChunksBytes
	})
}

func chunksSizeInSegmentFile(chks []storepb.AggrChunk) int {
	total := 0
	for _, c := range chks {
		dataLen := len(c.Raw.Data)
		total += varint.UvarintSize(uint64(dataLen)) + 1 + dataLen + crc32.Size
	}
	return total
=======
type partialSeriesChunksSet struct {
	refsRanges   []seriesChunkRefsRange
	rawRanges    [][]byte
	parsedChunks []storepb.AggrChunk
}

func newPartialSeries(nextUnloaded seriesChunkRefsSet, getPooledChunks func(size int) []storepb.AggrChunk) []partialSeriesChunksSet {
	partialSeries := make([]partialSeriesChunksSet, len(nextUnloaded.series))

	for i, s := range nextUnloaded.series {
		numRanges := len(s.chunksRanges)
		partialSeries[i].refsRanges = s.chunksRanges
		partialSeries[i].rawRanges = make([][]byte, numRanges)
		chunksCount := 0
		for _, g := range s.chunksRanges {
			chunksCount += len(g.refs)
		}
		partialSeries[i].parsedChunks = getPooledChunks(chunksCount)
	}
	return partialSeries
}

type underfetchedChunksRangeIdx struct {
	blockID  ulid.ULID
	rangeIdx int
	parsed   []storepb.AggrChunk
}

// parse tries to parse the ranges in the partial set with the bytes it has in rawRanges.
// If the bytes for any of the ranges aren't enough, then parse will return an underfetchedChunksRangeIdx
// and will correct the length of all ranges which had a understimated length.
// Currently, parse will only correct the length of the last chunk, since this is the only chunk
// whose size we estimate.
// parse will also truncate the bytes in rawRanges in case there are extra unnecessary bytes there.
// parse will return an error when the bytes in rawRanges were underfetched before the last chunk or
// if the data in rawRanges is invalid.
func (s partialSeriesChunksSet) parse() ([]underfetchedChunksRangeIdx, error) {
	var underfetchedRanges []underfetchedChunksRangeIdx
	parsedChunksCount := 0
	for rIdx, r := range s.refsRanges {
		dst := s.parsedChunks[parsedChunksCount : parsedChunksCount+len(r.refs)]
		ok, err := s.populateRange(rIdx, dst)
		if err != nil {
			return nil, fmt.Errorf("parsing chunk range (block %s, first ref %d, num chunks %d): %w", r.blockID, r.firstRef(), len(r.refs), err)
		}
		if !ok {
			underfetchedRanges = append(underfetchedRanges, underfetchedChunksRangeIdx{
				blockID:  r.blockID,
				rangeIdx: rIdx,
				parsed:   dst,
			})
		}

		parsedChunksCount += len(r.refs)
	}
	return underfetchedRanges, nil
}

func convertChunkEncoding(storageEncoding chunkenc.Encoding) (storepb.Chunk_Encoding, bool) {
	switch storageEncoding {
	case chunkenc.EncXOR:
		return storepb.Chunk_XOR, true
	case chunkenc.EncHistogram:
		return storepb.Chunk_Histogram, true
	case chunkenc.EncFloatHistogram:
		return storepb.Chunk_FloatHistogram, true
	default:
		return 0, false
	}
}

func (s partialSeriesChunksSet) reparse(idx underfetchedChunksRangeIdx) error {
	refsRange := s.refsRanges[idx.rangeIdx]
	ok, err := s.populateRange(idx.rangeIdx, idx.parsed)
	if err != nil {
		return fmt.Errorf("parsing underfetched range (block %s first ref %d): %w", idx.blockID, refsRange.firstRef(), err)
	}
	if !ok {
		return fmt.Errorf("chunk length doesn't match after refetching (first ref %d)", refsRange.firstRef())
	}
	return nil
}

// parseRange also corrects the length of the last chunk to the size that it actually is.
// It slices away any extra bytes in the raw range.
func (s partialSeriesChunksSet) populateRange(rIdx int, dst []storepb.AggrChunk) (bool, error) {
	rawRange := s.rawRanges[rIdx]
	r := s.refsRanges[rIdx]
	for cIdx := range dst {
		dst[cIdx].MinTime = r.refs[cIdx].minTime
		dst[cIdx].MaxTime = r.refs[cIdx].maxTime
		if dst[cIdx].Raw == nil {
			// This may come as initialized from a pool or from a previous parse. Do an allocation only if it already isn't.
			dst[cIdx].Raw = &storepb.Chunk{}
		}
	}
	ok, lastChunkLen, totalRead, err := parseRange(rawRange, dst)
	if err != nil {
		return false, err
	}
	if !ok {
		// We estimate the length of the last chunk of a series.
		// Unfortunately, we got it wrong. We can set the length correctly because we now know it.
		r.refs[len(r.refs)-1].length = lastChunkLen
		return false, nil
	}
	s.rawRanges[rIdx] = s.rawRanges[rIdx][:totalRead]
	return true, nil
}

// parseRange parses the byte slice as concatenated encoded chunks. lastChunkLen is non-zero when allChunksComplete==false.
// An error is returned when gBytes are malformed or when more than the last chunk is incomplete.
func parseRange(rBytes []byte, chunks []storepb.AggrChunk) (allChunksComplete bool, lastChunkLen uint32, totalRead int, _ error) {
	rangeFullSize := len(rBytes)
	for i := range chunks {
		// ┌───────────────┬───────────────────┬──────────────┬────────────────┐
		// │ len <uvarint> │ encoding <1 byte> │ data <bytes> │ CRC32 <4 byte> │
		// └───────────────┴───────────────────┴──────────────┴────────────────┘
		chunkDataLen, n := varint.Uvarint(rBytes)
		if n == 0 {
			return false, 0, 0, fmt.Errorf("not enough bytes (%d) to read length of chunk %d/%d", len(rBytes), i, len(chunks))
		}
		if n < 0 {
			return false, 0, 0, fmt.Errorf("chunk length doesn't fit into uint64 %d/%d", i, len(chunks))
		}
		totalChunkLen := n + 1 + int(chunkDataLen) + crc32.Size
		if totalChunkLen > len(rBytes) {
			if i != len(chunks)-1 {
				return false, 0, 0, fmt.Errorf("underfetched before the last chunk, don't know what to do (chunk idx %d/%d, fetched %d/%d bytes)", i, len(chunks), len(rBytes), totalChunkLen)
			}
			return false, uint32(totalChunkLen), rangeFullSize - len(rBytes), nil
		}
		c := rawChunk(rBytes[n : n+1+int(chunkDataLen)])
		enc, ok := convertChunkEncoding(c.Encoding())
		if !ok {
			return false, 0, 0, fmt.Errorf("unknown encoding (%d, %s), don't know what to do", c.Encoding(), c.Encoding().String())
		}
		chunks[i].Raw.Type = enc
		chunks[i].Raw.Data = c.Bytes()
		// We ignore the crc32 because we assume that the chunk didn't get corrupted in transit or at rest.
		rBytes = rBytes[totalChunkLen:]
	}
	return true, 0, rangeFullSize - len(rBytes), nil
}

// parseRanges parses the passed bytes into nextSet. In case a range was underfetched, parseRanges will return an underfetchedChunksRangeIdx
// with the indices of the range; the keys in the map are the indices into partialSeries.
// parseRanges will also set the correct length of the last chunk in an underfetched range in case its estimated length was wrong.
func parseRanges(partialSeries []partialSeriesChunksSet) (map[int][]underfetchedChunksRangeIdx, error) {
	underfetchedSeries := make(map[int][]underfetchedChunksRangeIdx)
	for sIdx, series := range partialSeries {
		underfetched, err := series.parse()
		if err != nil {
			return nil, err
		}
		if len(underfetched) > 0 {
			underfetchedSeries[sIdx] = underfetched
		}
	}
	return underfetchedSeries, nil
>>>>>>> dc8d78ba
}

type nextDurationMeasuringIterator[Set any] struct {
	from     genericIterator[Set]
	observer func(duration time.Duration, hasNext bool)
}

func newNextDurationMeasuringIterator[Set any](from genericIterator[Set], observer func(duration time.Duration, hasNext bool)) genericIterator[Set] {
	return &nextDurationMeasuringIterator[Set]{
		from:     from,
		observer: observer,
	}
}

func (m *nextDurationMeasuringIterator[Set]) Next() bool {
	start := time.Now()
	hasNext := m.from.Next()
	m.observer(time.Since(start), hasNext)
	return hasNext
}

func (m *nextDurationMeasuringIterator[Set]) At() Set {
	return m.from.At()
}

func (m *nextDurationMeasuringIterator[Set]) Err() error {
	return m.from.Err()
}<|MERGE_RESOLUTION|>--- conflicted
+++ resolved
@@ -10,10 +10,7 @@
 	"time"
 
 	"github.com/dennwc/varint"
-<<<<<<< HEAD
 	"github.com/go-kit/log"
-=======
->>>>>>> dc8d78ba
 	"github.com/oklog/ulid"
 	"github.com/pkg/errors"
 	"github.com/prometheus/prometheus/model/labels"
@@ -476,6 +473,93 @@
 	return
 }
 
+func (c *rangeLoadingSeriesChunksSetIterator) refetchRanges(underfetchedRanges map[int][]underfetchedChunksRangeIdx, partialSeries []partialSeriesChunksSet, nextSet seriesChunksSet) error {
+	for sIdx, indices := range underfetchedRanges {
+		for _, idx := range indices {
+			err := c.chunkReaders.addLoadRange(idx.blockID, partialSeries[sIdx].refsRanges[idx.rangeIdx], sIdx, idx.rangeIdx)
+			if err != nil {
+				return fmt.Errorf("add load underfetched block %s first ref %d: %w", idx.blockID, partialSeries[sIdx].refsRanges[idx.rangeIdx].firstRef(), err)
+			}
+		}
+	}
+
+	refetchStartTime := time.Now()
+
+	// Go to the bucket to fetch all ranges we undefetched.
+	// We use a new stats instnace, so we can differentiate between the stats of fetching from those of refetching.
+	refetchStats := newSafeQueryStats()
+	err := c.chunkReaders.loadRanges(partialSeries, refetchStats)
+	if err != nil {
+		return errors.Wrap(err, "refetch ranges")
+	}
+
+	c.recordRefetchStats(refetchStartTime, underfetchedRanges, partialSeries, refetchStats)
+
+	for sIdx, indices := range underfetchedRanges {
+		for _, idx := range indices {
+			err = partialSeries[sIdx].reparse(idx)
+			if err != nil {
+				return errors.Wrapf(err, "reparse ranges for series %s", nextSet.series[sIdx].lset)
+			}
+		}
+	}
+	return nil
+}
+
+func removeChunksOutsideRange(chks []storepb.AggrChunk, minT, maxT int64) []storepb.AggrChunk {
+	writeIdx := 0
+	for i, chk := range chks {
+		if chk.MaxTime < minT || chk.MinTime > maxT {
+			continue
+		}
+		if writeIdx != i {
+			chks[i], chks[writeIdx] = chks[writeIdx], chks[i]
+		}
+		writeIdx++
+	}
+
+	return chks[:writeIdx]
+}
+
+func (c *rangeLoadingSeriesChunksSetIterator) storeChunkRanges(cachedRanges map[chunkscache.Range][]byte, partialSeries []partialSeriesChunksSet) {
+	for _, s := range partialSeries {
+		for i, g := range s.refsRanges {
+			rangeKey := toCacheKey(g)
+			if _, ok := cachedRanges[rangeKey]; ok {
+				continue
+			}
+			// We don't copy the raw range because the raw range is not pooled. This means it will be freed by the GC.
+			c.cache.StoreChunks(c.ctx, c.userID, rangeKey, s.rawRanges[i])
+		}
+	}
+}
+
+func toCacheKeys(series []seriesChunkRefs, totalRanges int) []chunkscache.Range {
+	ranges := make([]chunkscache.Range, 0, totalRanges)
+	for _, s := range series {
+		for _, g := range s.chunksRanges {
+			ranges = append(ranges, toCacheKey(g))
+		}
+	}
+	return ranges
+}
+
+func toCacheKey(g seriesChunkRefsRange) chunkscache.Range {
+	return chunkscache.Range{
+		BlockID:   g.blockID,
+		Start:     g.firstRef(),
+		NumChunks: len(g.refs),
+	}
+}
+
+func (c *rangeLoadingSeriesChunksSetIterator) At() seriesChunksSet {
+	return c.current
+}
+
+func (c *rangeLoadingSeriesChunksSetIterator) Err() error {
+	return c.err
+}
+
 type partialSeriesChunksSet struct {
 	refsRanges   []seriesChunkRefsRange
 	rawRanges    [][]byte
@@ -496,6 +580,12 @@
 		partialSeries[i].parsedChunks = getPooledChunks(chunksCount)
 	}
 	return partialSeries
+}
+
+type underfetchedChunksRangeIdx struct {
+	blockID  ulid.ULID
+	rangeIdx int
+	parsed   []storepb.AggrChunk
 }
 
 // parse tries to parse the ranges in the partial set with the bytes it has in rawRanges.
@@ -615,73 +705,6 @@
 	return true, 0, rangeFullSize - len(rBytes), nil
 }
 
-func (c *rangeLoadingSeriesChunksSetIterator) refetchRanges(underfetchedRanges map[int][]underfetchedChunksRangeIdx, partialSeries []partialSeriesChunksSet, nextSet seriesChunksSet) error {
-	for sIdx, indices := range underfetchedRanges {
-		for _, idx := range indices {
-			err := c.chunkReaders.addLoadRange(idx.blockID, partialSeries[sIdx].refsRanges[idx.rangeIdx], sIdx, idx.rangeIdx)
-			if err != nil {
-				return fmt.Errorf("add load underfetched block %s first ref %d: %w", idx.blockID, partialSeries[sIdx].refsRanges[idx.rangeIdx].firstRef(), err)
-			}
-		}
-	}
-
-	refetchStartTime := time.Now()
-
-	// Go to the bucket to fetch all ranges we undefetched.
-	// We use a new stats instnace, so we can differentiate between the stats of fetching from those of refetching.
-	refetchStats := newSafeQueryStats()
-	err := c.chunkReaders.loadRanges(partialSeries, refetchStats)
-	if err != nil {
-		return errors.Wrap(err, "refetch ranges")
-	}
-
-	c.recordRefetchStats(refetchStartTime, underfetchedRanges, partialSeries, refetchStats)
-
-	for sIdx, indices := range underfetchedRanges {
-		for _, idx := range indices {
-			err = partialSeries[sIdx].reparse(idx)
-			if err != nil {
-				return errors.Wrapf(err, "reparse ranges for series %s", nextSet.series[sIdx].lset)
-			}
-		}
-	}
-	return nil
-}
-
-func removeChunksOutsideRange(chks []storepb.AggrChunk, minT, maxT int64) []storepb.AggrChunk {
-	writeIdx := 0
-	for i, chk := range chks {
-		if chk.MaxTime < minT || chk.MinTime > maxT {
-			continue
-		}
-		if writeIdx != i {
-			chks[i], chks[writeIdx] = chks[writeIdx], chks[i]
-		}
-		writeIdx++
-	}
-
-	return chks[:writeIdx]
-}
-
-func (c *rangeLoadingSeriesChunksSetIterator) storeChunkRanges(cachedRanges map[chunkscache.Range][]byte, partialSeries []partialSeriesChunksSet) {
-	for _, s := range partialSeries {
-		for i, g := range s.refsRanges {
-			rangeKey := toCacheKey(g)
-			if _, ok := cachedRanges[rangeKey]; ok {
-				continue
-			}
-			// We don't copy the raw range because the raw range is not pooled. This means it will be freed by the GC.
-			c.cache.StoreChunks(c.ctx, c.userID, rangeKey, s.rawRanges[i])
-		}
-	}
-}
-
-type underfetchedChunksRangeIdx struct {
-	blockID  ulid.ULID
-	rangeIdx int
-	parsed   []storepb.AggrChunk
-}
-
 // parseRanges parses the passed bytes into nextSet. In case a range was underfetched, parseRanges will return an underfetchedChunksRangeIdx
 // with the indices of the range; the keys in the map are the indices into partialSeries.
 // parseRanges will also set the correct length of the last chunk in an underfetched range in case its estimated length was wrong.
@@ -699,33 +722,6 @@
 	return underfetchedSeries, nil
 }
 
-func toCacheKeys(series []seriesChunkRefs, totalRanges int) []chunkscache.Range {
-	ranges := make([]chunkscache.Range, 0, totalRanges)
-	for _, s := range series {
-		for _, g := range s.chunksRanges {
-			ranges = append(ranges, toCacheKey(g))
-		}
-	}
-	return ranges
-}
-
-func toCacheKey(g seriesChunkRefsRange) chunkscache.Range {
-	return chunkscache.Range{
-		BlockID:   g.blockID,
-		Start:     g.firstRef(),
-		NumChunks: len(g.refs),
-	}
-}
-
-func (c *rangeLoadingSeriesChunksSetIterator) At() seriesChunksSet {
-	return c.current
-}
-
-func (c *rangeLoadingSeriesChunksSetIterator) Err() error {
-	return c.err
-}
-
-<<<<<<< HEAD
 func (c *rangeLoadingSeriesChunksSetIterator) recordFetchComplete(fetchStartTime time.Time) {
 	c.stats.update(func(stats *queryStats) {
 		stats.chunksFetchDurationSum += time.Since(fetchStartTime)
@@ -795,168 +791,6 @@
 		total += varint.UvarintSize(uint64(dataLen)) + 1 + dataLen + crc32.Size
 	}
 	return total
-=======
-type partialSeriesChunksSet struct {
-	refsRanges   []seriesChunkRefsRange
-	rawRanges    [][]byte
-	parsedChunks []storepb.AggrChunk
-}
-
-func newPartialSeries(nextUnloaded seriesChunkRefsSet, getPooledChunks func(size int) []storepb.AggrChunk) []partialSeriesChunksSet {
-	partialSeries := make([]partialSeriesChunksSet, len(nextUnloaded.series))
-
-	for i, s := range nextUnloaded.series {
-		numRanges := len(s.chunksRanges)
-		partialSeries[i].refsRanges = s.chunksRanges
-		partialSeries[i].rawRanges = make([][]byte, numRanges)
-		chunksCount := 0
-		for _, g := range s.chunksRanges {
-			chunksCount += len(g.refs)
-		}
-		partialSeries[i].parsedChunks = getPooledChunks(chunksCount)
-	}
-	return partialSeries
-}
-
-type underfetchedChunksRangeIdx struct {
-	blockID  ulid.ULID
-	rangeIdx int
-	parsed   []storepb.AggrChunk
-}
-
-// parse tries to parse the ranges in the partial set with the bytes it has in rawRanges.
-// If the bytes for any of the ranges aren't enough, then parse will return an underfetchedChunksRangeIdx
-// and will correct the length of all ranges which had a understimated length.
-// Currently, parse will only correct the length of the last chunk, since this is the only chunk
-// whose size we estimate.
-// parse will also truncate the bytes in rawRanges in case there are extra unnecessary bytes there.
-// parse will return an error when the bytes in rawRanges were underfetched before the last chunk or
-// if the data in rawRanges is invalid.
-func (s partialSeriesChunksSet) parse() ([]underfetchedChunksRangeIdx, error) {
-	var underfetchedRanges []underfetchedChunksRangeIdx
-	parsedChunksCount := 0
-	for rIdx, r := range s.refsRanges {
-		dst := s.parsedChunks[parsedChunksCount : parsedChunksCount+len(r.refs)]
-		ok, err := s.populateRange(rIdx, dst)
-		if err != nil {
-			return nil, fmt.Errorf("parsing chunk range (block %s, first ref %d, num chunks %d): %w", r.blockID, r.firstRef(), len(r.refs), err)
-		}
-		if !ok {
-			underfetchedRanges = append(underfetchedRanges, underfetchedChunksRangeIdx{
-				blockID:  r.blockID,
-				rangeIdx: rIdx,
-				parsed:   dst,
-			})
-		}
-
-		parsedChunksCount += len(r.refs)
-	}
-	return underfetchedRanges, nil
-}
-
-func convertChunkEncoding(storageEncoding chunkenc.Encoding) (storepb.Chunk_Encoding, bool) {
-	switch storageEncoding {
-	case chunkenc.EncXOR:
-		return storepb.Chunk_XOR, true
-	case chunkenc.EncHistogram:
-		return storepb.Chunk_Histogram, true
-	case chunkenc.EncFloatHistogram:
-		return storepb.Chunk_FloatHistogram, true
-	default:
-		return 0, false
-	}
-}
-
-func (s partialSeriesChunksSet) reparse(idx underfetchedChunksRangeIdx) error {
-	refsRange := s.refsRanges[idx.rangeIdx]
-	ok, err := s.populateRange(idx.rangeIdx, idx.parsed)
-	if err != nil {
-		return fmt.Errorf("parsing underfetched range (block %s first ref %d): %w", idx.blockID, refsRange.firstRef(), err)
-	}
-	if !ok {
-		return fmt.Errorf("chunk length doesn't match after refetching (first ref %d)", refsRange.firstRef())
-	}
-	return nil
-}
-
-// parseRange also corrects the length of the last chunk to the size that it actually is.
-// It slices away any extra bytes in the raw range.
-func (s partialSeriesChunksSet) populateRange(rIdx int, dst []storepb.AggrChunk) (bool, error) {
-	rawRange := s.rawRanges[rIdx]
-	r := s.refsRanges[rIdx]
-	for cIdx := range dst {
-		dst[cIdx].MinTime = r.refs[cIdx].minTime
-		dst[cIdx].MaxTime = r.refs[cIdx].maxTime
-		if dst[cIdx].Raw == nil {
-			// This may come as initialized from a pool or from a previous parse. Do an allocation only if it already isn't.
-			dst[cIdx].Raw = &storepb.Chunk{}
-		}
-	}
-	ok, lastChunkLen, totalRead, err := parseRange(rawRange, dst)
-	if err != nil {
-		return false, err
-	}
-	if !ok {
-		// We estimate the length of the last chunk of a series.
-		// Unfortunately, we got it wrong. We can set the length correctly because we now know it.
-		r.refs[len(r.refs)-1].length = lastChunkLen
-		return false, nil
-	}
-	s.rawRanges[rIdx] = s.rawRanges[rIdx][:totalRead]
-	return true, nil
-}
-
-// parseRange parses the byte slice as concatenated encoded chunks. lastChunkLen is non-zero when allChunksComplete==false.
-// An error is returned when gBytes are malformed or when more than the last chunk is incomplete.
-func parseRange(rBytes []byte, chunks []storepb.AggrChunk) (allChunksComplete bool, lastChunkLen uint32, totalRead int, _ error) {
-	rangeFullSize := len(rBytes)
-	for i := range chunks {
-		// ┌───────────────┬───────────────────┬──────────────┬────────────────┐
-		// │ len <uvarint> │ encoding <1 byte> │ data <bytes> │ CRC32 <4 byte> │
-		// └───────────────┴───────────────────┴──────────────┴────────────────┘
-		chunkDataLen, n := varint.Uvarint(rBytes)
-		if n == 0 {
-			return false, 0, 0, fmt.Errorf("not enough bytes (%d) to read length of chunk %d/%d", len(rBytes), i, len(chunks))
-		}
-		if n < 0 {
-			return false, 0, 0, fmt.Errorf("chunk length doesn't fit into uint64 %d/%d", i, len(chunks))
-		}
-		totalChunkLen := n + 1 + int(chunkDataLen) + crc32.Size
-		if totalChunkLen > len(rBytes) {
-			if i != len(chunks)-1 {
-				return false, 0, 0, fmt.Errorf("underfetched before the last chunk, don't know what to do (chunk idx %d/%d, fetched %d/%d bytes)", i, len(chunks), len(rBytes), totalChunkLen)
-			}
-			return false, uint32(totalChunkLen), rangeFullSize - len(rBytes), nil
-		}
-		c := rawChunk(rBytes[n : n+1+int(chunkDataLen)])
-		enc, ok := convertChunkEncoding(c.Encoding())
-		if !ok {
-			return false, 0, 0, fmt.Errorf("unknown encoding (%d, %s), don't know what to do", c.Encoding(), c.Encoding().String())
-		}
-		chunks[i].Raw.Type = enc
-		chunks[i].Raw.Data = c.Bytes()
-		// We ignore the crc32 because we assume that the chunk didn't get corrupted in transit or at rest.
-		rBytes = rBytes[totalChunkLen:]
-	}
-	return true, 0, rangeFullSize - len(rBytes), nil
-}
-
-// parseRanges parses the passed bytes into nextSet. In case a range was underfetched, parseRanges will return an underfetchedChunksRangeIdx
-// with the indices of the range; the keys in the map are the indices into partialSeries.
-// parseRanges will also set the correct length of the last chunk in an underfetched range in case its estimated length was wrong.
-func parseRanges(partialSeries []partialSeriesChunksSet) (map[int][]underfetchedChunksRangeIdx, error) {
-	underfetchedSeries := make(map[int][]underfetchedChunksRangeIdx)
-	for sIdx, series := range partialSeries {
-		underfetched, err := series.parse()
-		if err != nil {
-			return nil, err
-		}
-		if len(underfetched) > 0 {
-			underfetchedSeries[sIdx] = underfetched
-		}
-	}
-	return underfetchedSeries, nil
->>>>>>> dc8d78ba
 }
 
 type nextDurationMeasuringIterator[Set any] struct {
