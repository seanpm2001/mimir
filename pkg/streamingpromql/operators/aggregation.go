--- conflicted
+++ resolved
@@ -68,26 +68,16 @@
 	slices.Sort(grouping)
 
 	return &Aggregation{
-<<<<<<< HEAD
 		Inner:              inner,
 		Start:              s,
 		End:                e,
 		Interval:           i,
 		Steps:              stepCount(s, e, i),
 		Grouping:           grouping,
+		Without:            without,
 		Pool:               pool,
 		Annotations:        annotations,
 		expressionPosition: expressionPosition,
-=======
-		Inner:    inner,
-		Start:    s,
-		End:      e,
-		Interval: i,
-		Steps:    stepCount(s, e, i),
-		Grouping: grouping,
-		Without:  without,
-		Pool:     pool,
->>>>>>> 13c11a3c
 	}
 }
 
