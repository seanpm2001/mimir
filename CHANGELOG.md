--- conflicted
+++ resolved
@@ -11,13 +11,8 @@
 * [CHANGE] Store-gateway: enabled `-blocks-storage.bucket-store.index-header.lazy-loading-concurrency-queue-timeout` by default with a timeout of 5 seconds . #8667
 * [CHANGE] Distributor: Incoming OTLP requests were previously size-limited by using limit from `-distributor.max-recv-msg-size` option. We have added option `-distributor.max-otlp-request-size` for limiting OTLP requests, with default value of 100 MiB. #8574
 * [CHANGE] Query-frontend: Remove deprecated `frontend.align_queries_with_step` YAML configuration. The configuration option has been moved to per-tenant and default `limits` since Mimir 2.12. #8733 #8735
-<<<<<<< HEAD
-* [FEATURE] Querier: add experimental streaming PromQL engine, enabled with `-querier.query-engine=mimir`. #8422 #8430 #8454 #8455 #8360 #8490 #8508 #8660
-* [FEATURE] Experimental Kafka-based ingest storage. #6888 #6894 #6929 #6940 #6951 #6974 #6982 #7029 #7030 #7091 #7142 #7147 #7148 #7153 #7160 #7193 #7349 #7376 #7388 #7391 #7393 #7394 #7402 #7404 #7423 #7424 #7437 #7486 #7503 #7508 #7540 #7621 #7682 #7685 #7694 #7695 #7696 #7697 #7701 #7733 #7734 #7741 #7752 #7838 #7851 #7871 #7877 #7880 #7882 #7887 #7891 #7925 #7955 #7967 #8031 #8063 #8077 #8088 #8135 #8176 #8184 #8194 #8216 #8217 #8222 #8233 #8503 #8542 #8579 #8657 #8686 #8688 #8703 #8706
-=======
-* [FEATURE] Querier: add experimental streaming PromQL engine, enabled with `-querier.query-engine=mimir`. #8422 #8430 #8454 #8455 #8360 #8490 #8508 #8577 #8671
+* [FEATURE] Querier: add experimental streaming PromQL engine, enabled with `-querier.query-engine=mimir`. #8422 #8430 #8454 #8455 #8360 #8490 #8508 #8577 #8660 #8671
 * [FEATURE] Experimental Kafka-based ingest storage. #6888 #6894 #6929 #6940 #6951 #6974 #6982 #7029 #7030 #7091 #7142 #7147 #7148 #7153 #7160 #7193 #7349 #7376 #7388 #7391 #7393 #7394 #7402 #7404 #7423 #7424 #7437 #7486 #7503 #7508 #7540 #7621 #7682 #7685 #7694 #7695 #7696 #7697 #7701 #7733 #7734 #7741 #7752 #7838 #7851 #7871 #7877 #7880 #7882 #7887 #7891 #7925 #7955 #7967 #8031 #8063 #8077 #8088 #8135 #8176 #8184 #8194 #8216 #8217 #8222 #8233 #8503 #8542 #8579 #8657 #8686 #8688 #8703 #8706 #8708 #8738
->>>>>>> 13c11a3c
   * What it is:
     * When the new ingest storage architecture is enabled, distributors write incoming write requests to a Kafka-compatible backend, and the ingesters asynchronously replay ingested data from Kafka. In this architecture, the write and read path are de-coupled through a Kafka-compatible backend. The write path and Kafka load is a function of the incoming write traffic, the read path load is a function of received queries. Whatever the load on the read path, it doesn't affect the write path.
   * New configuration options:
