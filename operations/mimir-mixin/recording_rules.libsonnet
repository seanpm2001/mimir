--- conflicted
+++ resolved
@@ -46,26 +46,15 @@
       {
         name: 'mimir_queries',
         rules:
-<<<<<<< HEAD
-          utils.histogramRules('cortex_query_frontend_retries', [$._config.per_cluster_label, 'job']) +
-          utils.histogramRules('cortex_query_frontend_queue_duration_seconds', [$._config.per_cluster_label, 'job']),
-=======
           utils.histogramRules('cortex_query_frontend_retries', [$._config.per_cluster_label, 'job'], $._config.recording_rules_range_interval) +
           utils.histogramRules('cortex_query_frontend_queue_duration_seconds', [$._config.per_cluster_label, 'job'], $._config.recording_rules_range_interval),
->>>>>>> 017a738e
       },
       {
         name: 'mimir_ingester_queries',
         rules:
-<<<<<<< HEAD
-          utils.histogramRules('cortex_ingester_queried_series', [$._config.per_cluster_label, 'job']) +
-          utils.histogramRules('cortex_ingester_queried_samples', [$._config.per_cluster_label, 'job']) +
-          utils.histogramRules('cortex_ingester_queried_exemplars', [$._config.per_cluster_label, 'job']),
-=======
           utils.histogramRules('cortex_ingester_queried_series', [$._config.per_cluster_label, 'job'], $._config.recording_rules_range_interval) +
           utils.histogramRules('cortex_ingester_queried_samples', [$._config.per_cluster_label, 'job'], $._config.recording_rules_range_interval) +
           utils.histogramRules('cortex_ingester_queried_exemplars', [$._config.per_cluster_label, 'job'], $._config.recording_rules_range_interval),
->>>>>>> 017a738e
       },
       {
         name: 'mimir_received_samples',
