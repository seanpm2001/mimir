--- conflicted
+++ resolved
@@ -650,17 +650,8 @@
 			continue
 		}
 
-<<<<<<< HEAD
-		if am.shouldPromote(cfgs) && !am.isPromoted(cfgs.Grafana.User) {
-			level.Debug(am.logger).Log("msg", "promoting state", "user", cfgs.Grafana.User)
-			if err := am.promoteAndDeleteState(ctx, cfg); err != nil {
-				level.Error(am.logger).Log("msg", "error promoting state", "err", err)
-			}
-			level.Debug(am.logger).Log("msg", "finished promoting state", "user", cfgs.Grafana.User)
-=======
 		if err := am.syncStates(ctx, cfg); err != nil {
 			level.Error(am.logger).Log("msg", "error syncing states", "err", err, "user", user)
->>>>>>> 2322fb86
 		}
 
 		if err := am.setConfig(cfg); err != nil {
@@ -696,14 +687,6 @@
 	}
 }
 
-// isPromoted returns true if the Alertmanager for a user is marked as promoted.
-func (am *MultitenantAlertmanager) isPromoted(user string) bool {
-	am.alertmanagersMtx.Lock()
-	defer am.alertmanagersMtx.Unlock()
-	existing, ok := am.alertmanagers[user]
-	return ok && existing.promoted
-}
-
 // computeConfig takes an AlertConfigDescs struct containing Mimir and Grafana configurations.
 // It returns the final configuration and external URL the Alertmanager will use.
 func (am *MultitenantAlertmanager) computeConfig(cfgs alertspb.AlertConfigDescs) (amConfig, error) {
@@ -711,7 +694,19 @@
 		AlertConfigDesc: cfgs.Mimir,
 		tmplExternalURL: am.cfg.ExternalURL.URL,
 	}
-	if !am.shouldPromote(cfgs) {
+
+	switch {
+	// Mimir configuration.
+	case !cfgs.Grafana.Promoted:
+		level.Debug(am.logger).Log("msg", "grafana configuration not promoted, using mimir config", "user", cfgs.Mimir.User)
+		return cfg, nil
+
+	case cfgs.Grafana.Default:
+		level.Debug(am.logger).Log("msg", "grafana configuration is default, using mimir config", "user", cfgs.Mimir.User)
+		return cfg, nil
+
+	case cfgs.Grafana.RawConfig == "":
+		level.Debug(am.logger).Log("msg", "grafana configuration is empty, using mimir config", "user", cfgs.Mimir.User)
 		return cfg, nil
 	}
 
@@ -732,20 +727,6 @@
 	}
 }
 
-<<<<<<< HEAD
-// shouldPromote returns true if the Grafana configuration and state should be promoted.
-func (am *MultitenantAlertmanager) shouldPromote(cfgs alertspb.AlertConfigDescs) bool {
-	// A Grafana configuration can be promoted if it's marked as "promoted" and it's not default nor empty.
-	promotableGrafanaConfig := cfgs.Grafana.Promoted && !cfgs.Grafana.Default && cfgs.Grafana.RawConfig != ""
-	// A Mimir configuration can be ignored if it's default or empty.
-	ignorableMimirConfig := cfgs.Mimir.RawConfig == am.fallbackConfig || cfgs.Mimir.RawConfig == ""
-
-	// TODO: when merging configurations is implemented we should return whether the Grafana configuration is promotable.
-	return promotableGrafanaConfig && ignorableMimirConfig
-}
-
-func (am *MultitenantAlertmanager) promoteAndDeleteState(ctx context.Context, cfg amConfig) error {
-=======
 // syncStates promotes/unpromotes the Grafana state and updates the 'promoted' flag if needed.
 func (am *MultitenantAlertmanager) syncStates(ctx context.Context, cfg amConfig) error {
 	am.alertmanagersMtx.Lock()
@@ -767,7 +748,6 @@
 
 	// Promote the Grafana Alertmanager state and mark the Alertmanager as promoted.
 	level.Debug(am.logger).Log("msg", "promoting Grafana state", "user", cfg.User)
->>>>>>> 2322fb86
 	s, err := am.store.GetFullGrafanaState(ctx, cfg.User)
 	if err != nil {
 		if errors.Is(err, alertspb.ErrNotFound) {
