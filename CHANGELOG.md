--- conflicted
+++ resolved
@@ -8,11 +8,8 @@
 * [CHANGE] Validate tenant IDs according to [documented behavior](https://grafana.com/docs/mimir/latest/configure/about-tenant-ids/) even when tenant federation is not enabled. Note that this will cause some previously accepted tenant IDs to be rejected such as those longer than 150 bytes or containing `|` characters. #6959
 * [CHANGE] Ruler: don't use backoff retry on remote evaluation in case of `4xx` errors. #7004
 * [CHANGE] Server: responses with HTTP 4xx status codes are now treated as errors and used in `status_code` label of request duration metric. #7045
-<<<<<<< HEAD
-=======
 * [CHANGE] Memberlist: change default for `-memberlist.stream-timeout` from `10s` to `2s`. #7076
 * [CHANGE] Memcached: remove legacy `thanos_cache_memcached_*` and `thanos_memcached_*` prefixed metrics. Instead, Memcached and Redis cache clients now emit `thanos_cache_*` prefixed metrics with a `backend` label. #7076
->>>>>>> 9262e966
 * [CHANGE] Ruler: the following metrics, exposed when the ruler is configured to discover Alertmanager instances via service discovery, have been renamed: #7057
   * `prometheus_sd_failed_configs` renamed to `cortex_prometheus_sd_failed_configs`
   * `prometheus_sd_discovered_targets` renamed to `cortex_prometheus_sd_discovered_targets`
@@ -21,8 +18,6 @@
   * `prometheus_sd_updates_total` renamed to `cortex_prometheus_sd_updates_total`
   * `prometheus_sd_refresh_failures_total` renamed to `cortex_prometheus_sd_refresh_failures_total`
   * `prometheus_sd_refresh_duration_seconds` renamed to `cortex_prometheus_sd_refresh_duration_seconds`
-<<<<<<< HEAD
-=======
 * [CHANGE] Query-frontend: the default value for `-query-frontend.not-running-timeout` has been changed from 0 (disabled) to 2s. The configuration option has also been moved from "experimental" to "advanced". #7126
 * [CHANGE] Store-gateway: to reduce disk contention on HDDs the default value for `blocks-storage.bucket-store.tenant-sync-concurrency` has been changed from `10` to `1` and the default value for `blocks-storage.bucket-store.block-sync-concurrency` has been changed from `20` to `4`. #7136
 * [CHANGE] All: set `-server.report-grpc-codes-in-instrumentation-label-enabled` to `true` by default, which enables reporting gRPC status codes as `status_code` labels in the `cortex_request_duration_seconds` metric. #7144
@@ -40,7 +35,6 @@
 * [FEATURE] Cardinality API: added a new `count_method` parameter which enables counting active label values. #7085
 * [FEATURE] Querier / query-frontend: added `-querier.promql-experimental-functions-enabled` CLI flag (and respective YAML config option) to enable experimental PromQL functions. The experimental functions introduced are: `mad_over_time()`, `sort_by_label()` and `sort_by_label_desc()`. #7057
 * [FEATURE] Alertmanager API: added `-alertmanager.grafana-alertmanager-compatibility-enabledd` CLI flag (and respective YAML config option) to enable an experimental API endpoints that support the migration of the Grafana Alertmanager. #7057
->>>>>>> 9262e966
 * [ENHANCEMENT] Store-gateway: add no-compact details column on store-gateway tenants admin UI. #6848
 * [ENHANCEMENT] PromQL: ignore small errors for bucketQuantile #6766
 * [ENHANCEMENT] Distributor: improve efficiency of some errors #6785
