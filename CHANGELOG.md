# Changelog

## Grafana Mimir - main / unreleased

### Grafana Mimir

* [CHANGE] Distributor: if forwarding rules are used to forward samples, exemplars are now removed from the request #2725
* [CHANGE] Ingester: experimental `-blocks-storage.tsdb.new-chunk-disk-mapper` has been removed, new chunk disk mapper is now always used, and is no longer marked experimental. Default value of `-blocks-storage.tsdb.head-chunks-write-queue-size` has changed to 1000000, this enables async chunk queue by default, which leads to improved latency on the write path when new chunks are created in ingesters. #2762
* [CHANGE] Ingester: removed deprecated `-blocks-storage.tsdb.isolation-enabled` option. TSDB-level isolation is now always disabled in Mimir. #2782
* [CHANGE] Compactor: `-compactor.partial-block-deletion-delay` must either be set to 0 (to disable partial blocks deletion) or a value higher than `4h`. #2787
* [FEATURE] Introduced an experimental anonymous usage statistics tracking (disabled by default), to help Mimir maintainers driving better decisions to support the opensource community. The tracking system anonymously collects non-sensitive and non-personal identifiable information about the running Mimir cluster, and is disabled by default. #2643 #2662 #2685 #2732 #2735
* [FEATURE] Introduced an experimental deployment mode called read-write and running a fully featured Mimir cluster with three components: write, read and backend. The read-write deployment mode is a trade-off between the monolithic mode (only one component, no isolation) and the microservices mode (many components, high isolation). #2754
* [ENHANCEMENT] Distributor: Add `cortex_distributor_query_ingester_chunks_deduped_total` and `cortex_distributor_query_ingester_chunks_total` metrics for determining how effective ingester chunk deduplication at query time is. #2713
* [ENHANCEMENT] Upgrade Docker base images to `alpine:3.16.2`. #2729
* [ENHANCEMENT] Ruler: Add `<prometheus-http-prefix>/api/v1/status/buildinfo` endpoint. #2724
* [ENHANCEMENT] Querier: Ensure all queries pulled from query-frontend or query-scheduler are immediately executed. The maximum workers concurrency in each querier is configured by `-querier.max-concurrent`. #2598
* [ENHANCEMENT] Distributor: Add `cortex_distributor_received_requests_total` and `cortex_distributor_requests_in_total` metrics to provide visiblity into appropriate per-tenant request limits. #2770
* [ENHANCEMENT] Distributor: Add single forwarding remote-write endpoint for a tenant (`forwarding_endpoint`), instead of using per-rule endpoints. This takes precendence over per-rule endpoints. #2801
<<<<<<< HEAD
* [ENHANCEMENT] Added `err-mimir-distributor-max-write-message-size` to the errors catalog. #2470
* [BUGFIX] Fix reporting of tracing spans from PromQL engine. #2707
* [BUGFIX] Distributor: Apply distributor instance limits before running HA deduplication. #2709
* [BUGFIX] Apply relabel and drop_label rules before forwarding rules in the distributor. #2703
* [BUGFIX] Distributor: Register `cortex_discarded_requests_total` metric, which previously was not registered and therefore not exported. #2712
=======
>>>>>>> 3292627a
* [BUGFIX] Ruler: fix not restoring alerts' state at startup. #2648
* [BUGFIX] Ingester: Fix disk filling up after restarting ingesters with out-of-order support disabled while it was enabled before. #2799

### Mixin

* [CHANGE] Dashboards: remove the "Cache - Latency (old)" panel from the "Mimir / Queries" dashboard. #2796
* [FEATURE] Dashboards: added support to experimental read-write deployment mode. #2780
* [ENHANCEMENT] Dashboards: added support to query-tee in front of ruler-query-frontend in the "Remote ruler reads" dashboard. #2761
* [ENHANCEMENT] Dashboards: Introduce support for baremetal deployment, setting `deployment_type: 'baremetal'` in the mixin `_config`. #2657
* [BUGFIX] Dashboards: stop setting 'interval' in dashboards; it should be set on your datasource. #2802

### Jsonnet

* [ENHANCEMENT] Upgrade memcached image tag to `memcached:1.6.16-alpine`. #2740
* [ENHANCEMENT] Added `$._config.configmaps` and `$._config.runtime_config_files` to make it easy to add new configmaps or runtime config file to all components. #2748

### Mimirtool

* [BUGFIX] Version checking no longer prompts for updating when already on latest version. #2723

### Query-tee

* [CHANGE] Renamed CLI flag `-server.service-port` to `-server.http-service-port`. #2683
* [CHANGE] Renamed metric `cortex_querytee_request_duration_seconds` to `cortex_querytee_backend_request_duration_seconds`. Metric `cortex_querytee_request_duration_seconds` is now reported without label `backend`. #2683
* [ENHANCEMENT] Added HTTP over gRPC support to `query-tee` to allow testing gRPC requests to Mimir instances. #2683

### Mimir Continuous Test

* [ENHANCEMENT] Added basic authentication and bearer token support for when Mimir is behind a gateway authenticating the calls. #2717

### Documentation


## 2.3.0-rc.0

### Grafana Mimir

* [CHANGE] Ingester: Added user label to ingester metric `cortex_ingester_tsdb_out_of_order_samples_appended_total`. On multitenant clusters this helps us find the rate of appended out-of-order samples for a specific tenant. #2493
* [CHANGE] Compactor: delete source and output blocks from local disk on compaction failed, to reduce likelihood that subsequent compactions fail because of no space left on disk. #2261
* [CHANGE] Ruler: Remove unused CLI flags `-ruler.search-pending-for` and `-ruler.flush-period` (and their respective YAML config options). #2288
* [CHANGE] Successful gRPC requests are no longer logged (only affects internal API calls). #2309
* [CHANGE] Add new `-*.consul.cas-retry-delay` flags. They have a default value of `1s`, while previously there was no delay between retries. #2309
* [CHANGE] Store-gateway: Remove the experimental ability to run requests in a dedicated OS thread pool and associated CLI flag `-store-gateway.thread-pool-size`. #2423
* [CHANGE] Memberlist: disabled TCP-based ping fallback, because Mimir already uses a custom transport based on TCP. #2456
* [CHANGE] Change default value for `-distributor.ha-tracker.max-clusters` to `100` to provide a DoS protection. #2465
* [CHANGE] Experimental block upload API exposed by compactor has changed: Previous `/api/v1/upload/block/{block}` endpoint for starting block upload is now `/api/v1/upload/block/{block}/start`, and previous endpoint `/api/v1/upload/block/{block}?uploadComplete=true` for finishing block upload is now `/api/v1/upload/block/{block}/finish`. New API endpoint has been added: `/api/v1/upload/block/{block}/check`. #2486 #2548
* [CHANGE] Compactor: changed `-compactor.max-compaction-time` default from `0s` (disabled) to `1h`. When compacting blocks for a tenant, the compactor will move to compact blocks of another tenant or re-plan blocks to compact at least every 1h. #2514
* [CHANGE] Distributor: removed previously deprecated `extend_writes` (see #1856) YAML key and `-distributor.extend-writes` CLI flag from the distributor config. #2551
* [CHANGE] Ingester: removed previously deprecated `active_series_custom_trackers` (see #1188) YAML key from the ingester config. #2552
* [CHANGE] The tenant ID `__mimir_cluster` is reserved by Mimir and not allowed to store metrics. #2643
* [CHANGE] Purger: removed the purger component and moved its API endpoints `/purger/delete_tenant` and `/purger/delete_tenant_status` to the compactor at `/compactor/delete_tenant` and `/compactor/delete_tenant_status`. The new endpoints on the compactor are stable. #2644
* [CHANGE] Memberlist: Change the leave timeout duration (`-memberlist.leave-timeout duration`) from 5s to 20s and connection timeout (`-memberlist.packet-dial-timeout`) from 5s to 2s. This makes leave timeout 10x the connection timeout, so that we can communicate the leave to at least 1 node, if the first 9 we try to contact times out. #2669
* [CHANGE] Alertmanager: return status code `412 Precondition Failed` and log info message when alertmanager isn't configured for a tenant. #2635
* [CHANGE] Distributor: if forwarding rules are used to forward samples, exemplars are now removed from the request. #2710
* [CHANGE] Limits: change the default value of `max_global_series_per_metric` limit to `0` (disabled). Setting this limit by default does not provide much benefit because series are sharded by all labels. #2714
* [FEATURE] Compactor: Adds the ability to delete partial blocks after a configurable delay. This option can be configured per tenant. #2285
  - `-compactor.partial-block-deletion-delay`, as a duration string, allows you to set the delay since a partial block has been modified before marking it for deletion. A value of `0`, the default, disables this feature.
  - The metric `cortex_compactor_blocks_marked_for_deletion_total` has a new value for the `reason` label `reason="partial"`, when a block deletion marker is triggered by the partial block deletion delay.
* [FEATURE] Querier: enabled support for queries with negative offsets, which are not cached in the query results cache. #2429
* [FEATURE] EXPERIMENTAL: OpenTelemetry Metrics ingestion path on `/otlp/v1/metrics`. #695 #2436 #2461
* [FEATURE] Querier: Added support for tenant federation to metric metadata endpoint. #2467
* [FEATURE] Query-frontend: introduced experimental support to split instant queries by time. The instant query splitting can be enabled setting `-query-frontend.split-instant-queries-by-interval`. #2469 #2564 #2565 #2570 #2571 #2572 #2573 #2574 #2575 #2576 #2581 #2582 #2601 #2632 #2633 #2634 #2641 #2642 #2766
* [ENHANCEMENT] Distributor: Decreased distributor tests execution time. #2562
* [ENHANCEMENT] Alertmanager: Allow the HTTP `proxy_url` configuration option in the receiver's configuration. #2317
* [ENHANCEMENT] ring: optimize shuffle-shard computation when lookback is used, and all instances have registered timestamp within the lookback window. In that case we can immediately return origial ring, because we would select all instances anyway. #2309
* [ENHANCEMENT] Memberlist: added experimental memberlist cluster label support via `-memberlist.cluster-label` and `-memberlist.cluster-label-verification-disabled` CLI flags (and their respective YAML config options). #2354
* [ENHANCEMENT] Object storage can now be configured for all components using the `common` YAML config option key (or `-common.storage.*` CLI flags). #2330 #2347
* [ENHANCEMENT] Go: updated to go 1.18.4. #2400
* [ENHANCEMENT] Store-gateway, listblocks: list of blocks now includes stats from `meta.json` file: number of series, samples and chunks. #2425
* [ENHANCEMENT] Added more buckets to `cortex_ingester_client_request_duration_seconds` histogram metric, to correctly track requests taking longer than 1s (up until 16s). #2445
* [ENHANCEMENT] Azure client: Improve memory usage for large object storage downloads. #2408
* [ENHANCEMENT] Distributor: Add `-distributor.instance-limits.max-inflight-push-requests-bytes`. This limit protects the distributor against multiple large requests that together may cause an OOM, but are only a few, so do not trigger the `max-inflight-push-requests` limit. #2413
* [ENHANCEMENT] Distributor: Drop exemplars in distributor for tenants where exemplars are disabled. #2504
* [ENHANCEMENT] Runtime Config: Allow operator to specify multiple comma-separated yaml files in `-runtime-config.file` that will be merged in left to right order. #2583
* [ENHANCEMENT] Query sharding: shard binary operations only if it doesn't lead to non-shardable vector selectors in one of the operands. #2696
* [ENHANCEMENT] Add packaging for both debian based deb file and redhat based rpm file using FPM. #1803
* [BUGFIX] TSDB: Fixed a bug on the experimental out-of-order implementation that led to wrong query results. #2701
* [BUGFIX] Compactor: log the actual error on compaction failed. #2261
* [BUGFIX] Alertmanager: restore state from storage even when running a single replica. #2293
* [BUGFIX] Ruler: do not block "List Prometheus rules" API endpoint while syncing rules. #2289
* [BUGFIX] Ruler: return proper `*status.Status` error when running in remote operational mode. #2417
* [BUGFIX] Alertmanager: ensure the configured `-alertmanager.web.external-url` is either a path starting with `/`, or a full URL including the scheme and hostname. #2381 #2542
* [BUGFIX] Memberlist: fix problem with loss of some packets, typically ring updates when instances were removed from the ring during shutdown. #2418
* [BUGFIX] Ingester: fix misfiring `MimirIngesterHasUnshippedBlocks` and stale `cortex_ingester_oldest_unshipped_block_timestamp_seconds` when some block uploads fail. #2435
* [BUGFIX] Query-frontend: fix incorrect mapping of http status codes 429 to 500 when request queue is full. #2447
* [BUGFIX] Memberlist: Fix problem with ring being empty right after startup. Memberlist KV store now tries to "fast-join" the cluster to avoid serving empty KV store. #2505
* [BUGFIX] Compactor: Fix bug when using `-compactor.partial-block-deletion-delay`: compactor didn't correctly check for modification time of all block files. #2559
* [BUGFIX] Query-frontend: fix wrong query sharding results for queries with boolean result like `1 < bool 0`. #2558
* [BUGFIX] Fixed error messages related to per-instance limits incorrectly reporting they can be set on a per-tenant basis. #2610
* [BUGFIX] Perform HA-deduplication before forwarding samples according to forwarding rules in the distributor. #2603 #2709
* [BUGFIX] Fix reporting of tracing spans from PromQL engine. #2707
* [BUGFIX] Apply relabel and drop_label rules before forwarding rules in the distributor. #2703
* [BUGFIX] Distributor: Register `cortex_discarded_requests_total` metric, which previously was not registered and therefore not exported. #2712

### Mixin

* [CHANGE] Dashboards: "Slow Queries" dashboard no longer works with versions older than Grafana 9.0. #2223
* [CHANGE] Alerts: use RSS memory instead of working set memory in the `MimirAllocatingTooMuchMemory` alert for ingesters. #2480
* [ENHANCEMENT] Dashboards: added missed rule evaluations to the "Evaluations per second" panel in the "Mimir / Ruler" dashboard. #2314
* [ENHANCEMENT] Dashboards: add k8s resource requests to CPU and memory panels. #2346
* [ENHANCEMENT] Dashboards: add RSS memory utilization panel for ingesters, store-gateways and compactors. #2479
* [ENHANCEMENT] Dashboards: allow to configure graph tooltip. #2647
* [ENHANCEMENT] Alerts: MimirFrontendQueriesStuck and MimirSchedulerQueriesStuck alerts are more reliable now as they consider all the intermediate samples in the minute prior to the evaluation. #2630
* [ENHANCEMENT] Alerts: added `RolloutOperatorNotReconciling` alert, firing if the optional rollout-operator is not successfully reconciling. #2700
* [BUGFIX] Dashboards: fixed unit of latency panels in the "Mimir / Ruler" dashboard. #2312
* [BUGFIX] Dashboards: fixed "Intervals per query" panel in the "Mimir / Queries" dashboard. #2308
* [BUGFIX] Dashboards: Make "Slow Queries" dashboard works with Grafana 9.0. #2223
* [BUGFIX] Dashboards: add missing API routes to Ruler dashboard. #2412

### Jsonnet

* [CHANGE] query-scheduler is enabled by default. We advise to deploy the query-scheduler to improve the scalability of the query-frontend. #2431
* [CHANGE] Replaced anti-affinity rules with pod topology spread constraints for distributor, query-frontend, querier and ruler. #2517
  - The following configuration options have been removed:
    - `distributor_allow_multiple_replicas_on_same_node`
    - `query_frontend_allow_multiple_replicas_on_same_node`
    - `querier_allow_multiple_replicas_on_same_node`
    - `ruler_allow_multiple_replicas_on_same_node`
  - The following configuration options have been added:
    - `distributor_topology_spread_max_skew`
    - `query_frontend_topology_spread_max_skew`
    - `querier_topology_spread_max_skew`
    - `ruler_topology_spread_max_skew`
* [CHANGE] Change `max_global_series_per_metric` to 0 in all plans, and as a default value. #2669
* [FEATURE] Memberlist: added support for experimental memberlist cluster label, through the jsonnet configuration options `memberlist_cluster_label` and `memberlist_cluster_label_verification_disabled`. #2349
* [FEATURE] Added ruler-querier autoscaling support. It requires [KEDA](https://keda.sh) installed in the Kubernetes cluster. Ruler-querier autoscaler can be enabled and configure through the following options in the jsonnet config: #2545
  * `autoscaling_ruler_querier_enabled`: `true` to enable autoscaling.
  * `autoscaling_ruler_querier_min_replicas`: minimum number of ruler-querier replicas.
  * `autoscaling_ruler_querier_max_replicas`: maximum number of ruler-querier replicas.
  * `autoscaling_prometheus_url`: Prometheus base URL from which to scrape Mimir metrics (e.g. `http://prometheus.default:9090/prometheus`).
* [ENHANCEMENT] Memberlist now uses DNS service-discovery by default. #2549

### Mimirtool

* [ENHANCEMENT] Added `mimirtool backfill` command to upload Prometheus blocks using API available in the compactor. #1822
* [ENHANCEMENT] mimirtool bucket-validation: Verify existing objects can be overwritten by subsequent uploads. #2491
* [ENHANCEMENT] mimirtool config convert: Now supports migrating to the current version of Mimir. #2629
* [BUGFIX] mimirtool analyze: Fix dashboard JSON unmarshalling errors by using custom parsing. #2386

### Mimir Continuous Test

### Documentation

* [ENHANCEMENT] Referenced `mimirtool` commands in the HTTP API documentation. #2516
* [ENHANCEMENT] Improved DNS service discovery documentation. #2513

### Tools

* [ENHANCEMENT] `markblocks` now processes multiple blocks concurrently. #2677

## 2.2.0

### Grafana Mimir

* [CHANGE] Increased default configuration for `-server.grpc-max-recv-msg-size-bytes` and `-server.grpc-max-send-msg-size-bytes` from 4MB to 100MB. #1884
* [CHANGE] Default values have changed for the following settings. This improves query performance for recent data (within 12h) by only reading from ingesters: #1909 #1921
    - `-blocks-storage.bucket-store.ignore-blocks-within` now defaults to `10h` (previously `0`)
    - `-querier.query-store-after` now defaults to `12h` (previously `0`)
* [CHANGE] Alertmanager: removed support for migrating local files from Cortex 1.8 or earlier. Related to original Cortex PR https://github.com/cortexproject/cortex/pull/3910. #2253
* [CHANGE] The following settings are now classified as advanced because the defaults should work for most users and tuning them requires in-depth knowledge of how the read path works: #1929
    - `-querier.query-ingesters-within`
    - `-querier.query-store-after`
* [CHANGE] Config flag category overrides can be set dynamically at runtime. #1934
* [CHANGE] Ingester: deprecated `-ingester.ring.join-after`. Mimir now behaves as this setting is always set to 0s. This configuration option will be removed in Mimir 2.4.0. #1965
* [CHANGE] Blocks uploaded by ingester no longer contain `__org_id__` label. Compactor now ignores this label and will compact blocks with and without this label together. `mimirconvert` tool will remove the label from blocks as "unknown" label. #1972
* [CHANGE] Querier: deprecated `-querier.shuffle-sharding-ingesters-lookback-period`, instead adding `-querier.shuffle-sharding-ingesters-enabled` to enable or disable shuffle sharding on the read path. The value of `-querier.query-ingesters-within` is now used internally for shuffle sharding lookback. #2110
* [CHANGE] Memberlist: `-memberlist.abort-if-join-fails` now defaults to false. Previously it defaulted to true. #2168
* [CHANGE] Ruler: `/api/v1/rules*` and `/prometheus/rules*` configuration endpoints are removed. Use `/prometheus/config/v1/rules*`. #2182
* [CHANGE] Ingester: `-ingester.exemplars-update-period` has been renamed to `-ingester.tsdb-config-update-period`. You can use it to update multiple, per-tenant TSDB configurations. #2187
* [FEATURE] Ingester: (Experimental) Add the ability to ingest out-of-order samples up to an allowed limit. If you enable this feature, it requires additional memory and disk space. This feature also enables a write-behind log, which might lead to longer ingester-start replays. When this feature is disabled, there is no overhead on memory, disk space, or startup times. #2187
  * `-ingester.out-of-order-time-window`, as duration string, allows you to set how back in time a sample can be. The default is `0s`, where `s` is seconds.
  * `cortex_ingester_tsdb_out_of_order_samples_appended_total` metric tracks the total number of out-of-order samples ingested by the ingester.
  * `cortex_discarded_samples_total` has a new label `reason="sample-too-old"`, when the `-ingester.out-of-order-time-window` flag is greater than zero. The label tracks the number of samples that were discarded for being too old; they were out of order, but beyond the time window allowed. The labels `reason="sample-out-of-order"` and `reason="sample-out-of-bounds"` are not used when out-of-order ingestion is enabled.
* [ENHANCEMENT] Distributor: Added limit to prevent tenants from sending excessive number of requests: #1843
  * The following CLI flags (and their respective YAML config options) have been added:
    * `-distributor.request-rate-limit`
    * `-distributor.request-burst-limit`
  * The following metric is exposed to tell how many requests have been rejected:
    * `cortex_discarded_requests_total`
* [ENHANCEMENT] Store-gateway: Add the experimental ability to run requests in a dedicated OS thread pool. This feature can be configured using `-store-gateway.thread-pool-size` and is disabled by default. Replaces the ability to run index header operations in a dedicated thread pool. #1660 #1812
* [ENHANCEMENT] Improved error messages to make them easier to understand; each now have a unique, global identifier that you can use to look up in the runbooks for more information. #1907 #1919 #1888 #1939 #1984 #2009 #2056 #2066 #2104 #2150 #2234
* [ENHANCEMENT] Memberlist KV: incoming messages are now processed on per-key goroutine. This may reduce loss of "maintanance" packets in busy memberlist installations, but use more CPU. New `memberlist_client_received_broadcasts_dropped_total` counter tracks number of dropped per-key messages. #1912
* [ENHANCEMENT] Blocks Storage, Alertmanager, Ruler: add support a prefix to the bucket store (`*_storage.storage_prefix`). This enables using the same bucket for the three components. #1686 #1951
* [ENHANCEMENT] Upgrade Docker base images to `alpine:3.16.0`. #2028
* [ENHANCEMENT] Store-gateway: Add experimental configuration option for the store-gateway to attempt to pre-populate the file system cache when memory-mapping index-header files. Enabled with `-blocks-storage.bucket-store.index-header.map-populate-enabled=true`. Note this flag only has an effect when running on Linux. #2019 #2054
* [ENHANCEMENT] Chunk Mapper: reduce memory usage of async chunk mapper. #2043
* [ENHANCEMENT] Ingester: reduce sleep time when reading WAL. #2098
* [ENHANCEMENT] Compactor: Run sanity check on blocks storage configuration at startup. #2144
* [ENHANCEMENT] Compactor: Add HTTP API for uploading TSDB blocks. Enabled with `-compactor.block-upload-enabled`. #1694 #2126
* [ENHANCEMENT] Ingester: Enable querying overlapping blocks by default. #2187
* [ENHANCEMENT] Distributor: Auto-forget unhealthy distributors after ten failed ring heartbeats. #2154
* [ENHANCEMENT] Distributor: Add new metric `cortex_distributor_forward_errors_total` for error codes resulting from forwarding requests. #2077
* [ENHANCEMENT] `/ready` endpoint now returns and logs detailed services information. #2055
* [ENHANCEMENT] Memcached client: Reduce number of connections required to fetch cached keys from memcached. #1920
* [ENHANCEMENT] Improved error message returned when `-querier.query-store-after` validation fails. #1914
* [BUGFIX] Fix regexp parsing panic for regexp label matchers with start/end quantifiers. #1883
* [BUGFIX] Ingester: fixed deceiving error log "failed to update cached shipped blocks after shipper initialisation", occurring for each new tenant in the ingester. #1893
* [BUGFIX] Ring: fix bug where instances may appear unhealthy in the hash ring web UI even though they are not. #1933
* [BUGFIX] API: gzip is now enforced when identity encoding is explicitly rejected. #1864
* [BUGFIX] Fix panic at startup when Mimir is running in monolithic mode and query sharding is enabled. #2036
* [BUGFIX] Ruler: report `cortex_ruler_queries_failed_total` metric for any remote query error except 4xx when remote operational mode is enabled. #2053 #2143
* [BUGFIX] Ingester: fix slow rollout when using `-ingester.ring.unregister-on-shutdown=false` with long `-ingester.ring.heartbeat-period`. #2085
* [BUGFIX] Ruler: add timeout for remote rule evaluation queries to prevent rule group evaluations getting stuck indefinitely. The duration is configurable with `-querier.timeout` (default `2m`). #2090 #2222
* [BUGFIX] Limits: Active series custom tracker configuration has been named back from `active_series_custom_trackers_config` to `active_series_custom_trackers`. For backwards compatibility both version is going to be supported for until Mimir v2.4. When both fields are specified, `active_series_custom_trackers_config` takes precedence over `active_series_custom_trackers`. #2101
* [BUGFIX] Ingester: fixed the order of labels applied when incrementing the `cortex_discarded_metadata_total` metric. #2096
* [BUGFIX] Ingester: fixed bug where retrieving metadata for a metric with multiple metadata entries would return multiple copies of a single metadata entry rather than all available entries. #2096
* [BUGFIX] Distributor: canceled requests are no longer accounted as internal errors. #2157
* [BUGFIX] Memberlist: Fix typo in memberlist admin UI. #2202
* [BUGFIX] Ruler: fixed typo in error message when ruler failed to decode a rule group. #2151
* [BUGFIX] Active series custom tracker configuration is now displayed properly on `/runtime_config` page. #2065
* [BUGFIX] Query-frontend: `vector` and `time` functions were sharded, which made expressions like `vector(1) > 0 and vector(1)` fail. #2355

### Mixin

* [CHANGE] Split `mimir_queries` rules group into `mimir_queries` and `mimir_ingester_queries` to keep number of rules per group within the default per-tenant limit. #1885
* [CHANGE] Dashboards: Expose full image tag in "Mimir / Rollout progress" dashboard's "Pod per version panel." #1932
* [CHANGE] Dashboards: Disabled gateway panels by default, because most users don't have a gateway exposing the metrics expected by Mimir dashboards. You can re-enable it setting `gateway_enabled: true` in the mixin config and recompiling the mixin running `make build-mixin`. #1955
* [CHANGE] Alerts: adapt `MimirFrontendQueriesStuck` and `MimirSchedulerQueriesStuck` to consider ruler query path components. #1949
* [CHANGE] Alerts: Change `MimirRulerTooManyFailedQueries` severity to `critical`. #2165
* [ENHANCEMENT] Dashboards: Add config option `datasource_regex` to customise the regular expression used to select valid datasources for Mimir dashboards. #1802
* [ENHANCEMENT] Dashboards: Added "Mimir / Remote ruler reads" and "Mimir / Remote ruler reads resources" dashboards. #1911 #1937
* [ENHANCEMENT] Dashboards: Make networking panels work for pods created by the mimir-distributed helm chart. #1927
* [ENHANCEMENT] Alerts: Add `MimirStoreGatewayNoSyncedTenants` alert that fires when there is a store-gateway owning no tenants. #1882
* [ENHANCEMENT] Rules: Make `recording_rules_range_interval` configurable for cases where Mimir metrics are scraped less often that every 30 seconds. #2118
* [ENHANCEMENT] Added minimum Grafana version to mixin dashboards. #1943
* [BUGFIX] Fix `container_memory_usage_bytes:sum` recording rule. #1865
* [BUGFIX] Fix `MimirGossipMembersMismatch` alerts if Mimir alertmanager is activated. #1870
* [BUGFIX] Fix `MimirRulerMissedEvaluations` to show % of missed alerts as a value between 0 and 100 instead of 0 and 1. #1895
* [BUGFIX] Fix `MimirCompactorHasNotUploadedBlocks` alert false positive when Mimir is deployed in monolithic mode. #1902
* [BUGFIX] Fix `MimirGossipMembersMismatch` to make it less sensitive during rollouts and fire one alert per installation, not per job. #1926
* [BUGFIX] Do not trigger `MimirAllocatingTooMuchMemory` alerts if no container limits are supplied. #1905
* [BUGFIX] Dashboards: Remove empty "Chunks per query" panel from `Mimir / Queries` dashboard. #1928
* [BUGFIX] Dashboards: Use Grafana's `$__rate_interval` for rate queries in dashboards to support scrape intervals of >15s. #2011
* [BUGFIX] Alerts: Make each version of `MimirCompactorHasNotUploadedBlocks` distinct to avoid rule evaluation failures due to duplicate series being generated. #2197
* [BUGFIX] Fix `MimirGossipMembersMismatch` alert when using remote ruler evaluation. #2159

### Jsonnet

* [CHANGE] Remove use of `-querier.query-store-after`, `-querier.shuffle-sharding-ingesters-lookback-period`, `-blocks-storage.bucket-store.ignore-blocks-within`, and `-blocks-storage.tsdb.close-idle-tsdb-timeout` CLI flags since the values now match defaults. #1915 #1921
* [CHANGE] Change default value for `-blocks-storage.bucket-store.chunks-cache.memcached.timeout` to `450ms` to increase use of cached data. #2035
* [CHANGE] The `memberlist_ring_enabled` configuration now applies to Alertmanager. #2102 #2103 #2107
* [CHANGE] Default value for `memberlist_ring_enabled` is now true. It means that all hash rings use Memberlist as default KV store instead of Consul (previous default). #2161
* [CHANGE] Configure `-ingester.max-global-metadata-per-user` to correspond to 20% of the configured max number of series per tenant. #2250
* [CHANGE] Configure `-ingester.max-global-metadata-per-metric` to be 10. #2250
* [CHANGE] Change `_config.multi_zone_ingester_max_unavailable` to 25. #2251
* [FEATURE] Added querier autoscaling support. It requires [KEDA](https://keda.sh) installed in the Kubernetes cluster and query-scheduler enabled in the Mimir cluster. Querier autoscaler can be enabled and configure through the following options in the jsonnet config: #2013 #2023
  * `autoscaling_querier_enabled`: `true` to enable autoscaling.
  * `autoscaling_querier_min_replicas`: minimum number of querier replicas.
  * `autoscaling_querier_max_replicas`: maximum number of querier replicas.
  * `autoscaling_prometheus_url`: Prometheus base URL from which to scrape Mimir metrics (e.g. `http://prometheus.default:9090/prometheus`).
* [FEATURE] Jsonnet: Add support for ruler remote evaluation mode (`ruler_remote_evaluation_enabled`), which deploys and uses a dedicated query path for rule evaluation. This enables the benefits of the query-frontend for rule evaluation, such as query sharding. #2073
* [ENHANCEMENT] Added `compactor` service, that can be used to route requests directly to compactor (e.g. admin UI). #2063
* [ENHANCEMENT] Added a `consul_enabled` configuration option to provide the ability to disable consul. It is automatically set to false when `memberlist_ring_enabled` is true and `multikv_migration_enabled` (used for migration from Consul to memberlist) is not set. #2093 #2152
* [BUGFIX] Querier: Fix disabling shuffle sharding on the read path whilst keeping it enabled on write path. #2164

### Mimirtool

* [CHANGE] mimirtool rules: `--use-legacy-routes` now toggles between using `/prometheus/config/v1/rules` (default) and `/api/v1/rules` (legacy) endpoints. #2182
* [FEATURE] Added bearer token support for when Mimir is behind a gateway authenticating by bearer token. #2146
* [BUGFIX] mimirtool analyze: Fix dashboard JSON unmarshalling errors (#1840). #1973
* [BUGFIX] Make mimirtool build for Windows work again. #2273

### Mimir Continuous Test

* [ENHANCEMENT] Added the `-tests.smoke-test` flag to run the `mimir-continuous-test` suite once and immediately exit. #2047 #2094

### Documentation

* [ENHANCEMENT] Published Grafana Mimir runbooks as part of documentation. #1970
* [ENHANCEMENT] Improved ruler's "remote operational mode" documentation. #1906
* [ENHANCEMENT] Recommend fast disks for ingesters and store-gateways in production tips. #1903
* [ENHANCEMENT] Explain the runtime override of active series matchers. #1868
* [ENHANCEMENT] Clarify "Set rule group" API specification. #1869
* [ENHANCEMENT] Published Mimir jsonnet documentation. #2024
* [ENHANCEMENT] Documented required scrape interval for using alerting and recording rules from Mimir jsonnet. #2147
* [ENHANCEMENT] Runbooks: Mention memberlist as possible source of problems for various alerts. #2158
* [ENHANCEMENT] Added step-by-step article about migrating from Consul to Memberlist KV store using jsonnet without downtime. #2166
* [ENHANCEMENT] Documented `/memberlist` admin page. #2166
* [ENHANCEMENT] Documented how to configure Grafana Mimir's ruler with Jsonnet. #2127
* [ENHANCEMENT] Documented how to configure queriers’ autoscaling with Jsonnet. #2128
* [ENHANCEMENT] Updated mixin building instructions in "Installing Grafana Mimir dashboards and alerts" article. #2015 #2163
* [ENHANCEMENT] Fix location of "Monitoring Grafana Mimir" article in the documentation hierarchy. #2130
* [ENHANCEMENT] Runbook for `MimirRequestLatency` was expanded with more practical advice. #1967
* [BUGFIX] Fixed ruler configuration used in the getting started guide. #2052
* [BUGFIX] Fixed Mimir Alertmanager datasource in Grafana used by "Play with Grafana Mimir" tutorial. #2115
* [BUGFIX] Fixed typos in "Scaling out Grafana Mimir" article. #2170
* [BUGFIX] Added missing ring endpoint exposed by Ingesters. #1918

## 2.1.0

### Grafana Mimir

* [CHANGE] Compactor: No longer upload debug meta files to object storage. #1257
* [CHANGE] Default values have changed for the following settings: #1547
    - `-alertmanager.alertmanager-client.grpc-max-recv-msg-size` now defaults to 100 MiB (previously was not configurable and set to 16 MiB)
    - `-alertmanager.alertmanager-client.grpc-max-send-msg-size` now defaults to 100 MiB (previously was not configurable and set to 4 MiB)
    - `-alertmanager.max-recv-msg-size` now defaults to 100 MiB (previously was 16 MiB)
* [CHANGE] Ingester: Add `user` label to metrics `cortex_ingester_ingested_samples_total` and `cortex_ingester_ingested_samples_failures_total`. #1533
* [CHANGE] Ingester: Changed `-blocks-storage.tsdb.isolation-enabled` default from `true` to `false`. The config option has also been deprecated and will be removed in 2 minor version. #1655
* [CHANGE] Query-frontend: results cache keys are now versioned, this will cause cache to be re-filled when rolling out this version. #1631
* [CHANGE] Store-gateway: enabled attributes in-memory cache by default. New default configuration is `-blocks-storage.bucket-store.chunks-cache.attributes-in-memory-max-items=50000`. #1727
* [CHANGE] Compactor: Removed the metric `cortex_compactor_garbage_collected_blocks_total` since it duplicates `cortex_compactor_blocks_marked_for_deletion_total`. #1728
* [CHANGE] All: Logs that used the`org_id` label now use `user` label. #1634 #1758
* [CHANGE] Alertmanager: the following metrics are not exported for a given `user` and `integration` when the metric value is zero: #1783
  * `cortex_alertmanager_notifications_total`
  * `cortex_alertmanager_notifications_failed_total`
  * `cortex_alertmanager_notification_requests_total`
  * `cortex_alertmanager_notification_requests_failed_total`
  * `cortex_alertmanager_notification_rate_limited_total`
* [CHANGE] Removed the following metrics exposed by the Mimir hash rings: #1791
  * `cortex_member_ring_tokens_owned`
  * `cortex_member_ring_tokens_to_own`
  * `cortex_ring_tokens_owned`
  * `cortex_ring_member_ownership_percent`
* [CHANGE] Querier / Ruler: removed the following metrics tracking number of query requests send to each ingester. You can use `cortex_request_duration_seconds_count{route=~"/cortex.Ingester/(QueryStream|QueryExemplars)"}` instead. #1797
  * `cortex_distributor_ingester_queries_total`
  * `cortex_distributor_ingester_query_failures_total`
* [CHANGE] Distributor: removed the following metrics tracking the number of requests from a distributor to ingesters: #1799
  * `cortex_distributor_ingester_appends_total`
  * `cortex_distributor_ingester_append_failures_total`
* [CHANGE] Distributor / Ruler: deprecated `-distributor.extend-writes`. Now Mimir always behaves as if this setting was set to `false`, which we expect to be safe for every Mimir cluster setup. #1856
* [FEATURE] Querier: Added support for [streaming remote read](https://prometheus.io/blog/2019/10/10/remote-read-meets-streaming/). Should be noted that benefits of chunking the response are partial here, since in a typical `query-frontend` setup responses will be buffered until they've been completed. #1735
* [FEATURE] Ruler: Allow setting `evaluation_delay` for each rule group via rules group configuration file. #1474
* [FEATURE] Ruler: Added support for expression remote evaluation. #1536 #1818
  * The following CLI flags (and their respective YAML config options) have been added:
    * `-ruler.query-frontend.address`
    * `-ruler.query-frontend.grpc-client-config.grpc-max-recv-msg-size`
    * `-ruler.query-frontend.grpc-client-config.grpc-max-send-msg-size`
    * `-ruler.query-frontend.grpc-client-config.grpc-compression`
    * `-ruler.query-frontend.grpc-client-config.grpc-client-rate-limit`
    * `-ruler.query-frontend.grpc-client-config.grpc-client-rate-limit-burst`
    * `-ruler.query-frontend.grpc-client-config.backoff-on-ratelimits`
    * `-ruler.query-frontend.grpc-client-config.backoff-min-period`
    * `-ruler.query-frontend.grpc-client-config.backoff-max-period`
    * `-ruler.query-frontend.grpc-client-config.backoff-retries`
    * `-ruler.query-frontend.grpc-client-config.tls-enabled`
    * `-ruler.query-frontend.grpc-client-config.tls-ca-path`
    * `-ruler.query-frontend.grpc-client-config.tls-cert-path`
    * `-ruler.query-frontend.grpc-client-config.tls-key-path`
    * `-ruler.query-frontend.grpc-client-config.tls-server-name`
    * `-ruler.query-frontend.grpc-client-config.tls-insecure-skip-verify`
* [FEATURE] Distributor: Added the ability to forward specifics metrics to alternative remote_write API endpoints. #1052
* [FEATURE] Ingester: Active series custom trackers now supports runtime tenant-specific overrides. The configuration has been moved to limit config, the ingester config has been deprecated.  #1188
* [ENHANCEMENT] Alertmanager API: Concurrency limit for GET requests is now configurable using `-alertmanager.max-concurrent-get-requests-per-tenant`. #1547
* [ENHANCEMENT] Alertmanager: Added the ability to configure additional gRPC client settings for the Alertmanager distributor #1547
  - `-alertmanager.alertmanager-client.backoff-max-period`
  - `-alertmanager.alertmanager-client.backoff-min-period`
  - `-alertmanager.alertmanager-client.backoff-on-ratelimits`
  - `-alertmanager.alertmanager-client.backoff-retries`
  - `-alertmanager.alertmanager-client.grpc-client-rate-limit`
  - `-alertmanager.alertmanager-client.grpc-client-rate-limit-burst`
  - `-alertmanager.alertmanager-client.grpc-compression`
  - `-alertmanager.alertmanager-client.grpc-max-recv-msg-size`
  - `-alertmanager.alertmanager-client.grpc-max-send-msg-size`
* [ENHANCEMENT] Ruler: Add more detailed query information to ruler query stats logging. #1411
* [ENHANCEMENT] Admin: Admin API now has some styling. #1482 #1549 #1821 #1824
* [ENHANCEMENT] Alertmanager: added `insight=true` field to alertmanager dispatch logs. #1379
* [ENHANCEMENT] Store-gateway: Add the experimental ability to run index header operations in a dedicated thread pool. This feature can be configured using `-blocks-storage.bucket-store.index-header-thread-pool-size` and is disabled by default. #1660
* [ENHANCEMENT] Store-gateway: don't drop all blocks if instance finds itself as unhealthy or missing in the ring. #1806 #1823
* [ENHANCEMENT] Querier: wait until inflight queries are completed when shutting down queriers. #1756 #1767
* [BUGFIX] Query-frontend: do not shard queries with a subquery unless the subquery is inside a shardable aggregation function call. #1542
* [BUGFIX] Query-frontend: added `component=query-frontend` label to results cache memcached metrics to fix a panic when Mimir is running in single binary mode and results cache is enabled. #1704
* [BUGFIX] Mimir: services' status content-type is now correctly set to `text/html`. #1575
* [BUGFIX] Multikv: Fix panic when using using runtime config to set primary KV store used by `multi` KV. #1587
* [BUGFIX] Multikv: Fix watching for runtime config changes in `multi` KV store in ruler and querier. #1665
* [BUGFIX] Memcached: allow to use CNAME DNS records for the memcached backend addresses. #1654
* [BUGFIX] Querier: fixed temporary partial query results when shuffle sharding is enabled and hash ring backend storage is flushed / reset. #1829
* [BUGFIX] Alertmanager: prevent more file traversal cases related to template names. #1833
* [BUGFUX] Alertmanager: Allow usage with `-alertmanager-storage.backend=local`. Note that when using this storage type, the Alertmanager is not able persist state remotely, so it not recommended for production use. #1836
* [BUGFIX] Alertmanager: Do not validate alertmanager configuration if it's not running. #1835

### Mixin

* [CHANGE] Dashboards: Remove per-user series legends from Tenants dashboard. #1605
* [CHANGE] Dashboards: Show in-memory series and the per-user series limit on Tenants dashboard. #1613
* [CHANGE] Dashboards: Slow-queries dashboard now uses `user` label from logs instead of `org_id`. #1634
* [CHANGE] Dashboards: changed all Grafana dashboards UIDs to not conflict with Cortex ones, to let people install both while migrating from Cortex to Mimir: #1801 #1808
  * Alertmanager from `a76bee5913c97c918d9e56a3cc88cc28` to `b0d38d318bbddd80476246d4930f9e55`
  * Alertmanager Resources from `68b66aed90ccab448009089544a8d6c6` to `a6883fb22799ac74479c7db872451092`
  * Compactor from `9c408e1d55681ecb8a22c9fab46875cc` to `1b3443aea86db629e6efdb7d05c53823`
  * Compactor Resources from `df9added6f1f4332f95848cca48ebd99` to `09a5c49e9cdb2f2b24c6d184574a07fd`
  * Config from `61bb048ced9817b2d3e07677fb1c6290` to `5d9d0b4724c0f80d68467088ec61e003`
  * Object Store from `d5a3a4489d57c733b5677fb55370a723` to `e1324ee2a434f4158c00a9ee279d3292`
  * Overrides from `b5c95fee2e5e7c4b5930826ff6e89a12` to `1e2c358600ac53f09faea133f811b5bb`
  * Queries from `d9931b1054053c8b972d320774bb8f1d` to `b3abe8d5c040395cc36615cb4334c92d`
  * Reads from `8d6ba60eccc4b6eedfa329b24b1bd339` to `e327503188913dc38ad571c647eef643`
  * Reads Networking from `c0464f0d8bd026f776c9006b05910000` to `54b2a0a4748b3bd1aefa92ce5559a1c2`
  * Reads Resources from `2fd2cda9eea8d8af9fbc0a5960425120` to `cc86fd5aa9301c6528986572ad974db9`
  * Rollout Progress from `7544a3a62b1be6ffd919fc990ab8ba8f` to `7f0b5567d543a1698e695b530eb7f5de`
  * Ruler from `44d12bcb1f95661c6ab6bc946dfc3473` to `631e15d5d85afb2ca8e35d62984eeaa0`
  * Scaling from `88c041017b96856c9176e07cf557bdcf` to `64bbad83507b7289b514725658e10352`
  * Slow queries from `e6f3091e29d2636e3b8393447e925668` to `6089e1ce1e678788f46312a0a1e647e6`
  * Tenants from `35fa247ce651ba189debf33d7ae41611` to `35fa247ce651ba189debf33d7ae41611`
  * Top Tenants from `bc6e12d4fe540e4a1785b9d3ca0ffdd9` to `bc6e12d4fe540e4a1785b9d3ca0ffdd9`
  * Writes from `0156f6d15aa234d452a33a4f13c838e3` to `8280707b8f16e7b87b840fc1cc92d4c5`
  * Writes Networking from `681cd62b680b7154811fe73af55dcfd4` to `978c1cb452585c96697a238eaac7fe2d`
  * Writes Resources from `c0464f0d8bd026f776c9006b0591bb0b` to `bc9160e50b52e89e0e49c840fea3d379`
* [FEATURE] Alerts: added the following alerts on `mimir-continuous-test` tool: #1676
  - `MimirContinuousTestNotRunningOnWrites`
  - `MimirContinuousTestNotRunningOnReads`
  - `MimirContinuousTestFailed`
* [ENHANCEMENT] Added `per_cluster_label` support to allow to change the label name used to differentiate between Kubernetes clusters. #1651
* [ENHANCEMENT] Dashboards: Show QPS and latency of the Alertmanager Distributor. #1696
* [ENHANCEMENT] Playbooks: Add Alertmanager suggestions for `MimirRequestErrors` and `MimirRequestLatency` #1702
* [ENHANCEMENT] Dashboards: Allow custom datasources. #1749
* [ENHANCEMENT] Dashboards: Add config option `gateway_enabled` (defaults to `true`) to disable gateway panels from dashboards. #1761
* [ENHANCEMENT] Dashboards: Extend Top tenants dashboard with queries for tenants with highest sample rate, discard rate, and discard rate growth. #1842
* [ENHANCEMENT] Dashboards: Show ingestion rate limit and rule group limit on Tenants dashboard. #1845
* [ENHANCEMENT] Dashboards: Add "last successful run" panel to compactor dashboard. #1628
* [BUGFIX] Dashboards: Fix "Failed evaluation rate" panel on Tenants dashboard. #1629
* [BUGFIX] Honor the configured `per_instance_label` in all dashboards and alerts. #1697

### Jsonnet

* [FEATURE] Added support for `mimir-continuous-test`. To deploy `mimir-continuous-test` you can use the following configuration: #1675 #1850
  ```jsonnet
  _config+: {
    continuous_test_enabled: true,
    continuous_test_tenant_id: 'type-tenant-id',
    continuous_test_write_endpoint: 'http://type-write-path-hostname',
    continuous_test_read_endpoint: 'http://type-read-path-hostname/prometheus',
  },
  ```
* [ENHANCEMENT] Ingester anti-affinity can now be disabled by using `ingester_allow_multiple_replicas_on_same_node` configuration key. #1581
* [ENHANCEMENT] Added `node_selector` configuration option to select Kubernetes nodes where Mimir should run. #1596
* [ENHANCEMENT] Alertmanager: Added a `PodDisruptionBudget` of `withMaxUnavailable = 1`, to ensure we maintain quorum during rollouts. #1683
* [ENHANCEMENT] Store-gateway anti-affinity can now be enabled/disabled using `store_gateway_allow_multiple_replicas_on_same_node` configuration key. #1730
* [ENHANCEMENT] Added `store_gateway_zone_a_args`, `store_gateway_zone_b_args` and `store_gateway_zone_c_args` configuration options. #1807
* [BUGFIX] Pass primary and secondary multikv stores via CLI flags. Introduced new `multikv_switch_primary_secondary` config option to flip primary and secondary in runtime config.

### Mimirtool

* [BUGFIX] `config convert`: Retain Cortex defaults for `blocks_storage.backend`, `ruler_storage.backend`, `alertmanager_storage.backend`, `auth.type`, `activity_tracker.filepath`, `alertmanager.data_dir`, `blocks_storage.filesystem.dir`, `compactor.data_dir`, `ruler.rule_path`, `ruler_storage.filesystem.dir`, and `graphite.querier.schemas.backend`. #1626 #1762

### Tools

* [FEATURE] Added a `markblocks` tool that creates `no-compact` and `delete` marks for the blocks. #1551
* [FEATURE] Added `mimir-continuous-test` tool to continuously run smoke tests on live Mimir clusters. #1535 #1540 #1653 #1603 #1630 #1691 #1675 #1676 #1692 #1706 #1709 #1775 #1777 #1778 #1795
* [FEATURE] Added `mimir-rules-action` GitHub action, located at `operations/mimir-rules-action/`, used to lint, prepare, verify, diff, and sync rules to a Mimir cluster. #1723

## 2.0.0

### Grafana Mimir

_Changes since Cortex 1.10.0._

* [CHANGE] Remove chunks storage engine. #86 #119 #510 #545 #743 #744 #748 #753 #755 #757 #758 #759 #760 #762 #764 #789 #812 #813
  * The following CLI flags (and their respective YAML config options) have been removed:
    * `-store.engine`
    * `-schema-config-file`
    * `-ingester.checkpoint-duration`
    * `-ingester.checkpoint-enabled`
    * `-ingester.chunk-encoding`
    * `-ingester.chunk-age-jitter`
    * `-ingester.concurrent-flushes`
    * `-ingester.flush-on-shutdown-with-wal-enabled`
    * `-ingester.flush-op-timeout`
    * `-ingester.flush-period`
    * `-ingester.max-chunk-age`
    * `-ingester.max-chunk-idle`
    * `-ingester.max-series-per-query` (and `max_series_per_query` from runtime config)
    * `-ingester.max-stale-chunk-idle`
    * `-ingester.max-transfer-retries`
    * `-ingester.min-chunk-length`
    * `-ingester.recover-from-wal`
    * `-ingester.retain-period`
    * `-ingester.spread-flushes`
    * `-ingester.wal-dir`
    * `-ingester.wal-enabled`
    * `-querier.query-parallelism`
    * `-querier.second-store-engine`
    * `-querier.use-second-store-before-time`
    * `-flusher.wal-dir`
    * `-flusher.concurrent-flushes`
    * `-flusher.flush-op-timeout`
    * All `-table-manager.*` flags
    * All `-deletes.*` flags
    * All `-purger.*` flags
    * All `-metrics.*` flags
    * All `-dynamodb.*` flags
    * All `-s3.*` flags
    * All `-azure.*` flags
    * All `-bigtable.*` flags
    * All `-gcs.*` flags
    * All `-cassandra.*` flags
    * All `-boltdb.*` flags
    * All `-local.*` flags
    * All `-swift.*` flags
    * All `-store.*` flags except `-store.engine`, `-store.max-query-length`, `-store.max-labels-query-length`
    * All `-grpc-store.*` flags
  * The following API endpoints have been removed:
    * `/api/v1/chunks` and `/chunks`
  * The following metrics have been removed:
    * `cortex_ingester_flush_queue_length`
    * `cortex_ingester_queried_chunks`
    * `cortex_ingester_chunks_created_total`
    * `cortex_ingester_wal_replay_duration_seconds`
    * `cortex_ingester_wal_corruptions_total`
    * `cortex_ingester_sent_chunks`
    * `cortex_ingester_received_chunks`
    * `cortex_ingester_flush_series_in_progress`
    * `cortex_ingester_chunk_utilization`
    * `cortex_ingester_chunk_length`
    * `cortex_ingester_chunk_size_bytes`
    * `cortex_ingester_chunk_age_seconds`
    * `cortex_ingester_memory_chunks`
    * `cortex_ingester_flushing_enqueued_series_total`
    * `cortex_ingester_flushing_dequeued_series_total`
    * `cortex_ingester_dropped_chunks_total`
    * `cortex_oldest_unflushed_chunk_timestamp_seconds`
    * `prometheus_local_storage_chunk_ops_total`
    * `prometheus_local_storage_chunkdesc_ops_total`
    * `prometheus_local_storage_memory_chunkdescs`
* [CHANGE] Changed default storage backends from `s3` to `filesystem` #833
  This effects the following flags:
  * `-blocks-storage.backend` now defaults to `filesystem`
  * `-blocks-storage.filesystem.dir` now defaults to `blocks`
  * `-alertmanager-storage.backend` now defaults to `filesystem`
  * `-alertmanager-storage.filesystem.dir` now defaults to `alertmanager`
  * `-ruler-storage.backend` now defaults to `filesystem`
  * `-ruler-storage.filesystem.dir` now defaults to `ruler`
* [CHANGE] Renamed metric `cortex_experimental_features_in_use_total` as `cortex_experimental_features_used_total` and added `feature` label. #32 #658
* [CHANGE] Removed `log_messages_total` metric. #32
* [CHANGE] Some files and directories created by Mimir components on local disk now have stricter permissions, and are only readable by owner, but not group or others. #58
* [CHANGE] Memcached client DNS resolution switched from golang built-in to [`miekg/dns`](https://github.com/miekg/dns). #142
* [CHANGE] The metric `cortex_deprecated_flags_inuse_total` has been renamed to `deprecated_flags_inuse_total` as part of using grafana/dskit functionality. #185
* [CHANGE] API: The `-api.response-compression-enabled` flag has been removed, and GZIP response compression is always enabled except on `/api/v1/push` and `/push` endpoints. #880
* [CHANGE] Update Go version to 1.17.3. #480
* [CHANGE] The `status_code` label on gRPC client metrics has changed from '200' and '500' to '2xx', '5xx', '4xx', 'cancel' or 'error'. #537
* [CHANGE] Removed the deprecated `-<prefix>.fifocache.size` flag. #618
* [CHANGE] Enable index header lazy loading by default. #693
  * `-blocks-storage.bucket-store.index-header-lazy-loading-enabled` default from `false` to `true`
  * `-blocks-storage.bucket-store.index-header-lazy-loading-idle-timeout` default from `20m` to `1h`
* [CHANGE] Shuffle-sharding:
  * `-distributor.sharding-strategy` option has been removed, and shuffle sharding is enabled by default. Default shard size is set to 0, which disables shuffle sharding for the tenant (all ingesters will receive tenants's samples). #888
  * `-ruler.sharding-strategy` option has been removed from ruler. Ruler now uses shuffle-sharding by default, but respects `ruler_tenant_shard_size`, which defaults to 0 (ie. use all rulers for tenant). #889
  * `-store-gateway.sharding-strategy` option has been removed store-gateways. Store-gateway now uses shuffle-sharding by default, but respects `store_gateway_tenant_shard_size` for tenant, and this value defaults to 0. #891
* [CHANGE] Server: `-server.http-listen-port` (yaml: `server.http_listen_port`) now defaults to `8080` (previously `80`). #871
* [CHANGE] Changed the default value of `-blocks-storage.bucket-store.ignore-deletion-marks-delay` from 6h to 1h. #892
* [CHANGE] Changed default settings for memcached clients: #959 #1000
  * The default value for the following config options has changed from `10000` to `25000`:
    * `-blocks-storage.bucket-store.chunks-cache.memcached.max-async-buffer-size`
    * `-blocks-storage.bucket-store.index-cache.memcached.max-async-buffer-size`
    * `-blocks-storage.bucket-store.metadata-cache.memcached.max-async-buffer-size`
    * `-query-frontend.results-cache.memcached.max-async-buffer-size`
  * The default value for the following config options has changed from `0` (unlimited) to `100`:
    * `-blocks-storage.bucket-store.chunks-cache.memcached.max-get-multi-batch-size`
    * `-blocks-storage.bucket-store.index-cache.memcached.max-get-multi-batch-size`
    * `-blocks-storage.bucket-store.metadata-cache.memcached.max-get-multi-batch-size`
    * `-query-frontend.results-cache.memcached.max-get-multi-batch-size`
  * The default value for the following config options has changed from `16` to `100`:
    * `-blocks-storage.bucket-store.chunks-cache.memcached.max-idle-connections`
    * `-blocks-storage.bucket-store.index-cache.memcached.max-idle-connections`
    * `-blocks-storage.bucket-store.metadata-cache.memcached.max-idle-connections`
    * `-query-frontend.results-cache.memcached.max-idle-connections`
  * The default value for the following config options has changed from `100ms` to `200ms`:
    * `-blocks-storage.bucket-store.metadata-cache.memcached.timeout`
    * `-blocks-storage.bucket-store.index-cache.memcached.timeout`
    * `-blocks-storage.bucket-store.chunks-cache.memcached.timeout`
    * `-query-frontend.results-cache.memcached.timeout`
* [CHANGE] Changed the default value of `-blocks-storage.bucket-store.bucket-index.enabled` to `true`. The default configuration must now run the compactor in order to write the bucket index or else queries to long term storage will fail. #924
* [CHANGE] Option `-auth.enabled` has been renamed to `-auth.multitenancy-enabled`. #1130
* [CHANGE] Default tenant ID used with disabled auth (`-auth.multitenancy-enabled=false`) has changed from `fake` to `anonymous`. This tenant ID can now be changed with `-auth.no-auth-tenant` option. #1063
* [CHANGE] The default values for the following local directories have changed: #1072
  * `-alertmanager.storage.path` default value changed to `./data-alertmanager/`
  * `-compactor.data-dir` default value changed to `./data-compactor/`
  * `-ruler.rule-path` default value changed to `./data-ruler/`
* [CHANGE] The default value for gRPC max send message size has been changed from 16MB to 100MB. This affects the following parameters: #1152
  * `-query-frontend.grpc-client-config.grpc-max-send-msg-size`
  * `-ingester.client.grpc-max-send-msg-size`
  * `-querier.frontend-client.grpc-max-send-msg-size`
  * `-query-scheduler.grpc-client-config.grpc-max-send-msg-size`
  * `-ruler.client.grpc-max-send-msg-size`
* [CHANGE] Remove `-http.prefix` flag (and `http_prefix` config file option). #763
* [CHANGE] Remove legacy endpoints. Please use their alternatives listed below. As part of the removal process we are
  introducing two new sets of endpoints for the ruler configuration API: `<prometheus-http-prefix>/rules` and
  `<prometheus-http-prefix>/config/v1/rules/**`. We are also deprecating `<prometheus-http-prefix>/rules` and `/api/v1/rules`;
  and will remove them in Mimir 2.2.0. #763 #1222
  * Query endpoints

    | Legacy                                                  | Alternative                                                |
    | ------------------------------------------------------- | ---------------------------------------------------------- |
    | `/<legacy-http-prefix>/api/v1/query`                    | `<prometheus-http-prefix>/api/v1/query`                    |
    | `/<legacy-http-prefix>/api/v1/query_range`              | `<prometheus-http-prefix>/api/v1/query_range`              |
    | `/<legacy-http-prefix>/api/v1/query_exemplars`          | `<prometheus-http-prefix>/api/v1/query_exemplars`          |
    | `/<legacy-http-prefix>/api/v1/series`                   | `<prometheus-http-prefix>/api/v1/series`                   |
    | `/<legacy-http-prefix>/api/v1/labels`                   | `<prometheus-http-prefix>/api/v1/labels`                   |
    | `/<legacy-http-prefix>/api/v1/label/{name}/values`      | `<prometheus-http-prefix>/api/v1/label/{name}/values`      |
    | `/<legacy-http-prefix>/api/v1/metadata`                 | `<prometheus-http-prefix>/api/v1/metadata`                 |
    | `/<legacy-http-prefix>/api/v1/read`                     | `<prometheus-http-prefix>/api/v1/read`                     |
    | `/<legacy-http-prefix>/api/v1/cardinality/label_names`  | `<prometheus-http-prefix>/api/v1/cardinality/label_names`  |
    | `/<legacy-http-prefix>/api/v1/cardinality/label_values` | `<prometheus-http-prefix>/api/v1/cardinality/label_values` |
    | `/api/prom/user_stats`                                  | `/api/v1/user_stats`                                       |

  * Distributor endpoints

    | Legacy endpoint               | Alternative                   |
    | ----------------------------- | ----------------------------- |
    | `/<legacy-http-prefix>/push`  | `/api/v1/push`                |
    | `/all_user_stats`             | `/distributor/all_user_stats` |
    | `/ha-tracker`                 | `/distributor/ha_tracker`     |

  * Ingester endpoints

    | Legacy          | Alternative           |
    | --------------- | --------------------- |
    | `/ring`         | `/ingester/ring`      |
    | `/shutdown`     | `/ingester/shutdown`  |
    | `/flush`        | `/ingester/flush`     |
    | `/push`         | `/ingester/push`      |

  * Ruler endpoints

    | Legacy                                                | Alternative                                         | Alternative #2 (not available before Mimir 2.0.0)                    |
    | ----------------------------------------------------- | --------------------------------------------------- | ------------------------------------------------------------------- |
    | `/<legacy-http-prefix>/api/v1/rules`                  | `<prometheus-http-prefix>/api/v1/rules`             |                                                                     |
    | `/<legacy-http-prefix>/api/v1/alerts`                 | `<prometheus-http-prefix>/api/v1/alerts`            |                                                                     |
    | `/<legacy-http-prefix>/rules`                         | `/api/v1/rules` (see below)                         |  `<prometheus-http-prefix>/config/v1/rules`                         |
    | `/<legacy-http-prefix>/rules/{namespace}`             | `/api/v1/rules/{namespace}` (see below)             |  `<prometheus-http-prefix>/config/v1/rules/{namespace}`             |
    | `/<legacy-http-prefix>/rules/{namespace}/{groupName}` | `/api/v1/rules/{namespace}/{groupName}` (see below) |  `<prometheus-http-prefix>/config/v1/rules/{namespace}/{groupName}` |
    | `/<legacy-http-prefix>/rules/{namespace}`             | `/api/v1/rules/{namespace}` (see below)             |  `<prometheus-http-prefix>/config/v1/rules/{namespace}`             |
    | `/<legacy-http-prefix>/rules/{namespace}/{groupName}` | `/api/v1/rules/{namespace}/{groupName}` (see below) |  `<prometheus-http-prefix>/config/v1/rules/{namespace}/{groupName}` |
    | `/<legacy-http-prefix>/rules/{namespace}`             | `/api/v1/rules/{namespace}` (see below)             |  `<prometheus-http-prefix>/config/v1/rules/{namespace}`             |
    | `/ruler_ring`                                         | `/ruler/ring`                                       |                                                                     |

    > __Note:__ The `/api/v1/rules/**` endpoints are considered deprecated with Mimir 2.0.0 and will be removed
    in Mimir 2.2.0. After upgrading to 2.0.0 we recommend switching uses to the equivalent
    `/<prometheus-http-prefix>/config/v1/**` endpoints that Mimir 2.0.0 introduces.

  * Alertmanager endpoints

    | Legacy                      | Alternative                        |
    | --------------------------- | ---------------------------------- |
    | `/<legacy-http-prefix>`     | `/alertmanager`                    |
    | `/status`                   | `/multitenant_alertmanager/status` |

* [CHANGE] Ingester: changed `-ingester.stream-chunks-when-using-blocks` default value from `false` to `true`. #717
* [CHANGE] Ingester: default `-ingester.ring.min-ready-duration` reduced from 1m to 15s. #126
* [CHANGE] Ingester: `-ingester.ring.min-ready-duration` now start counting the delay after the ring's health checks have passed instead of when the ring client was started. #126
* [CHANGE] Ingester: allow experimental ingester max-exemplars setting to be changed dynamically #144
  * CLI flag `-blocks-storage.tsdb.max-exemplars` is renamed to `-ingester.max-global-exemplars-per-user`.
  * YAML `max_exemplars` is moved from `tsdb` to `overrides` and renamed to `max_global_exemplars_per_user`.
* [CHANGE] Ingester: active series metrics `cortex_ingester_active_series` and `cortex_ingester_active_series_custom_tracker` are now removed when their value is zero. #672 #690
* [CHANGE] Ingester: changed default value of `-blocks-storage.tsdb.retention-period` from `6h` to `24h`. #966
* [CHANGE] Ingester: changed default value of `-blocks-storage.tsdb.close-idle-tsdb-timeout` from `0` to `13h`. #967
* [CHANGE] Ingester: changed default value of `-ingester.ring.final-sleep` from `30s` to `0s`. #981
* [CHANGE] Ingester: the following low level settings have been removed: #1153
  * `-ingester-client.expected-labels`
  * `-ingester-client.expected-samples-per-series`
  * `-ingester-client.expected-timeseries`
* [CHANGE] Ingester: following command line options related to ingester ring were renamed: #1155
  * `-consul.*` changed to `-ingester.ring.consul.*`
  * `-etcd.*` changed to `-ingester.ring.etcd.*`
  * `-multi.*` changed to `-ingester.ring.multi.*`
  * `-distributor.excluded-zones` changed to `-ingester.ring.excluded-zones`
  * `-distributor.replication-factor` changed to `-ingester.ring.replication-factor`
  * `-distributor.zone-awareness-enabled` changed to `-ingester.ring.zone-awareness-enabled`
  * `-ingester.availability-zone` changed to `-ingester.ring.instance-availability-zone`
  * `-ingester.final-sleep` changed to `-ingester.ring.final-sleep`
  * `-ingester.heartbeat-period` changed to `-ingester.ring.heartbeat-period`
  * `-ingester.join-after` changed to `-ingester.ring.join-after`
  * `-ingester.lifecycler.ID` changed to `-ingester.ring.instance-id`
  * `-ingester.lifecycler.addr` changed to `-ingester.ring.instance-addr`
  * `-ingester.lifecycler.interface` changed to `-ingester.ring.instance-interface-names`
  * `-ingester.lifecycler.port` changed to `-ingester.ring.instance-port`
  * `-ingester.min-ready-duration` changed to `-ingester.ring.min-ready-duration`
  * `-ingester.num-tokens` changed to `-ingester.ring.num-tokens`
  * `-ingester.observe-period` changed to `-ingester.ring.observe-period`
  * `-ingester.readiness-check-ring-health` changed to `-ingester.ring.readiness-check-ring-health`
  * `-ingester.tokens-file-path` changed to `-ingester.ring.tokens-file-path`
  * `-ingester.unregister-on-shutdown` changed to `-ingester.ring.unregister-on-shutdown`
  * `-ring.heartbeat-timeout` changed to `-ingester.ring.heartbeat-timeout`
  * `-ring.prefix` changed to `-ingester.ring.prefix`
  * `-ring.store` changed to `-ingester.ring.store`
* [CHANGE] Ingester: fields in YAML configuration for ingester ring have been changed: #1155
  * `ingester.lifecycler` changed to `ingester.ring`
  * Fields from `ingester.lifecycler.ring` moved to `ingester.ring`
  * `ingester.lifecycler.address` changed to `ingester.ring.instance_addr`
  * `ingester.lifecycler.id` changed to `ingester.ring.instance_id`
  * `ingester.lifecycler.port` changed to `ingester.ring.instance_port`
  * `ingester.lifecycler.availability_zone` changed to `ingester.ring.instance_availability_zone`
  * `ingester.lifecycler.interface_names` changed to `ingester.ring.instance_interface_names`
* [CHANGE] Distributor: removed the `-distributor.shard-by-all-labels` configuration option. It is now assumed to be true. #698
* [CHANGE] Distributor: change default value of `-distributor.instance-limits.max-inflight-push-requests` to `2000`. #964
* [CHANGE] Distributor: change default value of `-distributor.remote-timeout` from `2s` to `20s`. #970
* [CHANGE] Distributor: removed the `-distributor.extra-query-delay` flag (and its respective YAML config option). #1048
* [CHANGE] Query-frontend: Enable query stats by default, they can still be disabled with `-query-frontend.query-stats-enabled=false`. #83
* [CHANGE] Query-frontend: the `cortex_frontend_mapped_asts_total` metric has been renamed to `cortex_frontend_query_sharding_rewrites_attempted_total`. #150
* [CHANGE] Query-frontend: added `sharded` label to `cortex_query_seconds_total` metric. #235
* [CHANGE] Query-frontend: changed the flag name for controlling query sharding total shards from `-querier.total-shards` to `-query-frontend.query-sharding-total-shards`. #230
* [CHANGE] Query-frontend: flag `-querier.parallelise-shardable-queries` has been renamed to `-query-frontend.parallelize-shardable-queries` #284
* [CHANGE] Query-frontend: removed the deprecated (and unused) `-frontend.cache-split-interval`. Use `-query-frontend.split-queries-by-interval` instead. #587
* [CHANGE] Query-frontend: range query response now omits the `data` field when it's empty (error case) like Prometheus does, previously it was `"data":{"resultType":"","result":null}`. #629
* [CHANGE] Query-frontend: instant queries now honor the `-query-frontend.max-retries-per-request` flag. #630
* [CHANGE] Query-frontend: removed in-memory and Redis cache support. Reason is that these caching backends were just supported by query-frontend, while all other Mimir services only support memcached. #796
  * The following CLI flags (and their respective YAML config options) have been removed:
    * `-frontend.cache.enable-fifocache`
    * `-frontend.redis.*`
    * `-frontend.fifocache.*`
  * The following metrics have been removed:
    * `querier_cache_added_total`
    * `querier_cache_added_new_total`
    * `querier_cache_evicted_total`
    * `querier_cache_entries`
    * `querier_cache_gets_total`
    * `querier_cache_misses_total`
    * `querier_cache_stale_gets_total`
    * `querier_cache_memory_bytes`
    * `cortex_rediscache_request_duration_seconds`
* [CHANGE] Query-frontend: migrated memcached backend client to the same one used in other components (memcached config and metrics are now consistent across all Mimir services). #821
  * The following CLI flags (and their respective YAML config options) have been added:
    * `-query-frontend.results-cache.backend` (set it to `memcached` if `-query-frontend.cache-results=true`)
  * The following CLI flags (and their respective YAML config options) have been changed:
    * `-frontend.memcached.hostname` and `-frontend.memcached.service` have been removed: use `-query-frontend.results-cache.memcached.addresses` instead
  * The following CLI flags (and their respective YAML config options) have been renamed:
    * `-frontend.background.write-back-concurrency` renamed to `-query-frontend.results-cache.memcached.max-async-concurrency`
    * `-frontend.background.write-back-buffer` renamed to `-query-frontend.results-cache.memcached.max-async-buffer-size`
    * `-frontend.memcached.batchsize` renamed to `-query-frontend.results-cache.memcached.max-get-multi-batch-size`
    * `-frontend.memcached.parallelism` renamed to `-query-frontend.results-cache.memcached.max-get-multi-concurrency`
    * `-frontend.memcached.timeout` renamed to `-query-frontend.results-cache.memcached.timeout`
    * `-frontend.memcached.max-item-size` renamed to `-query-frontend.results-cache.memcached.max-item-size`
    * `-frontend.memcached.max-idle-conns` renamed to `-query-frontend.results-cache.memcached.max-idle-connections`
    * `-frontend.compression` renamed to `-query-frontend.results-cache.compression`
  * The following CLI flags (and their respective YAML config options) have been removed:
    * `-frontend.memcached.circuit-breaker-consecutive-failures`: feature removed
    * `-frontend.memcached.circuit-breaker-timeout`: feature removed
    * `-frontend.memcached.circuit-breaker-interval`: feature removed
    * `-frontend.memcached.update-interval`: new setting is hardcoded to 30s
    * `-frontend.memcached.consistent-hash`: new setting is always enabled
    * `-frontend.default-validity` and `-frontend.memcached.expiration`: new setting is hardcoded to 7 days
  * The following metrics have been changed:
    * `cortex_cache_dropped_background_writes_total{name}` changed to `thanos_memcached_operation_skipped_total{name, operation, reason}`
    * `cortex_cache_value_size_bytes{name, method}` changed to `thanos_memcached_operation_data_size_bytes{name}`
    * `cortex_cache_request_duration_seconds{name, method, status_code}` changed to `thanos_memcached_operation_duration_seconds{name, operation}`
    * `cortex_cache_fetched_keys{name}` changed to `thanos_cache_memcached_requests_total{name}`
    * `cortex_cache_hits{name}` changed to `thanos_cache_memcached_hits_total{name}`
    * `cortex_memcache_request_duration_seconds{name, method, status_code}` changed to `thanos_memcached_operation_duration_seconds{name, operation}`
    * `cortex_memcache_client_servers{name}` changed to `thanos_memcached_dns_provider_results{name, addr}`
    * `cortex_memcache_client_set_skip_total{name}` changed to `thanos_memcached_operation_skipped_total{name, operation, reason}`
    * `cortex_dns_lookups_total` changed to `thanos_memcached_dns_lookups_total`
    * For all metrics the value of the "name" label has changed from `frontend.memcached` to `frontend-cache`
  * The following metrics have been removed:
    * `cortex_cache_background_queue_length{name}`
* [CHANGE] Query-frontend: merged `query_range` into `frontend` in the YAML config (keeping the same keys) and renamed flags: #825
  * `-querier.max-retries-per-request` renamed to `-query-frontend.max-retries-per-request`
  * `-querier.split-queries-by-interval` renamed to `-query-frontend.split-queries-by-interval`
  * `-querier.align-querier-with-step` renamed to `-query-frontend.align-querier-with-step`
  * `-querier.cache-results` renamed to `-query-frontend.cache-results`
  * `-querier.parallelise-shardable-queries` renamed to `-query-frontend.parallelize-shardable-queries`
* [CHANGE] Query-frontend: the default value of `-query-frontend.split-queries-by-interval` has changed from `0` to `24h`. #1131
* [CHANGE] Query-frontend: `-frontend.` flags were renamed to `-query-frontend.`: #1167
* [CHANGE] Query-frontend / Query-scheduler: classified the `-query-frontend.querier-forget-delay` and `-query-scheduler.querier-forget-delay` flags (and their respective YAML config options) as experimental. #1208
* [CHANGE] Querier / ruler: Change `-querier.max-fetched-chunks-per-query` configuration to limit to maximum number of chunks that can be fetched in a single query. The number of chunks fetched by ingesters AND long-term storare combined should not exceed the value configured on `-querier.max-fetched-chunks-per-query`. [#4260](https://github.com/cortexproject/cortex/pull/4260)
* [CHANGE] Querier / ruler: Option `-querier.ingester-streaming` has been removed. Querier/ruler now always use streaming method to query ingesters. #204
* [CHANGE] Querier: always fetch labels from store and respect start/end times in request; the option `-querier.query-store-for-labels-enabled` has been removed and is now always on. #518 #1132
* [CHANGE] Querier / ruler: removed the `-store.query-chunk-limit` flag (and its respective YAML config option `max_chunks_per_query`). `-querier.max-fetched-chunks-per-query` (and its respective YAML config option `max_fetched_chunks_per_query`) should be used instead. #705
* [CHANGE] Querier/Ruler: `-querier.active-query-tracker-dir` option has been removed. Active query tracking is now done via Activity tracker configured by `-activity-tracker.filepath` and enabled by default. Limit for max number of concurrent queries (`-querier.max-concurrent`) is now respected even if activity tracking is not enabled. #661 #822
* [CHANGE] Querier/ruler/query-frontend: the experimental `-querier.at-modifier-enabled` CLI flag has been removed and the PromQL `@` modifier is always enabled. #941
* [CHANGE] Querier: removed `-querier.worker-match-max-concurrent` and `-querier.worker-parallelism` CLI flags (and their respective YAML config options). Mimir now behaves like if `-querier.worker-match-max-concurrent` is always enabled and you should configure the max concurrency per querier process using `-querier.max-concurrent` instead. #958
* [CHANGE] Querier: changed default value of `-querier.query-ingesters-within` from `0` to `13h`. #967
* [CHANGE] Querier: rename metric `cortex_query_fetched_chunks_bytes_total` to `cortex_query_fetched_chunk_bytes_total` to be consistent with the limit name. #476
* [CHANGE] Ruler: add two new metrics `cortex_ruler_list_rules_seconds` and `cortex_ruler_load_rule_groups_seconds` to the ruler. #906
* [CHANGE] Ruler: endpoints for listing configured rules now return HTTP status code 200 and an empty map when there are no rules instead of an HTTP 404 and plain text error message. The following endpoints are affected: #456
  * `<prometheus-http-prefix>/config/v1/rules`
  * `<prometheus-http-prefix>/config/v1/rules/{namespace}`
  * `<prometheus-http-prefix>/rules` (deprecated)
  * `<prometheus-http-prefix>/rules/{namespace}` (deprecated)
  * `/api/v1/rules` (deprecated)
  * `/api/v1/rules/{namespace}` (deprecated)
* [CHANGE] Ruler: removed `configdb` support from Ruler backend storages. #15 #38 #819
* [CHANGE] Ruler: removed the support for the deprecated storage configuration via `-ruler.storage.*` CLI flags (and their respective YAML config options). Use `-ruler-storage.*` instead. #628
* [CHANGE] Ruler: set new default limits for rule groups: `-ruler.max-rules-per-rule-group` to 20 (previously 0, disabled) and `-ruler.max-rule-groups-per-tenant` to 70 (previously 0, disabled). #847
* [CHANGE] Ruler: removed `-ruler.enable-sharding` option, and changed default value of `-ruler.ring.store` to `memberlist`. #943
* [CHANGE] Ruler: `-ruler.alertmanager-use-v2` has been removed. The ruler will always use the `v2` endpoints. #954 #1100
* [CHANGE] Ruler: `-experimental.ruler.enable-api` flag has been renamed to `-ruler.enable-api` and is now stable. The default value has also changed from `false` to `true`, so both ruler and alertmanager API are enabled by default. #913 #1065
* [CHANGE] Ruler: add support for [DNS service discovery format](./docs/sources/configuration/arguments.md#dns-service-discovery) for `-ruler.alertmanager-url`. `-ruler.alertmanager-discovery` flag has been removed. URLs following the prior SRV format, will be treated as a static target. To continue using service discovery for these URLs prepend `dnssrvnoa+` to them. #993
  * The following metrics for Alertmanager DNS service discovery are replaced:
    * `prometheus_sd_dns_lookups_total` replaced by `cortex_dns_lookups_total{component="ruler"}`
    * `prometheus_sd_dns_lookup_failures_total` replaced by `cortex_dns_failures_total{component="ruler"}`
* [CHANGE] Ruler: deprecate `/api/v1/rules/**` and `<prometheus-http-prefix/rules/**` configuration API endpoints in favour of `/<prometheus-http-prefix>/config/v1/rules/**`. Deprecated endpoints will be removed in Mimir 2.2.0. Main configuration API endpoints are now `/<prometheus-http-prefix>/config/api/v1/rules/**` introduced in Mimir 2.0.0. #1222
* [CHANGE] Store-gateway: index cache now includes tenant in cache keys, this invalidates previous cached entries. #607
* [CHANGE] Store-gateway: increased memcached index caching TTL from 1 day to 7 days. #718
* [CHANGE] Store-gateway: options `-store-gateway.sharding-enabled` and `-querier.store-gateway-addresses` were removed. Default value of `-store-gateway.sharding-ring.store` is now `memberlist` and default value for `-store-gateway.sharding-ring.wait-stability-min-duration` changed from `1m` to `0` (disabled). #976
* [CHANGE] Compactor: compactor will no longer try to compact blocks that are already marked for deletion. Previously compactor would consider blocks marked for deletion within `-compactor.deletion-delay / 2` period as eligible for compaction. [#4328](https://github.com/cortexproject/cortex/pull/4328)
* [CHANGE] Compactor: Removed support for block deletion marks migration. If you're upgrading from Cortex < 1.7.0 to Mimir, you should upgrade the compactor to Cortex >= 1.7.0 first, run it at least once and then upgrade to Mimir. #122
* [CHANGE] Compactor: removed the `cortex_compactor_group_vertical_compactions_total` metric. #278
* [CHANGE] Compactor: no longer waits for initial blocks cleanup to finish before starting compactions. #282
* [CHANGE] Compactor: removed overlapping sources detection. Overlapping sources may exist due to edge cases (timing issues) when horizontally sharding compactor, but are correctly handled by compactor. #494
* [CHANGE] Compactor: compactor now uses deletion marks from `<tenant>/markers` location in the bucket. Marker files are no longer fetched, only listed. #550
* [CHANGE] Compactor: Default value of `-compactor.block-sync-concurrency` has changed from 20 to 8. This flag is now only used to control number of goroutines for downloading and uploading blocks during compaction. #552
* [CHANGE] Compactor is now included in `all` target (single-binary). #866
* [CHANGE] Compactor: Removed `-compactor.sharding-enabled` option. Sharding in compactor is now always enabled. Default value of `-compactor.ring.store` has changed from `consul` to `memberlist`. Default value of `-compactor.ring.wait-stability-min-duration` is now 0, which disables the feature. #956
* [CHANGE] Alertmanager: removed `-alertmanager.configs.auto-webhook-root` #977
* [CHANGE] Alertmanager: removed `configdb` support from Alertmanager backend storages. #15 #38 #819
* [CHANGE] Alertmanager: Don't count user-not-found errors from replicas as failures in the `cortex_alertmanager_state_fetch_replica_state_failed_total` metric. #190
* [CHANGE] Alertmanager: Use distributor for non-API routes. #213
* [CHANGE] Alertmanager: removed `-alertmanager.storage.*` configuration options, with the exception of the CLI flags `-alertmanager.storage.path` and `-alertmanager.storage.retention`. Use `-alertmanager-storage.*` instead. #632
* [CHANGE] Alertmanager: set default value for `-alertmanager.web.external-url=http://localhost:8080/alertmanager` to match the default configuration. #808 #1067
* [CHANGE] Alertmanager: `-experimental.alertmanager.enable-api` flag has been renamed to `-alertmanager.enable-api` and is now stable. #913
* [CHANGE] Alertmanager: now always runs with sharding enabled; other modes of operation are removed. #1044 #1126
  * The following configuration options are removed:
    * `-alertmanager.sharding-enabled`
    * `-alertmanager.cluster.advertise-address`
    * `-alertmanager.cluster.gossip-interval`
    * `-alertmanager.cluster.listen-address`
    * `-alertmanager.cluster.peers`
    * `-alertmanager.cluster.push-pull-interval`
  * The following configuration options are renamed:
    * `-alertmanager.cluster.peer-timeout` to `-alertmanager.peer-timeout`
* [CHANGE] Alertmanager: the default value of `-alertmanager.sharding-ring.store` is now `memberlist`. #1171
* [CHANGE] Ring: changed default value of `-distributor.ring.store` (Distributor ring) and `-ring.store` (Ingester ring) to `memberlist`. #1046
* [CHANGE] Memberlist: the `memberlist_kv_store_value_bytes` metric has been removed due to values no longer being stored in-memory as encoded bytes. [#4345](https://github.com/cortexproject/cortex/pull/4345)
* [CHANGE] Memberlist: forward only changes, not entire original message. [#4419](https://github.com/cortexproject/cortex/pull/4419)
* [CHANGE] Memberlist: don't accept old tombstones as incoming change, and don't forward such messages to other gossip members. [#4420](https://github.com/cortexproject/cortex/pull/4420)
* [CHANGE] Memberlist: changed probe interval from `1s` to `5s` and probe timeout from `500ms` to `2s`. #563
* [CHANGE] Memberlist: the `name` label on metrics `cortex_dns_failures_total`, `cortex_dns_lookups_total` and `cortex_dns_provider_results` was renamed to `component`. #993
* [CHANGE] Limits: removed deprecated limits for rejecting old samples #799
  This removes the following flags:
  * `-validation.reject-old-samples`
  * `-validation.reject-old-samples.max-age`
* [CHANGE] Limits: removed local limit-related flags in favor of global limits. #725
  The distributor ring is now required, and can be configured via the `distributor.ring.*` flags.
  This removes the following flags:
  * `-distributor.ingestion-rate-strategy` -> will now always use the "global" strategy
  * `-ingester.max-series-per-user` -> set `-ingester.max-global-series-per-user` to `N` times the existing value of `-ingester.max-series-per-user` instead
  * `-ingester.max-series-per-metric` -> set `-ingester.max-global-series-per-metric`  to `N` times the existing value of `-ingester.max-series-per-metric` instead
  * `-ingester.max-metadata-per-user` -> set `-ingester.max-global-metadata-per-user` to `N` times the existing value of `-ingester.max-metadata-per-user` instead
  * `-ingester.max-metadata-per-metric` -> set `-ingester.max-global-metadata-per-metric` to `N` times the existing value of `-ingester.max-metadata-per-metric` instead
  * In the above notes, `N` refers to the number of ingester replicas
  Additionally, default values for the following flags have changed:
  * `-ingester.max-global-series-per-user` from `0` to `150000`
  * `-ingester.max-global-series-per-metric` from `0` to `20000`
  * `-distributor.ingestion-rate-limit` from `25000` to `10000`
  * `-distributor.ingestion-burst-size` from `50000` to `200000`
* [CHANGE] Limits: removed limit `enforce_metric_name`, now behave as if set to `true` always. #686
* [CHANGE] Limits: Option `-ingester.max-samples-per-query` and its YAML field `max_samples_per_query` have been removed. It required `-querier.ingester-streaming` option to be set to false, but since `-querier.ingester-streaming` is removed (always defaulting to true), the limit using it was removed as well. #204 #1132
* [CHANGE] Limits: Set the default max number of inflight ingester push requests (`-ingester.instance-limits.max-inflight-push-requests`) to 30000 in order to prevent clusters from being overwhelmed by request volume or temporary slow-downs. #259
* [CHANGE] Overrides exporter: renamed metric `cortex_overrides` to `cortex_limits_overrides`. #173 #407
* [FEATURE] The following features have been moved from experimental to stable: #913 #1002
  * Alertmanager config API
  * Alertmanager receiver firewall
  * Alertmanager sharding
  * Azure blob storage support
  * Blocks storage bucket index
  * Disable the ring health check in the readiness endpoint (`-ingester.readiness-check-ring-health=false`)
  * Distributor: do not extend writes on unhealthy ingesters
  * Do not unregister ingesters from ring on shutdown (`-ingester.unregister-on-shutdown=false`)
  * HA Tracker: cleanup of old replicas from KV Store
  * Instance limits in ingester and distributor
  * OpenStack Swift storage support
  * Query-frontend: query stats tracking
  * Query-scheduler
  * Querier: tenant federation
  * Ruler config API
  * S3 Server Side Encryption (SSE) using KMS
  * TLS configuration for gRPC, HTTP and etcd clients
  * Zone-aware replication
  * `/labels` API using matchers
  * The following querier limits:
    * `-querier.max-fetched-chunks-per-query`
    * `-querier.max-fetched-chunk-bytes-per-query`
    * `-querier.max-fetched-series-per-query`
  * The following alertmanager limits:
    * Notification rate (`-alertmanager.notification-rate-limit` and `-alertmanager.notification-rate-limit-per-integration`)
    * Dispatcher groups (`-alertmanager.max-dispatcher-aggregation-groups`)
    * User config size (`-alertmanager.max-config-size-bytes`)
    * Templates count in user config (`-alertmanager.max-templates-count`)
    * Max template size (`-alertmanager.max-template-size-bytes`)
* [FEATURE] The endpoints `/api/v1/status/buildinfo`, `<prometheus-http-prefix>/api/v1/status/buildinfo`, and `<alertmanager-http-prefix>/api/v1/status/buildinfo` have been added to display build information and enabled features. #1219 #1240
* [FEATURE] PromQL: added `present_over_time` support. #139
* [FEATURE] Added "Activity tracker" feature which can log ongoing activities from previous Mimir run in case of a crash. It is enabled by default and controlled by the `-activity-tracker.filepath` flag. It can be disabled by setting this path to an empty string. Currently, the Store-gateway, Ruler, Querier, Query-frontend and Ingester components use this feature to track queries. #631 #782 #822 #1121
* [FEATURE] Divide configuration parameters into categories "basic", "advanced", and "experimental". Only flags in the basic category are shown when invoking `-help`, whereas `-help-all` will include flags in all categories (basic, advanced, experimental). #840
* [FEATURE] Querier: Added support for tenant federation to exemplar endpoints. #927
* [FEATURE] Ingester: can expose metrics on active series matching custom trackers configured via `-ingester.active-series-custom-trackers` (or its respective YAML config option). When configured, active series for custom trackers are exposed by the `cortex_ingester_active_series_custom_tracker` metric. #42 #672
* [FEATURE] Ingester: Enable snapshotting of in-memory TSDB on disk during shutdown via `-blocks-storage.tsdb.memory-snapshot-on-shutdown` (experimental). #249
* [FEATURE] Ingester: Added `-blocks-storage.tsdb.isolation-enabled` flag, which allows disabling TSDB isolation feature. This is enabled by default (per TSDB default), but disabling can improve performance of write requests. #512
* [FEATURE] Ingester: Added `-blocks-storage.tsdb.head-chunks-write-queue-size` flag, which allows setting the size of the queue used by the TSDB before m-mapping chunks (experimental). #591
  * Added `cortex_ingester_tsdb_mmap_chunk_write_queue_operations_total` metric to track different operations of this queue.
* [FEATURE] Distributor: Added `-api.skip-label-name-validation-header-enabled` option to allow skipping label name validation on the HTTP write path based on `X-Mimir-SkipLabelNameValidation` header being `true` or not. #390
* [FEATURE] Query-frontend: Add `cortex_query_fetched_series_total` and `cortex_query_fetched_chunks_bytes_total` per-user counters to expose the number of series and bytes fetched as part of queries. These metrics can be enabled with the `-frontend.query-stats-enabled` flag (or its respective YAML config option `query_stats_enabled`). [#4343](https://github.com/cortexproject/cortex/pull/4343)
* [FEATURE] Query-frontend: Add `cortex_query_fetched_chunks_total` per-user counter to expose the number of chunks fetched as part of queries. This metric can be enabled with the `-query-frontend.query-stats-enabled` flag (or its respective YAML config option `query_stats_enabled`). #31
* [FEATURE] Query-frontend: Add query sharding for instant and range queries. You can enable querysharding by setting `-query-frontend.parallelize-shardable-queries` to `true`. The following additional config and exported metrics have been added. #79 #80 #100 #124 #140 #148 #150 #151 #153 #154 #155 #156 #157 #158 #159 #160 #163 #169 #172 #196 #205 #225 #226 #227 #228 #230 #235 #240 #239 #246 #244 #319 #330 #371 #385 #400 #458 #586 #630 #660 #707 #1542
  * New config options:
    * `-query-frontend.query-sharding-total-shards`: The amount of shards to use when doing parallelisation via query sharding.
    * `-query-frontend.query-sharding-max-sharded-queries`: The max number of sharded queries that can be run for a given received query. 0 to disable limit.
    * `-blocks-storage.bucket-store.series-hash-cache-max-size-bytes`: Max size - in bytes - of the in-memory series hash cache in the store-gateway.
    * `-blocks-storage.tsdb.series-hash-cache-max-size-bytes`: Max size - in bytes - of the in-memory series hash cache in the ingester.
  * New exported metrics:
    * `cortex_bucket_store_series_hash_cache_requests_total`
    * `cortex_bucket_store_series_hash_cache_hits_total`
    * `cortex_frontend_query_sharding_rewrites_succeeded_total`
    * `cortex_frontend_sharded_queries_per_query`
  * Renamed metrics:
    * `cortex_frontend_mapped_asts_total` to `cortex_frontend_query_sharding_rewrites_attempted_total`
  * Modified metrics:
    * added `sharded` label to `cortex_query_seconds_total`
  * When query sharding is enabled, the following querier config must be set on query-frontend too:
    * `-querier.max-concurrent`
    * `-querier.timeout`
    * `-querier.max-samples`
    * `-querier.at-modifier-enabled`
    * `-querier.default-evaluation-interval`
    * `-querier.active-query-tracker-dir`
    * `-querier.lookback-delta`
  * Sharding can be dynamically controlled per request using the `Sharding-Control: 64` header. (0 to disable)
  * Sharding can be dynamically controlled per tenant using the limit `query_sharding_total_shards`. (0 to disable)
  * Added `sharded_queries` count to the "query stats" log.
  * The number of shards is adjusted to be compatible with number of compactor shards that are used by a split-and-merge compactor. The querier can use this to avoid querying blocks that cannot have series in a given query shard.
* [FEATURE] Query-Frontend: Added `-query-frontend.cache-unaligned-requests` option to cache responses for requests that do not have step-aligned start and end times. This can improve speed of repeated queries, but can also pollute cache with results that are never reused. #432
* [FEATURE] Querier: Added label names cardinality endpoint `<prefix>/api/v1/cardinality/label_names` that is disabled by default. Can be enabled/disabled via the CLI flag `-querier.cardinality-analysis-enabled` or its respective YAML config option. Configurable on a per-tenant basis. #301 #377 #474
* [FEATURE] Querier: Added label values cardinality endpoint `<prefix>/api/v1/cardinality/label_values` that is disabled by default. Can be enabled/disabled via the CLI flag `-querier.cardinality-analysis-enabled` or its respective YAML config option, and configurable on a per-tenant basis. The maximum number of label names allowed to be queried in a single API call can be controlled via `-querier.label-values-max-cardinality-label-names-per-request`. #332 #395 #474
* [FEATURE] Querier: Added `-store.max-labels-query-length` to restrict the range of `/series`, label-names and label-values requests. #507
* [FEATURE] Ruler: Add new `-ruler.query-stats-enabled` which when enabled will report the `cortex_ruler_query_seconds_total` as a per-user metric that tracks the sum of the wall time of executing queries in the ruler in seconds. [#4317](https://github.com/cortexproject/cortex/pull/4317)
* [FEATURE] Ruler: Added federated rule groups. #533
  * Added `-ruler.tenant-federation.enabled` config flag.
  * Added support for `source_tenants` field on rule groups.
* [FEATURE] Store-gateway: Added `/store-gateway/tenants` and `/store-gateway/tenant/{tenant}/blocks` endpoints that provide functionality that was provided by `tools/listblocks`. #911 #973
* [FEATURE] Compactor: compactor now uses new algorithm that we call "split-and-merge". Previous compaction strategy was removed. With the `split-and-merge` compactor source blocks for a given tenant are grouped into `-compactor.split-groups` number of groups. Each group of blocks is then compacted separately, and is split into `-compactor.split-and-merge-shards` shards (configurable on a per-tenant basis). Compaction of each tenant shards can be horizontally scaled. Number of compactors that work on jobs for single tenant can be limited by using `-compactor.compactor-tenant-shard-size` parameter, or per-tenant `compactor_tenant_shard_size` override.  #275 #281 #282 #283 #288 #290 #303 #307 #317 #323 #324 #328 #353 #368 #479 #820
* [FEATURE] Compactor: Added `-compactor.max-compaction-time` to control how long can compaction for a single tenant take. If compactions for a tenant take longer, no new compactions are started in the same compaction cycle. Running compactions are not stopped however, and may take much longer. #523
* [FEATURE] Compactor: When compactor finds blocks with out-of-order chunks, it will mark them for no-compaction. Blocks marked for no-compaction are ignored in future compactions too. Added metric `cortex_compactor_blocks_marked_for_no_compaction_total` to track number of blocks marked for no-compaction. Added `CortexCompactorSkippedBlocksWithOutOfOrderChunks` alert based on new metric. Markers are only checked from `<tenant>/markers` location, but uploaded to the block directory too. #520 #535 #550
* [FEATURE] Compactor: multiple blocks are now downloaded and uploaded at once, which can shorten compaction process. #552
* [ENHANCEMENT] Exemplars are now emitted for all gRPC calls and many operations tracked by histograms. #180
* [ENHANCEMENT] New options `-server.http-listen-network` and `-server.grpc-listen-network` allow binding as 'tcp4' or 'tcp6'. #180
* [ENHANCEMENT] Query federation: improve performance in MergeQueryable by memoizing labels. #312
* [ENHANCEMENT] Add histogram metrics `cortex_distributor_sample_delay_seconds` and `cortex_ingester_tsdb_sample_out_of_order_delta_seconds` #488
* [ENHANCEMENT] Check internal directory access before starting up. #1217
* [ENHANCEMENT] Azure client: expose option to configure MSI URL and user-assigned identity. #584
* [ENHANCEMENT] Added a new metric `mimir_build_info` to coincide with `cortex_build_info`. The metric `cortex_build_info` has not been removed. #1022
* [ENHANCEMENT] Mimir runs a sanity check of storage config at startup and will fail to start if the sanity check doesn't pass. This is done to find potential config issues before starting up. #1180
* [ENHANCEMENT] Validate alertmanager and ruler storage configurations to ensure they don't use same bucket name and region values as those configured for the blocks storage. #1214
* [ENHANCEMENT] Ingester: added option `-ingester.readiness-check-ring-health` to disable the ring health check in the readiness endpoint. When disabled, the health checks are run against only the ingester itself instead of all ingesters in the ring. #48 #126
* [ENHANCEMENT] Ingester: reduce CPU and memory utilization if remote write requests contains a large amount of "out of bounds" samples. #413
* [ENHANCEMENT] Ingester: reduce CPU and memory utilization when querying chunks from ingesters. #430
* [ENHANCEMENT] Ingester: Expose ingester ring page on ingesters. #654
* [ENHANCEMENT] Distributor: added option `-distributor.excluded-zones` to exclude ingesters running in specific zones both on write and read path. #51
* [ENHANCEMENT] Distributor: add tags to tracing span for distributor push with user, cluster and replica. #210
* [ENHANCEMENT] Distributor: performance optimisations. #212 #217 #242
* [ENHANCEMENT] Distributor: reduce latency when HA-Tracking by doing KVStore updates in the background. #271
* [ENHANCEMENT] Distributor: make distributor inflight push requests count include background calls to ingester. #398
* [ENHANCEMENT] Distributor: silently drop exemplars more than 5 minutes older than samples in the same batch. #544
* [ENHANCEMENT] Distributor: reject exemplars with blank label names or values. The `cortex_discarded_exemplars_total` metric will use the `exemplar_labels_blank` reason in this case. #873
* [ENHANCEMENT] Query-frontend: added `cortex_query_frontend_workers_enqueued_requests_total` metric to track the number of requests enqueued in each query-scheduler. #384
* [ENHANCEMENT] Query-frontend: added `cortex_query_frontend_non_step_aligned_queries_total` to track the total number of range queries with start/end not aligned to step. #347 #357 #582
* [ENHANCEMENT] Query-scheduler: exported summary `cortex_query_scheduler_inflight_requests` tracking total number of inflight requests (both enqueued and processing) in percentile buckets. #675
* [ENHANCEMENT] Querier: can use the `LabelNames` call with matchers, if matchers are provided in the `/labels` API call, instead of using the more expensive `MetricsForLabelMatchers` call as before. #3 #1186
* [ENHANCEMENT] Querier / store-gateway: optimized regex matchers. #319 #334 #355
* [ENHANCEMENT] Querier: when fetching data for specific query-shard, we can ignore some blocks based on compactor-shard ID, since sharding of series by query sharding and compactor is the same. Added metrics: #438 #450
  * `cortex_querier_blocks_found_total`
  * `cortex_querier_blocks_queried_total`
  * `cortex_querier_blocks_with_compactor_shard_but_incompatible_query_shard_total`
* [ENHANCEMENT] Querier / ruler: reduce cpu usage, latency and peak memory consumption. #459 #463 #589
* [ENHANCEMENT] Querier: labels requests now obey `-querier.query-ingesters-within`, making them a little more efficient. #518
* [ENHANCEMENT] Querier: retry store-gateway in case of unexpected failure, instead of failing the query. #1003
* [ENHANCEMENT] Querier / ruler: reduce memory used by streaming queries, particularly in ruler. [#4341](https://github.com/cortexproject/cortex/pull/4341)
* [ENHANCEMENT] Ruler: Using shuffle sharding subring on GetRules API. [#4466](https://github.com/cortexproject/cortex/pull/4466)
* [ENHANCEMENT] Ruler: wait for ruler ring client to self-detect during startup. #990
* [ENHANCEMENT] Store-gateway: added `cortex_bucket_store_sent_chunk_size_bytes` metric, tracking the size of chunks sent from store-gateway to querier. #123
* [ENHANCEMENT] Store-gateway: reduced CPU and memory utilization due to exported metrics aggregation for instances with a large number of tenants. #123 #142
* [ENHANCEMENT] Store-gateway: added an in-memory LRU cache for chunks attributes. Can be enabled setting `-blocks-storage.bucket-store.chunks-cache.attributes-in-memory-max-items=X` where `X` is the max number of items to keep in the in-memory cache. The following new metrics are exposed: #279 #415 #437
  * `cortex_cache_memory_requests_total`
  * `cortex_cache_memory_hits_total`
  * `cortex_cache_memory_items_count`
* [ENHANCEMENT] Store-gateway: log index cache requests to tracing spans. #419
* [ENHANCEMENT] Store-gateway: store-gateway can now ignore blocks with minimum time within `-blocks-storage.bucket-store.ignore-blocks-within` duration. Useful when used together with `-querier.query-store-after`. #502
* [ENHANCEMENT] Store-gateway: label values with matchers now doesn't preload or list series, reducing latency and memory consumption. #534
* [ENHANCEMENT] Store-gateway: the results of `LabelNames()`, `LabelValues()` and `Series(skipChunks=true)` calls are now cached in the index cache. #590
* [ENHANCEMENT] Store-gateway: Added `-store-gateway.sharding-ring.unregister-on-shutdown` option that allows store-gateway to stay in the ring even after shutdown. Defaults to `true`, which is the same as current behaviour. #610 #614
* [ENHANCEMENT] Store-gateway: wait for ring tokens stability instead of ring stability to speed up startup and tests. #620
* [ENHANCEMENT] Compactor: add timeout for waiting on compactor to become ACTIVE in the ring. [#4262](https://github.com/cortexproject/cortex/pull/4262)
* [ENHANCEMENT] Compactor: skip already planned compaction jobs if the tenant doesn't belong to the compactor instance anymore. #303
* [ENHANCEMENT] Compactor: Blocks cleaner will ignore users that it no longer "owns" when sharding is enabled, and user ownership has changed since last scan. #325
* [ENHANCEMENT] Compactor: added `-compactor.compaction-jobs-order` support to configure which compaction jobs should run first for a given tenant (in case there are multiple ones). Supported values are: `smallest-range-oldest-blocks-first` (default), `newest-blocks-first`. #364
* [ENHANCEMENT] Compactor: delete blocks marked for deletion faster. #490
* [ENHANCEMENT] Compactor: expose low-level concurrency options for compactor: `-compactor.max-opening-blocks-concurrency`, `-compactor.max-closing-blocks-concurrency`, `-compactor.symbols-flushers-concurrency`. #569 #701
* [ENHANCEMENT] Compactor: expand compactor logs to include total compaction job time, total time for uploads and block counts. #549
* [ENHANCEMENT] Ring: allow experimental configuration of disabling of heartbeat timeouts by setting the relevant configuration value to zero. Applies to the following: [#4342](https://github.com/cortexproject/cortex/pull/4342)
  * `-distributor.ring.heartbeat-timeout`
  * `-ingester.ring.heartbeat-timeout`
  * `-ruler.ring.heartbeat-timeout`
  * `-alertmanager.sharding-ring.heartbeat-timeout`
  * `-compactor.ring.heartbeat-timeout`
  * `-store-gateway.sharding-ring.heartbeat-timeout`
* [ENHANCEMENT] Ring: allow heartbeats to be explicitly disabled by setting the interval to zero. This is considered experimental. This applies to the following configuration options: [#4344](https://github.com/cortexproject/cortex/pull/4344)
  * `-distributor.ring.heartbeat-period`
  * `-ingester.ring.heartbeat-period`
  * `-ruler.ring.heartbeat-period`
  * `-alertmanager.sharding-ring.heartbeat-period`
  * `-compactor.ring.heartbeat-period`
  * `-store-gateway.sharding-ring.heartbeat-period`
* [ENHANCEMENT] Memberlist: optimized receive path for processing ring state updates, to help reduce CPU utilization in large clusters. [#4345](https://github.com/cortexproject/cortex/pull/4345)
* [ENHANCEMENT] Memberlist: expose configuration of memberlist packet compression via `-memberlist.compression-enabled`. [#4346](https://github.com/cortexproject/cortex/pull/4346)
* [ENHANCEMENT] Memberlist: Add `-memberlist.advertise-addr` and `-memberlist.advertise-port` options for setting the address to advertise to other members of the cluster to enable NAT traversal. #260
* [ENHANCEMENT] Memberlist: reduce CPU utilization for rings with a large number of members. #537 #563 #634
* [ENHANCEMENT] Overrides exporter: include additional limits in the per-tenant override exporter. The following limits have been added to the `cortex_limit_overrides` metric: #21
  * `max_fetched_series_per_query`
  * `max_fetched_chunk_bytes_per_query`
  * `ruler_max_rules_per_rule_group`
  * `ruler_max_rule_groups_per_tenant`
* [ENHANCEMENT] Overrides exporter: add a metrics `cortex_limits_defaults` to expose the default values of limits. #173
* [ENHANCEMENT] Overrides exporter: Add `max_fetched_chunks_per_query` and `max_global_exemplars_per_user` limits to the default and per-tenant limits exported as metrics. #471 #515
* [ENHANCEMENT] Upgrade Go to 1.17.8. #1347 #1381
* [ENHANCEMENT] Upgrade Docker base images to `alpine:3.15.0`. #1348
* [BUGFIX] Azure storage: only create HTTP client once, to reduce memory utilization. #605
* [BUGFIX] Ingester: fixed ingester stuck on start up (LEAVING ring state) when `-ingester.ring.heartbeat-period=0` and `-ingester.unregister-on-shutdown=false`. [#4366](https://github.com/cortexproject/cortex/pull/4366)
* [BUGFIX] Ingester: prevent any reads or writes while the ingester is stopping. This will prevent accessing TSDB blocks once they have been already closed. [#4304](https://github.com/cortexproject/cortex/pull/4304)
* [BUGFIX] Ingester: TSDB now waits for pending readers before truncating Head block, fixing the `chunk not found` error and preventing wrong query results. #16
* [BUGFIX] Ingester: don't create TSDB or appender if no samples are sent by a tenant. #162
* [BUGFIX] Ingester: fix out-of-order chunks in TSDB head in-memory series after WAL replay in case some samples were appended to TSDB WAL before series. #530
* [BUGFIX] Distributor: when cleaning up obsolete elected replicas from KV store, HA tracker didn't update number of cluster per user correctly. [#4336](https://github.com/cortexproject/cortex/pull/4336)
* [BUGFIX] Distributor: fix bug in query-exemplar where some results would get dropped. #583
* [BUGFIX] Query-frontend: Fixes @ modifier functions (start/end) when splitting queries by time. #206
* [BUGFIX] Query-frontend: Ensure query_range requests handled by the query-frontend return JSON formatted errors. #360 #499
* [BUGFIX] Query-frontend: don't reuse cached results for queries that are not step-aligned. #424
* [BUGFIX] Query-frontend: fix API error messages that were mentioning Prometheus `--enable-feature=promql-negative-offset` and `--enable-feature=promql-at-modifier` flags. #688
* [BUGFIX] Query-frontend: worker's cancellation channels are now buffered to ensure that all request cancellations are properly handled. #741
* [BUGFIX] Querier: fixed `/api/v1/user_stats` endpoint. When zone-aware replication is enabled, `MaxUnavailableZones` param is used instead of `MaxErrors`, so setting `MaxErrors = 0` doesn't make the Querier wait for all Ingesters responses. #474
* [BUGFIX] Querier: Disable query scheduler SRV DNS lookup. #689
* [BUGFIX] Ruler: fixed counting of PromQL evaluation errors as user-errors when updating `cortex_ruler_queries_failed_total`. [#4335](https://github.com/cortexproject/cortex/pull/4335)
* [BUGFIX] Ruler: fix formatting of rule groups in `/ruler/rule_groups` endpoint. #655
* [BUGFIX] Ruler: do not log `unable to read rules directory` at startup if the directory hasn't been created yet. #1058
* [BUGFIX] Ruler: enable Prometheus-compatible endpoints regardless of `-ruler.enable-api`. The flag now only controls the configuration API. This is what the config flag description stated, but not what was happening. #1216
* [BUGFIX] Compactor: fixed panic while collecting Prometheus metrics. #28
* [BUGFIX] Compactor: compactor should now be able to correctly mark blocks for deletion and no-compaction, if such marking was previously interrupted. #1015
* [BUGFIX] Alertmanager: remove stale template files. #4495
* [BUGFIX] Alertmanager: don't replace user configurations with blank fallback configurations (when enabled), particularly during scaling up/down instances when sharding is enabled. #224
* [BUGFIX] Ring: multi KV runtime config changes are now propagated to all rings, not just ingester ring. #1047
* [BUGFIX] Memberlist: fixed corrupted packets when sending compound messages with more than 255 messages or messages bigger than 64KB. #551
* [BUGFIX] Overrides exporter: successfully startup even if runtime config is not set. #1056
* [BUGFIX] Fix internal modules to wait for other modules depending on them before stopping. #1472

### Mixin

_Changes since `grafana/cortex-jsonnet` `1.9.0`._

* [CHANGE] Removed chunks storage support from mixin. #641 #643 #645 #811 #812 #813
  * Removed `tsdb.libsonnet`: no need to import it anymore (its content is already automatically included when using Jsonnet)
  * Removed the following fields from `_config`:
    * `storage_engine` (defaults to `blocks`)
    * `chunk_index_backend`
    * `chunk_store_backend`
  * Removed schema config map
  * Removed the following dashboards:
    * "Cortex / Chunks"
    * "Cortex / WAL"
    * "Cortex / Blocks vs Chunks"
  * Removed the following alerts:
    * `CortexOldChunkInMemory`
    * `CortexCheckpointCreationFailed`
    * `CortexCheckpointDeletionFailed`
    * `CortexProvisioningMemcachedTooSmall`
    * `CortexWALCorruption`
    * `CortexTableSyncFailure`
    * `CortexTransferFailed`
  * Removed the following recording rules:
    * `cortex_chunk_store_index_lookups_per_query`
    * `cortex_chunk_store_series_pre_intersection_per_query`
    * `cortex_chunk_store_series_post_intersection_per_query`
    * `cortex_chunk_store_chunks_per_query`
    * `cortex_bigtable_request_duration_seconds`
    * `cortex_cassandra_request_duration_seconds`
    * `cortex_dynamo_request_duration_seconds`
    * `cortex_database_request_duration_seconds`
    * `cortex_gcs_request_duration_seconds`
* [CHANGE] Update grafana-builder dependency: use $__rate_interval in qpsPanel and latencyPanel. [#372](https://github.com/grafana/cortex-jsonnet/pull/372)
* [CHANGE] `namespace` template variable in dashboards now only selects namespaces for selected clusters. [#311](https://github.com/grafana/cortex-jsonnet/pull/311)
* [CHANGE] `CortexIngesterRestarts` alert severity changed from `critical` to `warning`. [#321](https://github.com/grafana/cortex-jsonnet/pull/321)
* [CHANGE] Dashboards: added overridable `job_labels` and `cluster_labels` to the configuration object as label lists to uniquely identify jobs and clusters in the metric names and group-by lists in dashboards. [#319](https://github.com/grafana/cortex-jsonnet/pull/319)
* [CHANGE] Dashboards: `alert_aggregation_labels` has been removed from the configuration and overriding this value has been deprecated. Instead the labels are now defined by the `cluster_labels` list, and should be overridden accordingly through that list. [#319](https://github.com/grafana/cortex-jsonnet/pull/319)
* [CHANGE] Renamed `CortexCompactorHasNotUploadedBlocksSinceStart` to `CortexCompactorHasNotUploadedBlocks`. [#334](https://github.com/grafana/cortex-jsonnet/pull/334)
* [CHANGE] Renamed `CortexCompactorRunFailed` to `CortexCompactorHasNotSuccessfullyRunCompaction`. [#334](https://github.com/grafana/cortex-jsonnet/pull/334)
* [CHANGE] Renamed `CortexInconsistentConfig` alert to `CortexInconsistentRuntimeConfig` and increased severity to `critical`. [#335](https://github.com/grafana/cortex-jsonnet/pull/335)
* [CHANGE] Increased `CortexBadRuntimeConfig` alert severity to `critical` and removed support for `cortex_overrides_last_reload_successful` metric (was removed in Cortex 1.3.0). [#335](https://github.com/grafana/cortex-jsonnet/pull/335)
* [CHANGE] Grafana 'min step' changed to 15s so dashboard show better detail. [#340](https://github.com/grafana/cortex-jsonnet/pull/340)
* [CHANGE] Replace `CortexRulerFailedEvaluations` with two new alerts: `CortexRulerTooManyFailedPushes` and `CortexRulerTooManyFailedQueries`. [#347](https://github.com/grafana/cortex-jsonnet/pull/347)
* [CHANGE] Removed `CortexCacheRequestErrors` alert. This alert was not working because the legacy Cortex cache client instrumentation doesn't track errors. [#346](https://github.com/grafana/cortex-jsonnet/pull/346)
* [CHANGE] Removed `CortexQuerierCapacityFull` alert. [#342](https://github.com/grafana/cortex-jsonnet/pull/342)
* [CHANGE] Changes blocks storage alerts to group metrics by the configured `cluster_labels` (supporting the deprecated `alert_aggregation_labels`). [#351](https://github.com/grafana/cortex-jsonnet/pull/351)
* [CHANGE] Increased `CortexIngesterReachingSeriesLimit` critical alert threshold from 80% to 85%. [#363](https://github.com/grafana/cortex-jsonnet/pull/363)
* [CHANGE] Changed default `job_names` for query-frontend, query-scheduler and querier to match custom deployments too. [#376](https://github.com/grafana/cortex-jsonnet/pull/376)
* [CHANGE] Split `cortex_api` recording rule group into three groups. This is a workaround for large clusters where this group can become slow to evaluate. [#401](https://github.com/grafana/cortex-jsonnet/pull/401)
* [CHANGE] Increased `CortexIngesterReachingSeriesLimit` warning threshold from 70% to 80% and critical threshold from 85% to 90%. [#404](https://github.com/grafana/cortex-jsonnet/pull/404)
* [CHANGE] Raised `CortexKVStoreFailure` alert severity from warning to critical. #493
* [CHANGE] Increase `CortexRolloutStuck` alert "for" duration from 15m to 30m. #493 #573
* [CHANGE] The Alertmanager and Ruler compiled dashboards (`alertmanager.json` and `ruler.json`) have been respectively renamed to `mimir-alertmanager.json` and `mimir-ruler.json`. #869
* [CHANGE] Removed `cortex_overrides_metric` from `_config`. #871
* [CHANGE] Renamed recording rule groups (`cortex_` prefix changed to `mimir_`). #871
* [CHANGE] Alerts name prefix has been changed from `Cortex` to `Mimir` (eg. alert `CortexIngesterUnhealthy` has been renamed to `MimirIngesterUnhealthy`). #879
* [CHANGE] Enabled resources dashboards by default. Can be disabled setting `resources_dashboards_enabled` config field to `false`. #920
* [FEATURE] Added `Cortex / Overrides` dashboard, displaying default limits and per-tenant overrides applied to Mimir. #673
* [FEATURE] Added `Mimir / Tenants` and `Mimir / Top tenants` dashboards, displaying user-based metrics. #776
* [FEATURE] Added querier autoscaling panels and alerts. #1006 #1016
* [FEATURE] Mimir / Top tenants dashboard now has tenants ranked by rule group size and evaluation time. #1338
* [ENHANCEMENT] cortex-mixin: Make `cluster_namespace_deployment:kube_pod_container_resource_requests_{cpu_cores,memory_bytes}:sum` backwards compatible with `kube-state-metrics` v2.0.0. [#317](https://github.com/grafana/cortex-jsonnet/pull/317)
* [ENHANCEMENT] Cortex-mixin: Include `cortex-gw-internal` naming variation in default `gateway` job names. [#328](https://github.com/grafana/cortex-jsonnet/pull/328)
* [ENHANCEMENT] Ruler dashboard: added object storage metrics. [#354](https://github.com/grafana/cortex-jsonnet/pull/354)
* [ENHANCEMENT] Alertmanager dashboard: added object storage metrics. [#354](https://github.com/grafana/cortex-jsonnet/pull/354)
* [ENHANCEMENT] Added documentation text panels and descriptions to reads and writes dashboards. [#324](https://github.com/grafana/cortex-jsonnet/pull/324)
* [ENHANCEMENT] Dashboards: defined container functions for common resources panels: containerDiskWritesPanel, containerDiskReadsPanel, containerDiskSpaceUtilization. [#331](https://github.com/grafana/cortex-jsonnet/pull/331)
* [ENHANCEMENT] cortex-mixin: Added `alert_excluded_routes` config to exclude specific routes from alerts. [#338](https://github.com/grafana/cortex-jsonnet/pull/338)
* [ENHANCEMENT] Added `CortexMemcachedRequestErrors` alert. [#346](https://github.com/grafana/cortex-jsonnet/pull/346)
* [ENHANCEMENT] Ruler dashboard: added "Per route p99 latency" panel in the "Configuration API" row. [#353](https://github.com/grafana/cortex-jsonnet/pull/353)
* [ENHANCEMENT] Increased the `for` duration of the `CortexIngesterReachingSeriesLimit` warning alert to 3h. [#362](https://github.com/grafana/cortex-jsonnet/pull/362)
* [ENHANCEMENT] Added a new tier (`medium_small_user`) so we have another tier between 100K and 1Mil active series. [#364](https://github.com/grafana/cortex-jsonnet/pull/364)
* [ENHANCEMENT] Extend Alertmanager dashboard: [#313](https://github.com/grafana/cortex-jsonnet/pull/313)
  * "Tenants" stat panel - shows number of discovered tenant configurations.
  * "Replication" row - information about the replication of tenants/alerts/silences over instances.
  * "Tenant Configuration Sync" row - information about the configuration sync procedure.
  * "Sharding Initial State Sync" row - information about the initial state sync procedure when sharding is enabled.
  * "Sharding Runtime State Sync" row - information about various state operations which occur when sharding is enabled (replication, fetch, marge, persist).
* [ENHANCEMENT] Update gsutil command for `not healthy index found` playbook [#370](https://github.com/grafana/cortex-jsonnet/pull/370)
* [ENHANCEMENT] Added Alertmanager alerts and playbooks covering configuration syncs and sharding operation: [#377 [#378](https://github.com/grafana/cortex-jsonnet/pull/378)
  * `CortexAlertmanagerSyncConfigsFailing`
  * `CortexAlertmanagerRingCheckFailing`
  * `CortexAlertmanagerPartialStateMergeFailing`
  * `CortexAlertmanagerReplicationFailing`
  * `CortexAlertmanagerPersistStateFailing`
  * `CortexAlertmanagerInitialSyncFailed`
* [ENHANCEMENT] Add recording rules to improve responsiveness of Alertmanager dashboard. [#387](https://github.com/grafana/cortex-jsonnet/pull/387)
* [ENHANCEMENT] Add `CortexRolloutStuck` alert. [#405](https://github.com/grafana/cortex-jsonnet/pull/405)
* [ENHANCEMENT] Added `CortexKVStoreFailure` alert. [#406](https://github.com/grafana/cortex-jsonnet/pull/406)
* [ENHANCEMENT] Use configured `ruler` jobname for ruler dashboard panels. [#409](https://github.com/grafana/cortex-jsonnet/pull/409)
* [ENHANCEMENT] Add ability to override `datasource` for generated dashboards. [#407](https://github.com/grafana/cortex-jsonnet/pull/407)
* [ENHANCEMENT] Use alertmanager jobname for alertmanager dashboard panels [#411](https://github.com/grafana/cortex-jsonnet/pull/411)
* [ENHANCEMENT] Added `CortexDistributorReachingInflightPushRequestLimit` alert. [#408](https://github.com/grafana/cortex-jsonnet/pull/408)
* [ENHANCEMENT] Added `CortexReachingTCPConnectionsLimit` alert. #403
* [ENHANCEMENT] Added "Cortex / Writes Networking" and "Cortex / Reads Networking" dashboards. #405
* [ENHANCEMENT] Improved "Queue length" panel in "Cortex / Queries" dashboard. #408
* [ENHANCEMENT] Add `CortexDistributorReachingInflightPushRequestLimit` alert and playbook. #401
* [ENHANCEMENT] Added "Recover accidentally deleted blocks (Google Cloud specific)" playbook. #475
* [ENHANCEMENT] Added support to multi-zone store-gateway deployments. #608 #615
* [ENHANCEMENT] Show supplementary alertmanager services in the Rollout Progress dashboard. #738 #855
* [ENHANCEMENT] Added `mimir` to default job names. This makes dashboards and alerts working when Mimir is installed in single-binary mode and the deployment is named `mimir`. #921
* [ENHANCEMENT] Introduced a new alert for the Alertmanager: `MimirAlertmanagerAllocatingTooMuchMemory`. It has two severities based on the memory usage against limits, a `warning` level at 80% and a `critical` level at 90%. #1206
* [ENHANCEMENT] Faster memcached cache requests. #2720
* [BUGFIX] Fixed `CortexIngesterHasNotShippedBlocks` alert false positive in case an ingester instance had ingested samples in the past, then no traffic was received for a long period and then it started receiving samples again. [#308](https://github.com/grafana/cortex-jsonnet/pull/308)
* [BUGFIX] Fixed `CortexInconsistentRuntimeConfig` metric. [#335](https://github.com/grafana/cortex-jsonnet/pull/335)
* [BUGFIX] Fixed scaling dashboard to correctly work when a Cortex service deployment spans across multiple zones (a zone is expected to have the `zone-[a-z]` suffix). [#365](https://github.com/grafana/cortex-jsonnet/pull/365)
* [BUGFIX] Fixed rollout progress dashboard to correctly work when a Cortex service deployment spans across multiple zones (a zone is expected to have the `zone-[a-z]` suffix). [#366](https://github.com/grafana/cortex-jsonnet/pull/366)
* [BUGFIX] Fixed rollout progress dashboard to include query-scheduler too. [#376](https://github.com/grafana/cortex-jsonnet/pull/376)
* [BUGFIX] Upstream recording rule `node_namespace_pod_container:container_cpu_usage_seconds_total:sum_irate` renamed. [#379](https://github.com/grafana/cortex-jsonnet/pull/379)
* [BUGFIX] Fixed writes/reads/alertmanager resources dashboards to use `$._config.job_names.gateway`. [#403](https://github.com/grafana/cortex-jsonnet/pull/403)
* [BUGFIX] Span the annotation.message in alerts as YAML multiline strings. [#412](https://github.com/grafana/cortex-jsonnet/pull/412)
* [BUGFIX] Fixed "Instant queries / sec" in "Cortex / Reads" dashboard. #445
* [BUGFIX] Fixed and added missing KV store panels in Writes, Reads, Ruler and Compactor dashboards. #448
* [BUGFIX] Fixed Alertmanager dashboard when alertmanager is running as part of single binary. #1064
* [BUGFIX] Fixed Ruler dashboard when ruler is running as part of single binary. #1260
* [BUGFIX] Query-frontend: fixed bad querier status code mapping with query-sharding enabled. #1227

### Jsonnet

_Changes since `grafana/cortex-jsonnet` `1.9.0`._

* [CHANGE] Removed chunks storage support. #639
  * Removed the following fields from `_config`:
    * `storage_engine` (defaults to `blocks`)
    * `querier_second_storage_engine` (not supported anymore)
    * `table_manager_enabled`, `table_prefix`
    * `memcached_index_writes_enabled` and `memcached_index_writes_max_item_size_mb`
    * `storeMemcachedChunksConfig`
    * `storeConfig`
    * `max_chunk_idle`
    * `schema` (the schema configmap is still added for backward compatibility reasons)
    * `bigtable_instance` and `bigtable_project`
    * `client_configs`
    * `enabledBackends`
    * `storage_backend`
    * `cassandra_addresses`
    * `s3_bucket_name`
    * `ingester_deployment_without_wal` (was only used by chunks storage)
    * `ingester` (was only used to configure chunks storage WAL)
  * Removed the following CLI flags from `ingester_args`:
    * `ingester.max-chunk-age`
    * `ingester.max-stale-chunk-idle`
    * `ingester.max-transfer-retries`
    * `ingester.retain-period`
* [CHANGE] Changed `overrides-exporter.libsonnet` from being based on cortex-tools to Mimir `overrides-exporter` target. #646
* [CHANGE] Store gateway: set `-blocks-storage.bucket-store.index-cache.memcached.max-get-multi-concurrency`,
  `-blocks-storage.bucket-store.chunks-cache.memcached.max-get-multi-concurrency`,
  `-blocks-storage.bucket-store.metadata-cache.memcached.max-get-multi-concurrency`,
  `-blocks-storage.bucket-store.index-cache.memcached.max-idle-connections`,
  `-blocks-storage.bucket-store.chunks-cache.memcached.max-idle-connections`,
  `-blocks-storage.bucket-store.metadata-cache.memcached.max-idle-connections` to 100 [#414](https://github.com/grafana/cortex-jsonnet/pull/414)
* [CHANGE] Alertmanager: mounted overrides configmap to alertmanager too. [#315](https://github.com/grafana/cortex-jsonnet/pull/315)
* [CHANGE] Memcached: upgraded memcached from `1.5.17` to `1.6.9`. [#316](https://github.com/grafana/cortex-jsonnet/pull/316)
* [CHANGE] Store-gateway: increased memory request and limit respectively from 6GB / 6GB to 12GB / 18GB. [#322](https://github.com/grafana/cortex-jsonnet/pull/322)
* [CHANGE] Store-gateway: increased `-blocks-storage.bucket-store.max-chunk-pool-bytes` from 2GB (default) to 12GB. [#322](https://github.com/grafana/cortex-jsonnet/pull/322)
* [CHANGE] Ingester/Ruler: set `-server.grpc-max-send-msg-size-bytes` and `-server.grpc-max-send-msg-size-bytes` to sensible default values (10MB). [#326](https://github.com/grafana/cortex-jsonnet/pull/326)
* [CHANGE] Decreased `-server.grpc-max-concurrent-streams` from 100k to 10k. [#369](https://github.com/grafana/cortex-jsonnet/pull/369)
* [CHANGE] Decreased blocks storage ingesters graceful termination period from 80m to 20m. [#369](https://github.com/grafana/cortex-jsonnet/pull/369)
* [CHANGE] Increase the rules per group and rule groups limits on different tiers. [#396](https://github.com/grafana/cortex-jsonnet/pull/396)
* [CHANGE] Removed `max_samples_per_query` limit, since it only works with chunks and only when using `-distributor.shard-by-all-labels=false`. [#397](https://github.com/grafana/cortex-jsonnet/pull/397)
* [CHANGE] Removed chunks storage query sharding config support. The following config options have been removed: [#398](https://github.com/grafana/cortex-jsonnet/pull/398)
  * `_config` > `queryFrontend` > `shard_factor`
  * `_config` > `queryFrontend` > `sharded_queries_enabled`
  * `_config` > `queryFrontend` > `query_split_factor`
* [CHANGE] Rename ruler_s3_bucket_name and ruler_gcs_bucket_name to ruler_storage_bucket_name: [#415](https://github.com/grafana/cortex-jsonnet/pull/415)
* [CHANGE] Fine-tuned rolling update policy for distributor, querier, query-frontend, query-scheduler. [#420](https://github.com/grafana/cortex-jsonnet/pull/420)
* [CHANGE] Increased memcached metadata/chunks/index-queries max connections from 4k to 16k. [#420](https://github.com/grafana/cortex-jsonnet/pull/420)
* [CHANGE] Disabled step alignment in query-frontend to be compliant with PromQL. [#420](https://github.com/grafana/cortex-jsonnet/pull/420)
* [CHANGE] Do not limit compactor CPU and request a number of cores equal to the configured concurrency. [#420](https://github.com/grafana/cortex-jsonnet/pull/420)
* [CHANGE] Configured split-and-merge compactor. #853
  * The following CLI flags are set on compactor:
    * `-compactor.split-and-merge-shards=0`
    * `-compactor.compactor-tenant-shard-size=1`
    * `-compactor.split-groups=1`
    * `-compactor.max-opening-blocks-concurrency=4`
    * `-compactor.max-closing-blocks-concurrency=2`
    * `-compactor.symbols-flushers-concurrency=4`
  * The following per-tenant overrides have been set on `super_user` and `mega_user` classes:
    ```
    compactor_split_and_merge_shards: 2,
    compactor_tenant_shard_size: 2,
    compactor_split_groups: 2,
    ```
* [CHANGE] The entrypoint file to include has been renamed from `cortex.libsonnet` to `mimir.libsonnet`. #897
* [CHANGE] The default image config field has been renamed from `cortex` to `mimir`. #896
   ```
   {
     _images+:: {
       mimir: '...',
     },
   }
   ```
* [CHANGE] Removed `cortex_` prefix from config fields. #898
  * The following config fields have been renamed:
    * `cortex_bucket_index_enabled` renamed to `bucket_index_enabled`
    * `cortex_compactor_cleanup_interval` renamed to `compactor_cleanup_interval`
    * `cortex_compactor_data_disk_class` renamed to `compactor_data_disk_class`
    * `cortex_compactor_data_disk_size` renamed to `compactor_data_disk_size`
    * `cortex_compactor_max_concurrency` renamed to `compactor_max_concurrency`
    * `cortex_distributor_allow_multiple_replicas_on_same_node` renamed to `distributor_allow_multiple_replicas_on_same_node`
    * `cortex_ingester_data_disk_class` renamed to `ingester_data_disk_class`
    * `cortex_ingester_data_disk_size` renamed to `ingester_data_disk_size`
    * `cortex_querier_allow_multiple_replicas_on_same_node` renamed to `querier_allow_multiple_replicas_on_same_node`
    * `cortex_query_frontend_allow_multiple_replicas_on_same_node` renamed to `query_frontend_allow_multiple_replicas_on_same_node`
    * `cortex_query_sharding_enabled` renamed to `query_sharding_enabled`
    * `cortex_query_sharding_msg_size_factor` renamed to `query_sharding_msg_size_factor`
    * `cortex_ruler_allow_multiple_replicas_on_same_node` renamed to `ruler_allow_multiple_replicas_on_same_node`
    * `cortex_store_gateway_data_disk_class` renamed to `store_gateway_data_disk_class`
    * `cortex_store_gateway_data_disk_size` renamed to `store_gateway_data_disk_size`
* [CHANGE] The overrides configmap default mountpoint has changed from `/etc/cortex` to `/etc/mimir`. It can be customized via the `overrides_configmap_mountpoint` config field. #899
* [CHANGE] Enabled in the querier the features to query label names with matchers, PromQL at modifier and query long-term storage for labels. #905
* [CHANGE] Reduced TSDB blocks retention on ingesters disk from 96h to 24h. #905
* [CHANGE] Enabled closing of idle TSDB in ingesters. #905
* [CHANGE] Disabled TSDB isolation in ingesters for better performances. #905
* [CHANGE] Changed log level of querier, query-frontend, query-scheduler and alertmanager from `debug` to `info`. #905
* [CHANGE] Enabled attributes in-memory cache in store-gateway. #905
* [CHANGE] Configured store-gateway to not load blocks containing samples more recent than 10h (because such samples are queried from ingesters). #905
* [CHANGE] Dynamically compute `-compactor.deletion-delay` based on other settings, in order to reduce the deletion delay as much as possible and lower the number of live blocks in the storage. #907
* [CHANGE] The config field `distributorConfig` has been renamed to `ingesterRingClientConfig`. Config field `ringClient` has been removed in favor of `ingesterRingClientConfig`. #997 #1057
* [CHANGE] Gossip.libsonnet has been fixed to modify all ring configurations, not only the ingester ring config. Furthermore it now supports migration via multi KV store. #1057 #1099
* [CHANGE] Changed the default of `bucket_index_enabled` to `true`. #924
* [CHANGE] Remove the support for the test-exporter. #1133
* [CHANGE] Removed `$.distributor_deployment_labels`, `$.ingester_deployment_labels` and `$.querier_deployment_labels` fields, that were used by gossip.libsonnet to inject additional label. Now the label is injected directly into pods of statefulsets and deployments. #1297
* [CHANGE] Disabled `-ingester.readiness-check-ring-health`. #1352
* [CHANGE] Changed Alertmanager CPU request from `100m` to `2` cores, and memory request from `1Gi` to `10Gi`. Set Alertmanager memory limit to `15Gi`. #1206
* [CHANGE] gossip.libsonnet has been renamed to memberlist.libsonnet, and is now imported by default. Use of memberlist for ring is enabled by setting `_config.memberlist_ring_enabled` to true. #1526
* [FEATURE] Added query sharding support. It can be enabled setting `cortex_query_sharding_enabled: true` in the `_config` object. #653
* [FEATURE] Added shuffle-sharding support. It can be enabled and configured using the following config: #902
   ```
   _config+:: {
     shuffle_sharding:: {
       ingester_write_path_enabled: true,
       ingester_read_path_enabled: true,
       querier_enabled: true,
       ruler_enabled: true,
       store_gateway_enabled: true,
     },
   }
   ```
* [FEATURE] Added multi-zone ingesters and store-gateways support. #1352 #1552
* [ENHANCEMENT] Add overrides config to compactor. This allows setting retention configs per user. [#386](https://github.com/grafana/cortex-jsonnet/pull/386)
* [ENHANCEMENT] Added 256MB memory ballast to querier. [#369](https://github.com/grafana/cortex-jsonnet/pull/369)
* [ENHANCEMENT] Update `etcd-operator` to latest version (see https://github.com/grafana/jsonnet-libs/pull/480). [#263](https://github.com/grafana/cortex-jsonnet/pull/263)
* [ENHANCEMENT] Add support for Azure storage in Alertmanager configuration. [#381](https://github.com/grafana/cortex-jsonnet/pull/381)
* [ENHANCEMENT] Add support for running Alertmanager in sharding mode. [#394](https://github.com/grafana/cortex-jsonnet/pull/394)
* [ENHANCEMENT] Allow to customize PromQL engine settings via `queryEngineConfig`. [#399](https://github.com/grafana/cortex-jsonnet/pull/399)
* [ENHANCEMENT] Define Azure object storage ruler args. [#416](https://github.com/grafana/cortex-jsonnet/pull/416)
* [ENHANCEMENT] Added the following config options to allow to schedule multiple replicas of the same service on the same node: [#418](https://github.com/grafana/cortex-jsonnet/pull/418)
  * `cortex_distributor_allow_multiple_replicas_on_same_node`
  * `cortex_ruler_allow_multiple_replicas_on_same_node`
  * `cortex_querier_allow_multiple_replicas_on_same_node`
  * `cortex_query_frontend_allow_multiple_replicas_on_same_node`
* [BUGFIX] Alertmanager: fixed `--alertmanager.cluster.peers` CLI flag passed to alertmanager when HA is enabled. [#329](https://github.com/grafana/cortex-jsonnet/pull/329)
* [BUGFIX] Fixed `-distributor.extend-writes` setting on ruler when `unregister_ingesters_on_shutdown` is disabled. [#369](https://github.com/grafana/cortex-jsonnet/pull/369)
* [BUGFIX] Treat `compactor_blocks_retention_period` type as string rather than int.[#395](https://github.com/grafana/cortex-jsonnet/pull/395)
* [BUGFIX] Pass `-ruler-storage.s3.endpoint` to ruler when using S3. [#421](https://github.com/grafana/cortex-jsonnet/pull/421)
* [BUGFIX] Remove service selector on label `gossip_ring_member` from other services than `gossip-ring`. [#1008](https://github.com/grafana/mimir/pull/1008)
* [BUGFIX] Rename `-ingester.readiness-check-ring-health` to `-ingester.ring.readiness-check-ring-health`, to reflect current name of flag. #1460

### Mimirtool

_Changes since cortextool `0.10.7`._

* [CHANGE] The following environment variables have been renamed: #883
  * `CORTEX_ADDRESS` to `MIMIR_ADDRESS`
  * `CORTEX_API_USER` to `MIMIR_API_USER`
  * `CORTEX_API_KEY` to `MIMIR_API_KEY`
  * `CORTEX_TENANT_ID` to `MIMIR_TENANT_ID`
  * `CORTEX_TLS_CA_PATH` to `MIMIR_TLS_CA_PATH`
  * `CORTEX_TLS_CERT_PATH` to `MIMIR_TLS_CERT_PATH`
  * `CORTEX_TLS_KEY_PATH` to `MIMIR_TLS_KEY_PATH`
* [CHANGE] Change `cortex` backend to `mimir`. #883
* [CHANGE] Do not publish `mimirtool` binary for 386 windows architecture. #1263
* [CHANGE] `analyse` command has been renamed to `analyze`. #1318
* [FEATURE] Support Arm64 on Darwin for all binaries (benchtool etc). https://github.com/grafana/cortex-tools/pull/215
* [ENHANCEMENT] Correctly support federated rules. #823
* [BUGFIX] Fix `cortextool rules` legends displaying wrong symbols for updates and deletions. https://github.com/grafana/cortex-tools/pull/226

### Query-tee

_Changes since Cortex `1.10.0`._

* [ENHANCEMENT] Added `/api/v1/query_exemplars` API endpoint support (no results comparison). #168
* [ENHANCEMENT] Add a flag (`--proxy.compare-use-relative-error`) in the query-tee to compare floating point values using relative error. #208
* [ENHANCEMENT] Add a flag (`--proxy.compare-skip-recent-samples`) in the query-tee to skip comparing recent samples. By default samples not older than 1 minute are skipped. #234
* [BUGFIX] Fixes a panic in the query-tee when comparing result. #207
* [BUGFIX] Ensure POST requests are handled correctly #286

### Blocksconvert

_Changes since Cortex `1.10.0`._

* [CHANGE] Blocksconvert tool was removed from Mimir. #637

### Metaconvert

_Changes since Cortex `1.10.0`._

* [CHANGE] `thanosconvert` tool has been renamed to `metaconvert`. `-config.file` option has been removed, while it now requires `-tenant` option to work on single tenant only. It now also preserves labels recognized by Mimir. #1120

### Test-exporter

_Changes since Cortex `1.10.0`._

* [CHANGE] Removed the test-exporter tool. #1133

### Tools

_Changes since Cortex `1.10.0`._

* [CHANGE] Removed `query-audit`. You can use `query-tee` to compare query results and performances of two Grafana Mimir backends. #1380

## Cortex 1.10.0 / 2021-08-03

* [CHANGE] Prevent path traversal attack from users able to control the HTTP header `X-Scope-OrgID`. #4375 (CVE-2021-36157)
  * Users only have control of the HTTP header when Cortex is not frontend by an auth proxy validating the tenant IDs
* [CHANGE] Enable strict JSON unmarshal for `pkg/util/validation.Limits` struct. The custom `UnmarshalJSON()` will now fail if the input has unknown fields. #4298
* [CHANGE] Cortex chunks storage has been deprecated and it's now in maintenance mode: all Cortex users are encouraged to migrate to the blocks storage. No new features will be added to the chunks storage. The default Cortex configuration still runs the chunks engine; please check out the [blocks storage doc](https://cortexmetrics.io/docs/blocks-storage/) on how to configure Cortex to run with the blocks storage.  #4268
* [CHANGE] The example Kubernetes manifests (stored at `k8s/`) have been removed due to a lack of proper support and maintenance. #4268
* [CHANGE] Querier / ruler: deprecated `-store.query-chunk-limit` CLI flag (and its respective YAML config option `max_chunks_per_query`) in favour of `-querier.max-fetched-chunks-per-query` (and its respective YAML config option `max_fetched_chunks_per_query`). The new limit specifies the maximum number of chunks that can be fetched in a single query from ingesters and long-term storage: the total number of actual fetched chunks could be 2x the limit, being independently applied when querying ingesters and long-term storage. #4125
* [CHANGE] Alertmanager: allowed to configure the experimental receivers firewall on a per-tenant basis. The following CLI flags (and their respective YAML config options) have been changed and moved to the limits config section: #4143
  - `-alertmanager.receivers-firewall.block.cidr-networks` renamed to `-alertmanager.receivers-firewall-block-cidr-networks`
  - `-alertmanager.receivers-firewall.block.private-addresses` renamed to `-alertmanager.receivers-firewall-block-private-addresses`
* [CHANGE] Change default value of `-server.grpc.keepalive.min-time-between-pings` from `5m` to `10s` and `-server.grpc.keepalive.ping-without-stream-allowed` to `true`. #4168
* [CHANGE] Ingester: Change default value of `-ingester.active-series-metrics-enabled` to `true`. This incurs a small increase in memory usage, between 1.2% and 1.6% as measured on ingesters with 1.3M active series. #4257
* [CHANGE] Dependency: update go-redis from v8.2.3 to v8.9.0. #4236
* [FEATURE] Querier: Added new `-querier.max-fetched-series-per-query` flag. When Cortex is running with blocks storage, the max series per query limit is enforced in the querier and applies to unique series received from ingesters and store-gateway (long-term storage). #4179
* [FEATURE] Querier/Ruler: Added new `-querier.max-fetched-chunk-bytes-per-query` flag. When Cortex is running with blocks storage, the max chunk bytes limit is enforced in the querier and ruler and limits the size of all aggregated chunks returned from ingesters and storage as bytes for a query. #4216
* [FEATURE] Alertmanager: support negative matchers, time-based muting - [upstream release notes](https://github.com/prometheus/alertmanager/releases/tag/v0.22.0). #4237
* [FEATURE] Alertmanager: Added rate-limits to notifiers. Rate limits used by all integrations can be configured using `-alertmanager.notification-rate-limit`, while per-integration rate limits can be specified via `-alertmanager.notification-rate-limit-per-integration` parameter. Both shared and per-integration limits can be overwritten using overrides mechanism. These limits are applied on individual (per-tenant) alertmanagers. Rate-limited notifications are failed notifications. It is possible to monitor rate-limited notifications via new `cortex_alertmanager_notification_rate_limited_total` metric. #4135 #4163
* [FEATURE] Alertmanager: Added `-alertmanager.max-config-size-bytes` limit to control size of configuration files that Cortex users can upload to Alertmanager via API. This limit is configurable per-tenant. #4201
* [FEATURE] Alertmanager: Added `-alertmanager.max-templates-count` and `-alertmanager.max-template-size-bytes` options to control number and size of templates uploaded to Alertmanager via API. These limits are configurable per-tenant. #4223
* [FEATURE] Added flag `-debug.block-profile-rate` to enable goroutine blocking events profiling. #4217
* [FEATURE] Alertmanager: The experimental sharding feature is now considered complete. Detailed information about the configuration options can be found [here for alertmanager](https://cortexmetrics.io/docs/configuration/configuration-file/#alertmanager_config) and [here for the alertmanager storage](https://cortexmetrics.io/docs/configuration/configuration-file/#alertmanager_storage_config). To use the feature: #3925 #4020 #4021 #4031 #4084 #4110 #4126 #4127 #4141 #4146 #4161 #4162 #4222
  * Ensure that a remote storage backend is configured for Alertmanager to store state using `-alertmanager-storage.backend`, and flags related to the backend. Note that the `local` and `configdb` storage backends are not supported.
  * Ensure that a ring store is configured using `-alertmanager.sharding-ring.store`, and set the flags relevant to the chosen store type.
  * Enable the feature using `-alertmanager.sharding-enabled`.
  * Note the prior addition of a new configuration option `-alertmanager.persist-interval`. This sets the interval between persisting the current alertmanager state (notification log and silences) to object storage. See the [configuration file reference](https://cortexmetrics.io/docs/configuration/configuration-file/#alertmanager_config) for more information.
* [ENHANCEMENT] Alertmanager: Cleanup persisted state objects from remote storage when a tenant configuration is deleted. #4167
* [ENHANCEMENT] Storage: Added the ability to disable Open Census within GCS client (e.g `-gcs.enable-opencensus=false`). #4219
* [ENHANCEMENT] Etcd: Added username and password to etcd config. #4205
* [ENHANCEMENT] Alertmanager: introduced new metrics to monitor operation when using `-alertmanager.sharding-enabled`: #4149
  * `cortex_alertmanager_state_fetch_replica_state_total`
  * `cortex_alertmanager_state_fetch_replica_state_failed_total`
  * `cortex_alertmanager_state_initial_sync_total`
  * `cortex_alertmanager_state_initial_sync_completed_total`
  * `cortex_alertmanager_state_initial_sync_duration_seconds`
  * `cortex_alertmanager_state_persist_total`
  * `cortex_alertmanager_state_persist_failed_total`
* [ENHANCEMENT] Blocks storage: support ingesting exemplars and querying of exemplars.  Enabled by setting new CLI flag `-blocks-storage.tsdb.max-exemplars=<n>` or config option `blocks_storage.tsdb.max_exemplars` to positive value. #4124 #4181
* [ENHANCEMENT] Distributor: Added distributors ring status section in the admin page. #4151
* [ENHANCEMENT] Added zone-awareness support to alertmanager for use when sharding is enabled. When zone-awareness is enabled, alerts will be replicated across availability zones. #4204
* [ENHANCEMENT] Added `tenant_ids` tag to tracing spans #4186
* [ENHANCEMENT] Ring, query-frontend: Avoid using automatic private IPs (APIPA) when discovering IP address from the interface during the registration of the instance in the ring, or by query-frontend when used with query-scheduler. APIPA still used as last resort with logging indicating usage. #4032
* [ENHANCEMENT] Memberlist: introduced new metrics to aid troubleshooting tombstone convergence: #4231
  * `memberlist_client_kv_store_value_tombstones`
  * `memberlist_client_kv_store_value_tombstones_removed_total`
  * `memberlist_client_messages_to_broadcast_dropped_total`
* [ENHANCEMENT] Alertmanager: Added `-alertmanager.max-dispatcher-aggregation-groups` option to control max number of active dispatcher groups in Alertmanager (per tenant, also overrideable). When the limit is reached, Dispatcher produces log message and increases `cortex_alertmanager_dispatcher_aggregation_group_limit_reached_total` metric. #4254
* [ENHANCEMENT] Alertmanager: Added `-alertmanager.max-alerts-count` and `-alertmanager.max-alerts-size-bytes` to control max number of alerts and total size of alerts that a single user can have in Alertmanager's memory. Adding more alerts will fail with a log message and incrementing `cortex_alertmanager_alerts_insert_limited_total` metric (per-user). These limits can be overrided by using per-tenant overrides. Current values are tracked in `cortex_alertmanager_alerts_limiter_current_alerts` and `cortex_alertmanager_alerts_limiter_current_alerts_size_bytes` metrics. #4253
* [ENHANCEMENT] Store-gateway: added `-store-gateway.sharding-ring.wait-stability-min-duration` and `-store-gateway.sharding-ring.wait-stability-max-duration` support to store-gateway, to wait for ring stability at startup. #4271
* [ENHANCEMENT] Ruler: added `rule_group` label to metrics `cortex_prometheus_rule_group_iterations_total` and `cortex_prometheus_rule_group_iterations_missed_total`. #4121
* [ENHANCEMENT] Ruler: added new metrics for tracking total number of queries and push requests sent to ingester, as well as failed queries and push requests. Failures are only counted for internal errors, but not user-errors like limits or invalid query. This is in contrast to existing `cortex_prometheus_rule_evaluation_failures_total`, which is incremented also when query or samples appending fails due to user-errors. #4281
  * `cortex_ruler_write_requests_total`
  * `cortex_ruler_write_requests_failed_total`
  * `cortex_ruler_queries_total`
  * `cortex_ruler_queries_failed_total`
* [ENHANCEMENT] Ingester: Added option `-ingester.ignore-series-limit-for-metric-names` with comma-separated list of metric names that will be ignored in max series per metric limit. #4302
* [ENHANCEMENT] Added instrumentation to Redis client, with the following metrics: #3976
  - `cortex_rediscache_request_duration_seconds`
* [BUGFIX] Purger: fix `Invalid null value in condition for column range` caused by `nil` value in range for WriteBatch query. #4128
* [BUGFIX] Ingester: fixed infrequent panic caused by a race condition between TSDB mmap-ed head chunks truncation and queries. #4176
* [BUGFIX] Alertmanager: fix Alertmanager status page if clustering via gossip is disabled or sharding is enabled. #4184
* [BUGFIX] Ruler: fix `/ruler/rule_groups` endpoint doesn't work when used with object store. #4182
* [BUGFIX] Ruler: Honor the evaluation delay for the `ALERTS` and `ALERTS_FOR_STATE` series. #4227
* [BUGFIX] Make multiple Get requests instead of MGet on Redis Cluster. #4056
* [BUGFIX] Ingester: fix issue where runtime limits erroneously override default limits. #4246
* [BUGFIX] Ruler: fix startup in single-binary mode when the new `ruler_storage` is used. #4252
* [BUGFIX] Querier: fix queries failing with "at least 1 healthy replica required, could only find 0" error right after scaling up store-gateways until they're ACTIVE in the ring. #4263
* [BUGFIX] Store-gateway: when blocks sharding is enabled, do not load all blocks in each store-gateway in case of a cold startup, but load only blocks owned by the store-gateway replica. #4271
* [BUGFIX] Memberlist: fix to setting the default configuration value for `-memberlist.retransmit-factor` when not provided. This should improve propagation delay of the ring state (including, but not limited to, tombstones). Note that if the configuration is already explicitly given, this fix has no effect. #4269
* [BUGFIX] Querier: Fix issue where samples in a chunk might get skipped by batch iterator. #4218

### Blocksconvert

* [ENHANCEMENT] Scanner: add support for DynamoDB (v9 schema only). #3828
* [ENHANCEMENT] Add Cassandra support. #3795
* [ENHANCEMENT] Scanner: retry failed uploads. #4188

## Cortex 1.9.0 / 2021-05-14

* [CHANGE] Alertmanager now removes local files after Alertmanager is no longer running for removed or resharded user. #3910
* [CHANGE] Alertmanager now stores local files in per-tenant folders. Files stored by Alertmanager previously are migrated to new hierarchy. Support for this migration will be removed in Cortex 1.11. #3910
* [CHANGE] Ruler: deprecated `-ruler.storage.*` CLI flags (and their respective YAML config options) in favour of `-ruler-storage.*`. The deprecated config will be removed in Cortex 1.11. #3945
* [CHANGE] Alertmanager: deprecated `-alertmanager.storage.*` CLI flags (and their respective YAML config options) in favour of `-alertmanager-storage.*`. This change doesn't apply to `alertmanager.storage.path` and `alertmanager.storage.retention`. The deprecated config will be removed in Cortex 1.11. #4002
* [CHANGE] Alertmanager: removed `-cluster.` CLI flags deprecated in Cortex 1.7. The new config options to use are: #3946
  * `-alertmanager.cluster.listen-address` instead of `-cluster.listen-address`
  * `-alertmanager.cluster.advertise-address` instead of `-cluster.advertise-address`
  * `-alertmanager.cluster.peers` instead of `-cluster.peer`
  * `-alertmanager.cluster.peer-timeout` instead of `-cluster.peer-timeout`
* [CHANGE] Blocks storage: removed the config option `-blocks-storage.bucket-store.index-cache.postings-compression-enabled`, which was deprecated in Cortex 1.6. Postings compression is always enabled. #4101
* [CHANGE] Querier: removed the config option `-store.max-look-back-period`, which was deprecated in Cortex 1.6 and was used only by the chunks storage. You should use `-querier.max-query-lookback` instead. #4101
* [CHANGE] Query Frontend: removed the config option `-querier.compress-http-responses`, which was deprecated in Cortex 1.6. You should use`-api.response-compression-enabled` instead. #4101
* [CHANGE] Runtime-config / overrides: removed the config options `-limits.per-user-override-config` (use `-runtime-config.file`) and `-limits.per-user-override-period` (use `-runtime-config.reload-period`), both deprecated since Cortex 0.6.0. #4112
* [CHANGE] Cortex now fails fast on startup if unable to connect to the ring backend. #4068
* [FEATURE] The following features have been marked as stable: #4101
  - Shuffle-sharding
  - Querier support for querying chunks and blocks store at the same time
  - Tracking of active series and exporting them as metrics (`-ingester.active-series-metrics-enabled` and related flags)
  - Blocks storage: lazy mmap of block indexes in the store-gateway (`-blocks-storage.bucket-store.index-header-lazy-loading-enabled`)
  - Ingester: close idle TSDB and remove them from local disk (`-blocks-storage.tsdb.close-idle-tsdb-timeout`)
* [FEATURE] Memberlist: add TLS configuration options for the memberlist transport layer used by the gossip KV store. #4046
  * New flags added for memberlist communication:
    * `-memberlist.tls-enabled`
    * `-memberlist.tls-cert-path`
    * `-memberlist.tls-key-path`
    * `-memberlist.tls-ca-path`
    * `-memberlist.tls-server-name`
    * `-memberlist.tls-insecure-skip-verify`
* [FEATURE] Ruler: added `local` backend support to the ruler storage configuration under the `-ruler-storage.` flag prefix. #3932
* [ENHANCEMENT] Store-gateway: cache object attributes looked up when fetching chunks in the metadata cache when configured (`-blocks-storage.bucket-store.metadata-cache.backend`) instead of the chunk cache. #270
* [ENHANCEMENT] Upgraded Docker base images to `alpine:3.13`. #4042
* [ENHANCEMENT] Blocks storage: reduce ingester memory by eliminating series reference cache. #3951
* [ENHANCEMENT] Ruler: optimized `<prefix>/api/v1/rules` and `<prefix>/api/v1/alerts` when ruler sharding is enabled. #3916
* [ENHANCEMENT] Ruler: added the following metrics when ruler sharding is enabled: #3916
  * `cortex_ruler_clients`
  * `cortex_ruler_client_request_duration_seconds`
* [ENHANCEMENT] Alertmanager: Add API endpoint to list all tenant alertmanager configs: `GET /multitenant_alertmanager/configs`. #3529
* [ENHANCEMENT] Ruler: Add API endpoint to list all tenant ruler rule groups: `GET /ruler/rule_groups`. #3529
* [ENHANCEMENT] Query-frontend/scheduler: added querier forget delay (`-query-frontend.querier-forget-delay` and `-query-scheduler.querier-forget-delay`) to mitigate the blast radius in the event queriers crash because of a repeatedly sent "query of death" when shuffle-sharding is enabled. #3901
* [ENHANCEMENT] Query-frontend: reduced memory allocations when serializing query response. #3964
* [ENHANCEMENT] Querier / ruler: some optimizations to PromQL query engine. #3934 #3989
* [ENHANCEMENT] Ingester: reduce CPU and memory when an high number of errors are returned by the ingester on the write path with the blocks storage. #3969 #3971 #3973
* [ENHANCEMENT] Distributor: reduce CPU and memory when an high number of errors are returned by the distributor on the write path. #3990
* [ENHANCEMENT] Put metric before label value in the "label value too long" error message. #4018
* [ENHANCEMENT] Allow use of `y|w|d` suffixes for duration related limits and per-tenant limits. #4044
* [ENHANCEMENT] Query-frontend: Small optimization on top of PR #3968 to avoid unnecessary Extents merging. #4026
* [ENHANCEMENT] Add a metric `cortex_compactor_compaction_interval_seconds` for the compaction interval config value. #4040
* [ENHANCEMENT] Ingester: added following per-ingester (instance) experimental limits: max number of series in memory (`-ingester.instance-limits.max-series`), max number of users in memory (`-ingester.instance-limits.max-tenants`), max ingestion rate (`-ingester.instance-limits.max-ingestion-rate`), and max inflight requests (`-ingester.instance-limits.max-inflight-push-requests`). These limits are only used when using blocks storage. Limits can also be configured using runtime-config feature, and current values are exported as `cortex_ingester_instance_limits` metric. #3992.
* [ENHANCEMENT] Cortex is now built with Go 1.16. #4062
* [ENHANCEMENT] Distributor: added per-distributor experimental limits: max number of inflight requests (`-distributor.instance-limits.max-inflight-push-requests`) and max ingestion rate in samples/sec (`-distributor.instance-limits.max-ingestion-rate`). If not set, these two are unlimited. Also added metrics to expose current values (`cortex_distributor_inflight_push_requests`, `cortex_distributor_ingestion_rate_samples_per_second`) as well as limits (`cortex_distributor_instance_limits` with various `limit` label values). #4071
* [ENHANCEMENT] Ruler: Added `-ruler.enabled-tenants` and `-ruler.disabled-tenants` to explicitly enable or disable rules processing for specific tenants. #4074
* [ENHANCEMENT] Block Storage Ingester: `/flush` now accepts two new parameters: `tenant` to specify tenant to flush and `wait=true` to make call synchronous. Multiple tenants can be specified by repeating `tenant` parameter. If no `tenant` is specified, all tenants are flushed, as before. #4073
* [ENHANCEMENT] Alertmanager: validate configured `-alertmanager.web.external-url` and fail if ends with `/`. #4081
* [ENHANCEMENT] Alertmanager: added `-alertmanager.receivers-firewall.block.cidr-networks` and `-alertmanager.receivers-firewall.block.private-addresses` to block specific network addresses in HTTP-based Alertmanager receiver integrations. #4085
* [ENHANCEMENT] Allow configuration of Cassandra's host selection policy. #4069
* [ENHANCEMENT] Store-gateway: retry synching blocks if a per-tenant sync fails. #3975 #4088
* [ENHANCEMENT] Add metric `cortex_tcp_connections` exposing the current number of accepted TCP connections. #4099
* [ENHANCEMENT] Querier: Allow federated queries to run concurrently. #4065
* [ENHANCEMENT] Label Values API call now supports `match[]` parameter when querying blocks on storage (assuming `-querier.query-store-for-labels-enabled` is enabled). #4133
* [BUGFIX] Ruler-API: fix bug where `/api/v1/rules/<namespace>/<group_name>` endpoint return `400` instead of `404`. #4013
* [BUGFIX] Distributor: reverted changes done to rate limiting in #3825. #3948
* [BUGFIX] Ingester: Fix race condition when opening and closing tsdb concurrently. #3959
* [BUGFIX] Querier: streamline tracing spans. #3924
* [BUGFIX] Ruler Storage: ignore objects with empty namespace or group in the name. #3999
* [BUGFIX] Distributor: fix issue causing distributors to not extend the replication set because of failing instances when zone-aware replication is enabled. #3977
* [BUGFIX] Query-frontend: Fix issue where cached entry size keeps increasing when making tiny query repeatedly. #3968
* [BUGFIX] Compactor: `-compactor.blocks-retention-period` now supports weeks (`w`) and years (`y`). #4027
* [BUGFIX] Querier: returning 422 (instead of 500) when query hits `max_chunks_per_query` limit with block storage, when the limit is hit in the store-gateway. #3937
* [BUGFIX] Ruler: Rule group limit enforcement should now allow the same number of rules in a group as the limit. #3616
* [BUGFIX] Frontend, Query-scheduler: allow querier to notify about shutdown without providing any authentication. #4066
* [BUGFIX] Querier: fixed race condition causing queries to fail right after querier startup with the "empty ring" error. #4068
* [BUGFIX] Compactor: Increment `cortex_compactor_runs_failed_total` if compactor failed compact a single tenant. #4094
* [BUGFIX] Tracing: hot fix to avoid the Jaeger tracing client to indefinitely block the Cortex process shutdown in case the HTTP connection to the tracing backend is blocked. #4134
* [BUGFIX] Forward proper EndsAt from ruler to Alertmanager inline with Prometheus behaviour. #4017
* [BUGFIX] Querier: support filtering LabelValues with matchers when using tenant federation. #4277

### Blocksconvert

* [ENHANCEMENT] Builder: add `-builder.timestamp-tolerance` option which may reduce block size by rounding timestamps to make difference whole seconds. #3891

## Cortex 1.8.1 / 2021-04-27

* [CHANGE] Fix for CVE-2021-31232: Local file disclosure vulnerability when `-experimental.alertmanager.enable-api` is used. The HTTP basic auth `password_file` can be used as an attack vector to send any file content via a webhook. The alertmanager templates can be used as an attack vector to send any file content because the alertmanager can load any text file specified in the templates list.

## Cortex 1.8.0 / 2021-03-24

* [CHANGE] Alertmanager: Don't expose cluster information to tenants via the `/alertmanager/api/v1/status` API endpoint when operating with clustering enabled. #3903
* [CHANGE] Ingester: don't update internal "last updated" timestamp of TSDB if tenant only sends invalid samples. This affects how "idle" time is computed. #3727
* [CHANGE] Require explicit flag `-<prefix>.tls-enabled` to enable TLS in GRPC clients. Previously it was enough to specify a TLS flag to enable TLS validation. #3156
* [CHANGE] Query-frontend: removed `-querier.split-queries-by-day` (deprecated in Cortex 0.4.0). Please use `-querier.split-queries-by-interval` instead. #3813
* [CHANGE] Store-gateway: the chunks pool controlled by `-blocks-storage.bucket-store.max-chunk-pool-bytes` is now shared across all tenants. #3830
* [CHANGE] Ingester: return error code 400 instead of 429 when per-user/per-tenant series/metadata limits are reached. #3833
* [CHANGE] Compactor: add `reason` label to `cortex_compactor_blocks_marked_for_deletion_total` metric. Source blocks marked for deletion by compactor are labelled as `compaction`, while blocks passing the retention period are labelled as `retention`. #3879
* [CHANGE] Alertmanager: the `DELETE /api/v1/alerts` is now idempotent. No error is returned if the alertmanager config doesn't exist. #3888
* [FEATURE] Experimental Ruler Storage: Add a separate set of configuration options to configure the ruler storage backend under the `-ruler-storage.` flag prefix. All blocks storage bucket clients and the config service are currently supported. Clients using this implementation will only be enabled if the existing `-ruler.storage` flags are left unset. #3805 #3864
* [FEATURE] Experimental Alertmanager Storage: Add a separate set of configuration options to configure the alertmanager storage backend under the `-alertmanager-storage.` flag prefix. All blocks storage bucket clients and the config service are currently supported. Clients using this implementation will only be enabled if the existing `-alertmanager.storage` flags are left unset. #3888
* [FEATURE] Adds support to S3 server-side encryption using KMS. The S3 server-side encryption config can be overridden on a per-tenant basis for the blocks storage, ruler and alertmanager. Deprecated `-<prefix>.s3.sse-encryption`, please use the following CLI flags that have been added. #3651 #3810 #3811 #3870 #3886 #3906
  - `-<prefix>.s3.sse.type`
  - `-<prefix>.s3.sse.kms-key-id`
  - `-<prefix>.s3.sse.kms-encryption-context`
* [FEATURE] Querier: Enable `@ <timestamp>` modifier in PromQL using the new `-querier.at-modifier-enabled` flag. #3744
* [FEATURE] Overrides Exporter: Add `overrides-exporter` module for exposing per-tenant resource limit overrides as metrics. It is not included in `all` target (single-binary mode), and must be explicitly enabled. #3785
* [FEATURE] Experimental thanosconvert: introduce an experimental tool `thanosconvert` to migrate Thanos block metadata to Cortex metadata. #3770
* [FEATURE] Alertmanager: It now shards the `/api/v1/alerts` API using the ring when sharding is enabled. #3671
  * Added `-alertmanager.max-recv-msg-size` (defaults to 16M) to limit the size of HTTP request body handled by the alertmanager.
  * New flags added for communication between alertmanagers:
    * `-alertmanager.max-recv-msg-size`
    * `-alertmanager.alertmanager-client.remote-timeout`
    * `-alertmanager.alertmanager-client.tls-enabled`
    * `-alertmanager.alertmanager-client.tls-cert-path`
    * `-alertmanager.alertmanager-client.tls-key-path`
    * `-alertmanager.alertmanager-client.tls-ca-path`
    * `-alertmanager.alertmanager-client.tls-server-name`
    * `-alertmanager.alertmanager-client.tls-insecure-skip-verify`
* [FEATURE] Compactor: added blocks storage per-tenant retention support. This is configured via `-compactor.retention-period`, and can be overridden on a per-tenant basis. #3879
* [ENHANCEMENT] Queries: Instrument queries that were discarded due to the configured `max_outstanding_requests_per_tenant`. #3894
  * `cortex_query_frontend_discarded_requests_total`
  * `cortex_query_scheduler_discarded_requests_total`
* [ENHANCEMENT] Ruler: Add TLS and explicit basis authentication configuration options for the HTTP client the ruler uses to communicate with the alertmanager. #3752
  * `-ruler.alertmanager-client.basic-auth-username`: Configure the basic authentication username used by the client. Takes precedent over a URL configured username.
  * `-ruler.alertmanager-client.basic-auth-password`: Configure the basic authentication password used by the client. Takes precedent over a URL configured password.
  * `-ruler.alertmanager-client.tls-ca-path`: File path to the CA file.
  * `-ruler.alertmanager-client.tls-cert-path`: File path to the TLS certificate.
  * `-ruler.alertmanager-client.tls-insecure-skip-verify`: Boolean to disable verifying the certificate.
  * `-ruler.alertmanager-client.tls-key-path`: File path to the TLS key certificate.
  * `-ruler.alertmanager-client.tls-server-name`: Expected name on the TLS certificate.
* [ENHANCEMENT] Ingester: exposed metric `cortex_ingester_oldest_unshipped_block_timestamp_seconds`, tracking the unix timestamp of the oldest TSDB block not shipped to the storage yet. #3705
* [ENHANCEMENT] Prometheus upgraded. #3739 #3806
  * Avoid unnecessary `runtime.GC()` during compactions.
  * Prevent compaction loop in TSDB on data gap.
* [ENHANCEMENT] Query-Frontend now returns server side performance metrics using `Server-Timing` header when query stats is enabled. #3685
* [ENHANCEMENT] Runtime Config: Add a `mode` query parameter for the runtime config endpoint. `/runtime_config?mode=diff` now shows the YAML runtime configuration with all values that differ from the defaults. #3700
* [ENHANCEMENT] Distributor: Enable downstream projects to wrap distributor push function and access the deserialized write requests berfore/after they are pushed. #3755
* [ENHANCEMENT] Add flag `-<prefix>.tls-server-name` to require a specific server name instead of the hostname on the certificate. #3156
* [ENHANCEMENT] Alertmanager: Remove a tenant's alertmanager instead of pausing it as we determine it is no longer needed. #3722
* [ENHANCEMENT] Blocks storage: added more configuration options to S3 client. #3775
  * `-blocks-storage.s3.tls-handshake-timeout`: Maximum time to wait for a TLS handshake. 0 means no limit.
  * `-blocks-storage.s3.expect-continue-timeout`: The time to wait for a server's first response headers after fully writing the request headers if the request has an Expect header. 0 to send the request body immediately.
  * `-blocks-storage.s3.max-idle-connections`: Maximum number of idle (keep-alive) connections across all hosts. 0 means no limit.
  * `-blocks-storage.s3.max-idle-connections-per-host`: Maximum number of idle (keep-alive) connections to keep per-host. If 0, a built-in default value is used.
  * `-blocks-storage.s3.max-connections-per-host`: Maximum number of connections per host. 0 means no limit.
* [ENHANCEMENT] Ingester: when tenant's TSDB is closed, Ingester now removes pushed metrics-metadata from memory, and removes metadata (`cortex_ingester_memory_metadata`, `cortex_ingester_memory_metadata_created_total`, `cortex_ingester_memory_metadata_removed_total`) and validation metrics (`cortex_discarded_samples_total`, `cortex_discarded_metadata_total`). #3782
* [ENHANCEMENT] Distributor: cleanup metrics for inactive tenants. #3784
* [ENHANCEMENT] Ingester: Have ingester to re-emit following TSDB metrics. #3800
  * `cortex_ingester_tsdb_blocks_loaded`
  * `cortex_ingester_tsdb_reloads_total`
  * `cortex_ingester_tsdb_reloads_failures_total`
  * `cortex_ingester_tsdb_symbol_table_size_bytes`
  * `cortex_ingester_tsdb_storage_blocks_bytes`
  * `cortex_ingester_tsdb_time_retentions_total`
* [ENHANCEMENT] Querier: distribute workload across `-store-gateway.sharding-ring.replication-factor` store-gateway replicas when querying blocks and `-store-gateway.sharding-enabled=true`. #3824
* [ENHANCEMENT] Distributor / HA Tracker: added cleanup of unused elected HA replicas from KV store. Added following metrics to monitor this process: #3809
  * `cortex_ha_tracker_replicas_cleanup_started_total`
  * `cortex_ha_tracker_replicas_cleanup_marked_for_deletion_total`
  * `cortex_ha_tracker_replicas_cleanup_deleted_total`
  * `cortex_ha_tracker_replicas_cleanup_delete_failed_total`
* [ENHANCEMENT] Ruler now has new API endpoint `/ruler/delete_tenant_config` that can be used to delete all ruler groups for tenant. It is intended to be used by administrators who wish to clean up state after removed user. Note that this endpoint is enabled regardless of `-experimental.ruler.enable-api`. #3750 #3899
* [ENHANCEMENT] Query-frontend, query-scheduler: cleanup metrics for inactive tenants. #3826
* [ENHANCEMENT] Blocks storage: added `-blocks-storage.s3.region` support to S3 client configuration. #3811
* [ENHANCEMENT] Distributor: Remove cached subrings for inactive users when using shuffle sharding. #3849
* [ENHANCEMENT] Store-gateway: Reduced memory used to fetch chunks at query time. #3855
* [ENHANCEMENT] Ingester: attempt to prevent idle compaction from happening in concurrent ingesters by introducing a 25% jitter to the configured idle timeout (`-blocks-storage.tsdb.head-compaction-idle-timeout`). #3850
* [ENHANCEMENT] Compactor: cleanup local files for users that are no longer owned by compactor. #3851
* [ENHANCEMENT] Store-gateway: close empty bucket stores, and delete leftover local files for tenants that no longer belong to store-gateway. #3853
* [ENHANCEMENT] Store-gateway: added metrics to track partitioner behaviour. #3877
  * `cortex_bucket_store_partitioner_requested_bytes_total`
  * `cortex_bucket_store_partitioner_requested_ranges_total`
  * `cortex_bucket_store_partitioner_expanded_bytes_total`
  * `cortex_bucket_store_partitioner_expanded_ranges_total`
* [ENHANCEMENT] Store-gateway: added metrics to monitor chunk buffer pool behaviour. #3880
  * `cortex_bucket_store_chunk_pool_requested_bytes_total`
  * `cortex_bucket_store_chunk_pool_returned_bytes_total`
* [ENHANCEMENT] Alertmanager: load alertmanager configurations from object storage concurrently, and only load necessary configurations, speeding configuration synchronization process and executing fewer "GET object" operations to the storage when sharding is enabled. #3898
* [ENHANCEMENT] Ingester (blocks storage): Ingester can now stream entire chunks instead of individual samples to the querier. At the moment this feature must be explicitly enabled either by using `-ingester.stream-chunks-when-using-blocks` flag or `ingester_stream_chunks_when_using_blocks` (boolean) field in runtime config file, but these configuration options are temporary and will be removed when feature is stable. #3889
* [ENHANCEMENT] Alertmanager: New endpoint `/multitenant_alertmanager/delete_tenant_config` to delete configuration for tenant identified by `X-Scope-OrgID` header. This is an internal endpoint, available even if Alertmanager API is not enabled by using `-experimental.alertmanager.enable-api`. #3900
* [ENHANCEMENT] MemCached: Add `max_item_size` support. #3929
* [BUGFIX] Cortex: Fixed issue where fatal errors and various log messages where not logged. #3778
* [BUGFIX] HA Tracker: don't track as error in the `cortex_kv_request_duration_seconds` metric a CAS operation intentionally aborted. #3745
* [BUGFIX] Querier / ruler: do not log "error removing stale clients" if the ring is empty. #3761
* [BUGFIX] Store-gateway: fixed a panic caused by a race condition when the index-header lazy loading is enabled. #3775 #3789
* [BUGFIX] Compactor: fixed "could not guess file size" log when uploading blocks deletion marks to the global location. #3807
* [BUGFIX] Prevent panic at start if the http_prefix setting doesn't have a valid value. #3796
* [BUGFIX] Memberlist: fixed panic caused by race condition in `armon/go-metrics` used by memberlist client. #3725
* [BUGFIX] Querier: returning 422 (instead of 500) when query hits `max_chunks_per_query` limit with block storage. #3895
* [BUGFIX] Alertmanager: Ensure that experimental `/api/v1/alerts` endpoints work when `-http.prefix` is empty. #3905
* [BUGFIX] Chunk store: fix panic in inverted index when deleted fingerprint is no longer in the index. #3543

## Cortex 1.7.1 / 2021-04-27

* [CHANGE] Fix for CVE-2021-31232: Local file disclosure vulnerability when `-experimental.alertmanager.enable-api` is used. The HTTP basic auth `password_file` can be used as an attack vector to send any file content via a webhook. The alertmanager templates can be used as an attack vector to send any file content because the alertmanager can load any text file specified in the templates list.

## Cortex 1.7.0 / 2021-02-23

Note the blocks storage compactor runs a migration task at startup in this version, which can take many minutes and use a lot of RAM.
[Turn this off after first run](https://cortexmetrics.io/docs/blocks-storage/production-tips/#ensure-deletion-marks-migration-is-disabled-after-first-run).

* [CHANGE] FramedSnappy encoding support has been removed from Push and Remote Read APIs. This means Prometheus 1.6 support has been removed and the oldest Prometheus version supported in the remote write is 1.7. #3682
* [CHANGE] Ruler: removed the flag `-ruler.evaluation-delay-duration-deprecated` which was deprecated in 1.4.0. Please use the `ruler_evaluation_delay_duration` per-tenant limit instead. #3694
* [CHANGE] Removed the flags `-<prefix>.grpc-use-gzip-compression` which were deprecated in 1.3.0: #3694
  * `-query-scheduler.grpc-client-config.grpc-use-gzip-compression`: use `-query-scheduler.grpc-client-config.grpc-compression` instead
  * `-frontend.grpc-client-config.grpc-use-gzip-compression`: use `-frontend.grpc-client-config.grpc-compression` instead
  * `-ruler.client.grpc-use-gzip-compression`: use `-ruler.client.grpc-compression` instead
  * `-bigtable.grpc-use-gzip-compression`: use `-bigtable.grpc-compression` instead
  * `-ingester.client.grpc-use-gzip-compression`: use `-ingester.client.grpc-compression` instead
  * `-querier.frontend-client.grpc-use-gzip-compression`: use `-querier.frontend-client.grpc-compression` instead
* [CHANGE] Querier: it's not required to set `-frontend.query-stats-enabled=true` in the querier anymore to enable query statistics logging in the query-frontend. The flag is now required to be configured only in the query-frontend and it will be propagated to the queriers. #3595 #3695
* [CHANGE] Blocks storage: compactor is now required when running a Cortex cluster with the blocks storage, because it also keeps the bucket index updated. #3583
* [CHANGE] Blocks storage: block deletion marks are now stored in a per-tenant global markers/ location too, other than within the block location. The compactor, at startup, will copy deletion marks from the block location to the global location. This migration is required only once, so it can be safely disabled via `-compactor.block-deletion-marks-migration-enabled=false` after new compactor has successfully started at least once in the cluster. #3583
* [CHANGE] OpenStack Swift: the default value for the `-ruler.storage.swift.container-name` and `-swift.container-name` config options has changed from `cortex` to empty string. If you were relying on the default value, please set it back to `cortex`. #3660
* [CHANGE] HA Tracker: configured replica label is now verified against label value length limit (`-validation.max-length-label-value`). #3668
* [CHANGE] Distributor: `extend_writes` field in YAML configuration has moved from `lifecycler` (inside `ingester_config`) to `distributor_config`. This doesn't affect command line option `-distributor.extend-writes`, which stays the same. #3719
* [CHANGE] Alertmanager: Deprecated `-cluster.` CLI flags in favor of their `-alertmanager.cluster.` equivalent. The deprecated flags (and their respective YAML config options) are: #3677
  * `-cluster.listen-address` in favor of `-alertmanager.cluster.listen-address`
  * `-cluster.advertise-address` in favor of `-alertmanager.cluster.advertise-address`
  * `-cluster.peer` in favor of `-alertmanager.cluster.peers`
  * `-cluster.peer-timeout` in favor of `-alertmanager.cluster.peer-timeout`
* [CHANGE] Blocks storage: the default value of `-blocks-storage.bucket-store.sync-interval` has been changed from `5m` to `15m`. #3724
* [FEATURE] Querier: Queries can be federated across multiple tenants. The tenants IDs involved need to be specified separated by a `|` character in the `X-Scope-OrgID` request header. This is an experimental feature, which can be enabled by setting `-tenant-federation.enabled=true` on all Cortex services. #3250
* [FEATURE] Alertmanager: introduced the experimental option `-alertmanager.sharding-enabled` to shard tenants across multiple Alertmanager instances. This feature is still under heavy development and its usage is discouraged. The following new metrics are exported by the Alertmanager: #3664
  * `cortex_alertmanager_ring_check_errors_total`
  * `cortex_alertmanager_sync_configs_total`
  * `cortex_alertmanager_sync_configs_failed_total`
  * `cortex_alertmanager_tenants_discovered`
  * `cortex_alertmanager_tenants_owned`
* [ENHANCEMENT] Allow specifying JAEGER_ENDPOINT instead of sampling server or local agent port. #3682
* [ENHANCEMENT] Blocks storage: introduced a per-tenant bucket index, periodically updated by the compactor, used to avoid full bucket scanning done by queriers, store-gateways and rulers. The bucket index is updated by the compactor during blocks cleanup, on every `-compactor.cleanup-interval`. #3553 #3555 #3561 #3583 #3625 #3711 #3715
* [ENHANCEMENT] Blocks storage: introduced an option `-blocks-storage.bucket-store.bucket-index.enabled` to enable the usage of the bucket index in the querier, store-gateway and ruler. When enabled, the querier, store-gateway and ruler will use the bucket index to find a tenant's blocks instead of running the periodic bucket scan. The following new metrics are exported by the querier and ruler: #3614 #3625
  * `cortex_bucket_index_loads_total`
  * `cortex_bucket_index_load_failures_total`
  * `cortex_bucket_index_load_duration_seconds`
  * `cortex_bucket_index_loaded`
* [ENHANCEMENT] Compactor: exported the following metrics. #3583 #3625
  * `cortex_bucket_blocks_count`: Total number of blocks per tenant in the bucket. Includes blocks marked for deletion, but not partial blocks.
  * `cortex_bucket_blocks_marked_for_deletion_count`: Total number of blocks per tenant marked for deletion in the bucket.
  * `cortex_bucket_blocks_partials_count`: Total number of partial blocks.
  * `cortex_bucket_index_last_successful_update_timestamp_seconds`: Timestamp of the last successful update of a tenant's bucket index.
* [ENHANCEMENT] Ruler: Add `cortex_prometheus_last_evaluation_samples` to expose the number of samples generated by a rule group per tenant. #3582
* [ENHANCEMENT] Memberlist: add status page (/memberlist) with available details about memberlist-based KV store and memberlist cluster. It's also possible to view KV values in Go struct or JSON format, or download for inspection. #3575
* [ENHANCEMENT] Memberlist: client can now keep a size-bounded buffer with sent and received messages and display them in the admin UI (/memberlist) for troubleshooting. #3581 #3602
* [ENHANCEMENT] Blocks storage: added block index attributes caching support to metadata cache. The TTL can be configured via `-blocks-storage.bucket-store.metadata-cache.block-index-attributes-ttl`. #3629
* [ENHANCEMENT] Alertmanager: Add support for Azure blob storage. #3634
* [ENHANCEMENT] Compactor: tenants marked for deletion will now be fully cleaned up after some delay since deletion of last block. Cleanup includes removal of remaining marker files (including tenant deletion mark file) and files under `debug/metas`. #3613
* [ENHANCEMENT] Compactor: retry compaction of a single tenant on failure instead of re-running compaction for all tenants. #3627
* [ENHANCEMENT] Querier: Implement result caching for tenant query federation. #3640
* [ENHANCEMENT] API: Add a `mode` query parameter for the config endpoint: #3645
  * `/config?mode=diff`: Shows the YAML configuration with all values that differ from the defaults.
  * `/config?mode=defaults`: Shows the YAML configuration with all the default values.
* [ENHANCEMENT] OpenStack Swift: added the following config options to OpenStack Swift backend client: #3660
  - Chunks storage: `-swift.auth-version`, `-swift.max-retries`, `-swift.connect-timeout`, `-swift.request-timeout`.
  - Blocks storage: ` -blocks-storage.swift.auth-version`, ` -blocks-storage.swift.max-retries`, ` -blocks-storage.swift.connect-timeout`, ` -blocks-storage.swift.request-timeout`.
  - Ruler: `-ruler.storage.swift.auth-version`, `-ruler.storage.swift.max-retries`, `-ruler.storage.swift.connect-timeout`, `-ruler.storage.swift.request-timeout`.
* [ENHANCEMENT] Disabled in-memory shuffle-sharding subring cache in the store-gateway, ruler and compactor. This should reduce the memory utilisation in these services when shuffle-sharding is enabled, without introducing a significantly increase CPU utilisation. #3601
* [ENHANCEMENT] Shuffle sharding: optimised subring generation used by shuffle sharding. #3601
* [ENHANCEMENT] New /runtime_config endpoint that returns the defined runtime configuration in YAML format. The returned configuration includes overrides. #3639
* [ENHANCEMENT] Query-frontend: included the parameter name failed to validate in HTTP 400 message. #3703
* [ENHANCEMENT] Fail to startup Cortex if provided runtime config is invalid. #3707
* [ENHANCEMENT] Alertmanager: Add flags to customize the cluster configuration: #3667
  * `-alertmanager.cluster.gossip-interval`: The interval between sending gossip messages. By lowering this value (more frequent) gossip messages are propagated across cluster more quickly at the expense of increased bandwidth usage.
  * `-alertmanager.cluster.push-pull-interval`: The interval between gossip state syncs. Setting this interval lower (more frequent) will increase convergence speeds across larger clusters at the expense of increased bandwidth usage.
* [ENHANCEMENT] Distributor: change the error message returned when a received series has too many label values. The new message format has the series at the end and this plays better with Prometheus logs truncation. #3718
  - From: `sample for '<series>' has <value> label names; limit <value>`
  - To: `series has too many labels (actual: <value>, limit: <value>) series: '<series>'`
* [ENHANCEMENT] Improve bucket index loader to handle edge case where new tenant has not had blocks uploaded to storage yet. #3717
* [BUGFIX] Allow `-querier.max-query-lookback` use `y|w|d` suffix like deprecated `-store.max-look-back-period`. #3598
* [BUGFIX] Memberlist: Entry in the ring should now not appear again after using "Forget" feature (unless it's still heartbeating). #3603
* [BUGFIX] Ingester: do not close idle TSDBs while blocks shipping is in progress. #3630 #3632
* [BUGFIX] Ingester: correctly update `cortex_ingester_memory_users` and `cortex_ingester_active_series` when a tenant's idle TSDB is closed, when running Cortex with the blocks storage. #3646
* [BUGFIX] Querier: fix default value incorrectly overriding `-querier.frontend-address` in single-binary mode. #3650
* [BUGFIX] Compactor: delete `deletion-mark.json` at last when deleting a block in order to not leave partial blocks without deletion mark in the bucket if the compactor is interrupted while deleting a block. #3660
* [BUGFIX] Blocks storage: do not cleanup a partially uploaded block when `meta.json` upload fails. Despite failure to upload `meta.json`, this file may in some cases still appear in the bucket later. By skipping early cleanup, we avoid having corrupted blocks in the storage. #3660
* [BUGFIX] Alertmanager: disable access to `/alertmanager/metrics` (which exposes all Cortex metrics), `/alertmanager/-/reload` and `/alertmanager/debug/*`, which were available to any authenticated user with enabled AlertManager. #3678
* [BUGFIX] Query-Frontend: avoid creating many small sub-queries by discarding cache extents under 5 minutes #3653
* [BUGFIX] Ruler: Ensure the stale markers generated for evaluated rules respect the configured `-ruler.evaluation-delay-duration`. This will avoid issues with samples with NaN be persisted with timestamps set ahead of the next rule evaluation. #3687
* [BUGFIX] Alertmanager: don't serve HTTP requests until Alertmanager has fully started. Serving HTTP requests earlier may result in loss of configuration for the user. #3679
* [BUGFIX] Do not log "failed to load config" if runtime config file is empty. #3706
* [BUGFIX] Do not allow to use a runtime config file containing multiple YAML documents. #3706
* [BUGFIX] HA Tracker: don't track as error in the `cortex_kv_request_duration_seconds` metric a CAS operation intentionally aborted. #3745

## Cortex 1.6.0 / 2020-12-29

* [CHANGE] Query Frontend: deprecate `-querier.compress-http-responses` in favour of `-api.response-compression-enabled`. #3544
* [CHANGE] Querier: deprecated `-store.max-look-back-period`. You should use `-querier.max-query-lookback` instead. #3452
* [CHANGE] Blocks storage: increased `-blocks-storage.bucket-store.chunks-cache.attributes-ttl` default from `24h` to `168h` (1 week). #3528
* [CHANGE] Blocks storage: the config option `-blocks-storage.bucket-store.index-cache.postings-compression-enabled` has been deprecated and postings compression is always enabled. #3538
* [CHANGE] Ruler: gRPC message size default limits on the Ruler-client side have changed: #3523
  - limit for outgoing gRPC messages has changed from 2147483647 to 16777216 bytes
  - limit for incoming gRPC messages has changed from 4194304 to 104857600 bytes
* [FEATURE] Distributor/Ingester: Provide ability to not overflow writes in the presence of a leaving or unhealthy ingester. This allows for more efficient ingester rolling restarts. #3305
* [FEATURE] Query-frontend: introduced query statistics logged in the query-frontend when enabled via `-frontend.query-stats-enabled=true`. When enabled, the metric `cortex_query_seconds_total` is tracked, counting the sum of the wall time spent across all queriers while running queries (on a per-tenant basis). The metrics `cortex_request_duration_seconds` and `cortex_query_seconds_total` are different: the first one tracks the request duration (eg. HTTP request from the client), while the latter tracks the sum of the wall time on all queriers involved executing the query. #3539
* [ENHANCEMENT] API: Add GZIP HTTP compression to the API responses. Compression can be enabled via `-api.response-compression-enabled`. #3536
* [ENHANCEMENT] Added zone-awareness support on queries. When zone-awareness is enabled, queries will still succeed if all ingesters in a single zone will fail. #3414
* [ENHANCEMENT] Blocks storage ingester: exported more TSDB-related metrics. #3412
  - `cortex_ingester_tsdb_wal_corruptions_total`
  - `cortex_ingester_tsdb_head_truncations_failed_total`
  - `cortex_ingester_tsdb_head_truncations_total`
  - `cortex_ingester_tsdb_head_gc_duration_seconds`
* [ENHANCEMENT] Enforced keepalive on all gRPC clients used for inter-service communication. #3431
* [ENHANCEMENT] Added `cortex_alertmanager_config_hash` metric to expose hash of Alertmanager Config loaded per user. #3388
* [ENHANCEMENT] Query-Frontend / Query-Scheduler: New component called "Query-Scheduler" has been introduced. Query-Scheduler is simply a queue of requests, moved outside of Query-Frontend. This allows Query-Frontend to be scaled separately from number of queues. To make Query-Frontend and Querier use Query-Scheduler, they need to be started with `-frontend.scheduler-address` and `-querier.scheduler-address` options respectively. #3374 #3471
* [ENHANCEMENT] Query-frontend / Querier / Ruler: added `-querier.max-query-lookback` to limit how long back data (series and metadata) can be queried. This setting can be overridden on a per-tenant basis and is enforced in the query-frontend, querier and ruler. #3452 #3458
* [ENHANCEMENT] Querier: added `-querier.query-store-for-labels-enabled` to query store for label names, label values and series APIs. Only works with blocks storage engine. #3461 #3520
* [ENHANCEMENT] Ingester: exposed `-blocks-storage.tsdb.wal-segment-size-bytes` config option to customise the TSDB WAL segment max size. #3476
* [ENHANCEMENT] Compactor: concurrently run blocks cleaner for multiple tenants. Concurrency can be configured via `-compactor.cleanup-concurrency`. #3483
* [ENHANCEMENT] Compactor: shuffle tenants before running compaction. #3483
* [ENHANCEMENT] Compactor: wait for a stable ring at startup, when sharding is enabled. #3484
* [ENHANCEMENT] Store-gateway: added `-blocks-storage.bucket-store.index-header-lazy-loading-enabled` to enable index-header lazy loading (experimental). When enabled, index-headers will be mmap-ed only once required by a query and will be automatically released after `-blocks-storage.bucket-store.index-header-lazy-loading-idle-timeout` time of inactivity. #3498
* [ENHANCEMENT] Alertmanager: added metrics `cortex_alertmanager_notification_requests_total` and `cortex_alertmanager_notification_requests_failed_total`. #3518
* [ENHANCEMENT] Ingester: added `-blocks-storage.tsdb.head-chunks-write-buffer-size-bytes` to fine-tune the TSDB head chunks write buffer size when running Cortex blocks storage. #3518
* [ENHANCEMENT] /metrics now supports OpenMetrics output. HTTP and gRPC servers metrics can now include exemplars. #3524
* [ENHANCEMENT] Expose gRPC keepalive policy options by gRPC server. #3524
* [ENHANCEMENT] Blocks storage: enabled caching of `meta.json` attributes, configurable via `-blocks-storage.bucket-store.metadata-cache.metafile-attributes-ttl`. #3528
* [ENHANCEMENT] Compactor: added a config validation check to fail fast if the compactor has been configured invalid block range periods (each period is expected to be a multiple of the previous one). #3534
* [ENHANCEMENT] Blocks storage: concurrently fetch deletion marks from object storage. #3538
* [ENHANCEMENT] Blocks storage ingester: ingester can now close idle TSDB and delete local data. #3491 #3552
* [ENHANCEMENT] Blocks storage: add option to use V2 signatures for S3 authentication. #3540
* [ENHANCEMENT] Exported process metrics to monitor the number of memory map areas allocated. #3537
  * - `process_memory_map_areas`
  * - `process_memory_map_areas_limit`
* [ENHANCEMENT] Ruler: Expose gRPC client options. #3523
* [ENHANCEMENT] Compactor: added metrics to track on-going compaction. #3535
  * `cortex_compactor_tenants_discovered`
  * `cortex_compactor_tenants_skipped`
  * `cortex_compactor_tenants_processing_succeeded`
  * `cortex_compactor_tenants_processing_failed`
* [ENHANCEMENT] Added new experimental API endpoints: `POST /purger/delete_tenant` and `GET /purger/delete_tenant_status` for deleting all tenant data. Only works with blocks storage. Compactor removes blocks that belong to user marked for deletion. #3549 #3558
* [ENHANCEMENT] Chunks storage: add option to use V2 signatures for S3 authentication. #3560
* [ENHANCEMENT] HA Tracker: Added new limit `ha_max_clusters` to set the max number of clusters tracked for single user. This limit is disabled by default. #3668
* [BUGFIX] Query-Frontend: `cortex_query_seconds_total` now return seconds not nanoseconds. #3589
* [BUGFIX] Blocks storage ingester: fixed some cases leading to a TSDB WAL corruption after a partial write to disk. #3423
* [BUGFIX] Blocks storage: Fix the race between ingestion and `/flush` call resulting in overlapping blocks. #3422
* [BUGFIX] Querier: fixed `-querier.max-query-into-future` which wasn't correctly enforced on range queries. #3452
* [BUGFIX] Fixed float64 precision stability when aggregating metrics before exposing them. This could have lead to false counters resets when querying some metrics exposed by Cortex. #3506
* [BUGFIX] Querier: the meta.json sync concurrency done when running Cortex with the blocks storage is now controlled by `-blocks-storage.bucket-store.meta-sync-concurrency` instead of the incorrect `-blocks-storage.bucket-store.block-sync-concurrency` (default values are the same). #3531
* [BUGFIX] Querier: fixed initialization order of querier module when using blocks storage. It now (again) waits until blocks have been synchronized. #3551

### Blocksconvert

* [ENHANCEMENT] Scheduler: ability to ignore users based on regexp, using `-scheduler.ignore-users-regex` flag. #3477
* [ENHANCEMENT] Builder: Parallelize reading chunks in the final stage of building block. #3470
* [ENHANCEMENT] Builder: remove duplicate label names from chunk. #3547

## Cortex 1.5.0 / 2020-11-09

* [CHANGE] Blocks storage: update the default HTTP configuration values for the S3 client to the upstream Thanos default values. #3244
  - `-blocks-storage.s3.http.idle-conn-timeout` is set 90 seconds.
  - `-blocks-storage.s3.http.response-header-timeout` is set to 2 minutes.
* [CHANGE] Improved shuffle sharding support in the write path. This work introduced some config changes: #3090
  * Introduced `-distributor.sharding-strategy` CLI flag (and its respective `sharding_strategy` YAML config option) to explicitly specify which sharding strategy should be used in the write path
  * `-experimental.distributor.user-subring-size` flag renamed to `-distributor.ingestion-tenant-shard-size`
  * `user_subring_size` limit YAML config option renamed to `ingestion_tenant_shard_size`
* [CHANGE] Dropped "blank Alertmanager configuration; using fallback" message from Info to Debug level. #3205
* [CHANGE] Zone-awareness replication for time-series now should be explicitly enabled in the distributor via the `-distributor.zone-awareness-enabled` CLI flag (or its respective YAML config option). Before, zone-aware replication was implicitly enabled if a zone was set on ingesters. #3200
* [CHANGE] Removed the deprecated CLI flag `-config-yaml`. You should use `-schema-config-file` instead. #3225
* [CHANGE] Enforced the HTTP method required by some API endpoints which did (incorrectly) allow any method before that. #3228
  - `GET /`
  - `GET /config`
  - `GET /debug/fgprof`
  - `GET /distributor/all_user_stats`
  - `GET /distributor/ha_tracker`
  - `GET /all_user_stats`
  - `GET /ha-tracker`
  - `GET /api/v1/user_stats`
  - `GET /api/v1/chunks`
  - `GET <legacy-http-prefix>/user_stats`
  - `GET <legacy-http-prefix>/chunks`
  - `GET /services`
  - `GET /multitenant_alertmanager/status`
  - `GET /status` (alertmanager microservice)
  - `GET|POST /ingester/ring`
  - `GET|POST /ring`
  - `GET|POST /store-gateway/ring`
  - `GET|POST /compactor/ring`
  - `GET|POST /ingester/flush`
  - `GET|POST /ingester/shutdown`
  - `GET|POST /flush`
  - `GET|POST /shutdown`
  - `GET|POST /ruler/ring`
  - `POST /api/v1/push`
  - `POST <legacy-http-prefix>/push`
  - `POST /push`
  - `POST /ingester/push`
* [CHANGE] Renamed CLI flags to configure the network interface names from which automatically detect the instance IP. #3295
  - `-compactor.ring.instance-interface` renamed to `-compactor.ring.instance-interface-names`
  - `-store-gateway.sharding-ring.instance-interface` renamed to `-store-gateway.sharding-ring.instance-interface-names`
  - `-distributor.ring.instance-interface` renamed to `-distributor.ring.instance-interface-names`
  - `-ruler.ring.instance-interface` renamed to `-ruler.ring.instance-interface-names`
* [CHANGE] Renamed `-<prefix>.redis.enable-tls` CLI flag to `-<prefix>.redis.tls-enabled`, and its respective YAML config option from `enable_tls` to `tls_enabled`. #3298
* [CHANGE] Increased default `-<prefix>.redis.timeout` from `100ms` to `500ms`. #3301
* [CHANGE] `cortex_alertmanager_config_invalid` has been removed in favor of `cortex_alertmanager_config_last_reload_successful`. #3289
* [CHANGE] Query-frontend: POST requests whose body size exceeds 10MiB will be rejected. The max body size can be customised via `-frontend.max-body-size`. #3276
* [FEATURE] Shuffle sharding: added support for shuffle-sharding queriers in the query-frontend. When configured (`-frontend.max-queriers-per-tenant` globally, or using per-tenant limit `max_queriers_per_tenant`), each tenants's requests will be handled by different set of queriers. #3113 #3257
* [FEATURE] Shuffle sharding: added support for shuffle-sharding ingesters on the read path. When ingesters shuffle-sharding is enabled and `-querier.shuffle-sharding-ingesters-lookback-period` is set, queriers will fetch in-memory series from the minimum set of required ingesters, selecting only ingesters which may have received series since 'now - lookback period'. #3252
* [FEATURE] Query-frontend: added `compression` config to support results cache with compression. #3217
* [FEATURE] Add OpenStack Swift support to blocks storage. #3303
* [FEATURE] Added support for applying Prometheus relabel configs on series received by the distributor. A `metric_relabel_configs` field has been added to the per-tenant limits configuration. #3329
* [FEATURE] Support for Cassandra client SSL certificates. #3384
* [ENHANCEMENT] Ruler: Introduces two new limits `-ruler.max-rules-per-rule-group` and `-ruler.max-rule-groups-per-tenant` to control the number of rules per rule group and the total number of rule groups for a given user. They are disabled by default. #3366
* [ENHANCEMENT] Allow to specify multiple comma-separated Cortex services to `-target` CLI option (or its respective YAML config option). For example, `-target=all,compactor` can be used to start Cortex single-binary with compactor as well. #3275
* [ENHANCEMENT] Expose additional HTTP configs for the S3 backend client. New flag are listed below: #3244
  - `-blocks-storage.s3.http.idle-conn-timeout`
  - `-blocks-storage.s3.http.response-header-timeout`
  - `-blocks-storage.s3.http.insecure-skip-verify`
* [ENHANCEMENT] Added `cortex_query_frontend_connected_clients` metric to show the number of workers currently connected to the frontend. #3207
* [ENHANCEMENT] Shuffle sharding: improved shuffle sharding in the write path. Shuffle sharding now should be explicitly enabled via `-distributor.sharding-strategy` CLI flag (or its respective YAML config option) and guarantees stability, consistency, shuffling and balanced zone-awareness properties. #3090 #3214
* [ENHANCEMENT] Ingester: added new metric `cortex_ingester_active_series` to track active series more accurately. Also added options to control whether active series tracking is enabled (`-ingester.active-series-metrics-enabled`, defaults to false), and how often this metric is updated (`-ingester.active-series-metrics-update-period`) and max idle time for series to be considered inactive (`-ingester.active-series-metrics-idle-timeout`). #3153
* [ENHANCEMENT] Store-gateway: added zone-aware replication support to blocks replication in the store-gateway. #3200
* [ENHANCEMENT] Store-gateway: exported new metrics. #3231
  - `cortex_bucket_store_cached_series_fetch_duration_seconds`
  - `cortex_bucket_store_cached_postings_fetch_duration_seconds`
  - `cortex_bucket_stores_gate_queries_max`
* [ENHANCEMENT] Added `-version` flag to Cortex. #3233
* [ENHANCEMENT] Hash ring: added instance registered timestamp to the ring. #3248
* [ENHANCEMENT] Reduce tail latency by smoothing out spikes in rate of chunk flush operations. #3191
* [ENHANCEMENT] User Cortex as User Agent in http requests issued by Configs DB client. #3264
* [ENHANCEMENT] Experimental Ruler API: Fetch rule groups from object storage in parallel. #3218
* [ENHANCEMENT] Chunks GCS object storage client uses the `fields` selector to limit the payload size when listing objects in the bucket. #3218 #3292
* [ENHANCEMENT] Added shuffle sharding support to ruler. Added new metric `cortex_ruler_sync_rules_total`. #3235
* [ENHANCEMENT] Return an explicit error when the store-gateway is explicitly requested without a blocks storage engine. #3287
* [ENHANCEMENT] Ruler: only load rules that belong to the ruler. Improves rules synching performances when ruler sharding is enabled. #3269
* [ENHANCEMENT] Added `-<prefix>.redis.tls-insecure-skip-verify` flag. #3298
* [ENHANCEMENT] Added `cortex_alertmanager_config_last_reload_successful_seconds` metric to show timestamp of last successful AM config reload. #3289
* [ENHANCEMENT] Blocks storage: reduced number of bucket listing operations to list block content (applies to newly created blocks only). #3363
* [ENHANCEMENT] Ruler: Include the tenant ID on the notifier logs. #3372
* [ENHANCEMENT] Blocks storage Compactor: Added `-compactor.enabled-tenants` and `-compactor.disabled-tenants` to explicitly enable or disable compaction of specific tenants. #3385
* [ENHANCEMENT] Blocks storage ingester: Creating checkpoint only once even when there are multiple Head compactions in a single `Compact()` call. #3373
* [BUGFIX] Blocks storage ingester: Read repair memory-mapped chunks file which can end up being empty on abrupt shutdowns combined with faulty disks. #3373
* [BUGFIX] Blocks storage ingester: Close TSDB resources on failed startup preventing ingester OOMing. #3373
* [BUGFIX] No-longer-needed ingester operations for queries triggered by queriers and rulers are now canceled. #3178
* [BUGFIX] Ruler: directories in the configured `rules-path` will be removed on startup and shutdown in order to ensure they don't persist between runs. #3195
* [BUGFIX] Handle hash-collisions in the query path. #3192
* [BUGFIX] Check for postgres rows errors. #3197
* [BUGFIX] Ruler Experimental API: Don't allow rule groups without names or empty rule groups. #3210
* [BUGFIX] Experimental Alertmanager API: Do not allow empty Alertmanager configurations or bad template filenames to be submitted through the configuration API. #3185
* [BUGFIX] Reduce failures to update heartbeat when using Consul. #3259
* [BUGFIX] When using ruler sharding, moving all user rule groups from ruler to a different one and then back could end up with some user groups not being evaluated at all. #3235
* [BUGFIX] Fixed shuffle sharding consistency when zone-awareness is enabled and the shard size is increased or instances in a new zone are added. #3299
* [BUGFIX] Use a valid grpc header when logging IP addresses. #3307
* [BUGFIX] Fixed the metric `cortex_prometheus_rule_group_duration_seconds` in the Ruler, it wouldn't report any values. #3310
* [BUGFIX] Fixed gRPC connections leaking in rulers when rulers sharding is enabled and APIs called. #3314
* [BUGFIX] Fixed shuffle sharding consistency when zone-awareness is enabled and the shard size is increased or instances in a new zone are added. #3299
* [BUGFIX] Fixed Gossip memberlist members joining when addresses are configured using DNS-based service discovery. #3360
* [BUGFIX] Ingester: fail to start an ingester running the blocks storage, if unable to load any existing TSDB at startup. #3354
* [BUGFIX] Blocks storage: Avoid deletion of blocks in the ingester which are not shipped to the storage yet. #3346
* [BUGFIX] Fix common prefixes returned by List method of S3 client. #3358
* [BUGFIX] Honor configured timeout in Azure and GCS object clients. #3285
* [BUGFIX] Blocks storage: Avoid creating blocks larger than configured block range period on forced compaction and when TSDB is idle. #3344
* [BUGFIX] Shuffle sharding: fixed max global series per user/metric limit when shuffle sharding and `-distributor.shard-by-all-labels=true` are both enabled in distributor. When using these global limits you should now set `-distributor.sharding-strategy` and `-distributor.zone-awareness-enabled` to ingesters too. #3369
* [BUGFIX] Slow query logging: when using downstream server request parameters were not logged. #3276
* [BUGFIX] Fixed tenant detection in the ruler and alertmanager API when running without auth. #3343

### Blocksconvert

* [ENHANCEMENT] Blocksconvert – Builder: download plan file locally before processing it. #3209
* [ENHANCEMENT] Blocksconvert – Cleaner: added new tool for deleting chunks data. #3283
* [ENHANCEMENT] Blocksconvert – Scanner: support for scanning specific date-range only. #3222
* [ENHANCEMENT] Blocksconvert – Scanner: metrics for tracking progress. #3222
* [ENHANCEMENT] Blocksconvert – Builder: retry block upload before giving up. #3245
* [ENHANCEMENT] Blocksconvert – Scanner: upload plans concurrently. #3340
* [BUGFIX] Blocksconvert: fix chunks ordering in the block. Chunks in different order than series work just fine in TSDB blocks at the moment, but it's not consistent with what Prometheus does and future Prometheus and Cortex optimizations may rely on this ordering. #3371

## Cortex 1.4.0 / 2020-10-02

* [CHANGE] TLS configuration for gRPC, HTTP and etcd clients is now marked as experimental. These features are not yet fully baked, and we expect possible small breaking changes in Cortex 1.5. #3198
* [CHANGE] Cassandra backend support is now GA (stable). #3180
* [CHANGE] Blocks storage is now GA (stable). The `-experimental` prefix has been removed from all CLI flags related to the blocks storage (no YAML config changes). #3180 #3201
  - `-experimental.blocks-storage.*` flags renamed to `-blocks-storage.*`
  - `-experimental.store-gateway.*` flags renamed to `-store-gateway.*`
  - `-experimental.querier.store-gateway-client.*` flags renamed to `-querier.store-gateway-client.*`
  - `-experimental.querier.store-gateway-addresses` flag renamed to `-querier.store-gateway-addresses`
  - `-store-gateway.replication-factor` flag renamed to `-store-gateway.sharding-ring.replication-factor`
  - `-store-gateway.tokens-file-path` flag renamed to `store-gateway.sharding-ring.tokens-file-path`
* [CHANGE] Ingester: Removed deprecated untyped record from chunks WAL. Only if you are running `v1.0` or below, it is recommended to first upgrade to `v1.1`/`v1.2`/`v1.3` and run it for a day before upgrading to `v1.4` to avoid data loss. #3115
* [CHANGE] Distributor API endpoints are no longer served unless target is set to `distributor` or `all`. #3112
* [CHANGE] Increase the default Cassandra client replication factor to 3. #3007
* [CHANGE] Blocks storage: removed the support to transfer blocks between ingesters on shutdown. When running the Cortex blocks storage, ingesters are expected to run with a persistent disk. The following metrics have been removed: #2996
  * `cortex_ingester_sent_files`
  * `cortex_ingester_received_files`
  * `cortex_ingester_received_bytes_total`
  * `cortex_ingester_sent_bytes_total`
* [CHANGE] The buckets for the `cortex_chunk_store_index_lookups_per_query` metric have been changed to 1, 2, 4, 8, 16. #3021
* [CHANGE] Blocks storage: the `operation` label value `getrange` has changed into `get_range` for the metrics `thanos_store_bucket_cache_operation_requests_total` and `thanos_store_bucket_cache_operation_hits_total`. #3000
* [CHANGE] Experimental Delete Series: `/api/v1/admin/tsdb/delete_series` and `/api/v1/admin/tsdb/cancel_delete_request` purger APIs to return status code `204` instead of `200` for success. #2946
* [CHANGE] Histogram `cortex_memcache_request_duration_seconds` `method` label value changes from `Memcached.Get` to `Memcached.GetBatched` for batched lookups, and is not reported for non-batched lookups (label value `Memcached.GetMulti` remains, and had exactly the same value as `Get` in nonbatched lookups).  The same change applies to tracing spans. #3046
* [CHANGE] TLS server validation is now enabled by default, a new parameter `tls_insecure_skip_verify` can be set to true to skip validation optionally. #3030
* [CHANGE] `cortex_ruler_config_update_failures_total` has been removed in favor of `cortex_ruler_config_last_reload_successful`. #3056
* [CHANGE] `ruler.evaluation_delay_duration` field in YAML config has been moved and renamed to `limits.ruler_evaluation_delay_duration`. #3098
* [CHANGE] Removed obsolete `results_cache.max_freshness` from YAML config (deprecated since Cortex 1.2). #3145
* [CHANGE] Removed obsolete `-promql.lookback-delta` option (deprecated since Cortex 1.2, replaced with `-querier.lookback-delta`). #3144
* [CHANGE] Cache: added support for Redis Cluster and Redis Sentinel. #2961
  - The following changes have been made in Redis configuration:
   - `-redis.master_name` added
   - `-redis.db` added
   - `-redis.max-active-conns` changed to `-redis.pool-size`
   - `-redis.max-conn-lifetime` changed to `-redis.max-connection-age`
   - `-redis.max-idle-conns` removed
   - `-redis.wait-on-pool-exhaustion` removed
* [CHANGE] TLS configuration for gRPC, HTTP and etcd clients is now marked as experimental. These features are not yet fully baked, and we expect possible small breaking changes in Cortex 1.5. #3198
* [CHANGE] Fixed store-gateway CLI flags inconsistencies. #3201
  - `-store-gateway.replication-factor` flag renamed to `-store-gateway.sharding-ring.replication-factor`
  - `-store-gateway.tokens-file-path` flag renamed to `store-gateway.sharding-ring.tokens-file-path`
* [FEATURE] Logging of the source IP passed along by a reverse proxy is now supported by setting the `-server.log-source-ips-enabled`. For non standard headers the settings `-server.log-source-ips-header` and `-server.log-source-ips-regex` can be used. #2985
* [FEATURE] Blocks storage: added shuffle sharding support to store-gateway blocks sharding. Added the following additional metrics to store-gateway: #3069
  * `cortex_bucket_stores_tenants_discovered`
  * `cortex_bucket_stores_tenants_synced`
* [FEATURE] Experimental blocksconvert: introduce an experimental tool `blocksconvert` to migrate long-term storage chunks to blocks. #3092 #3122 #3127 #3162
* [ENHANCEMENT] Improve the Alertmanager logging when serving requests from its API / UI. #3397
* [ENHANCEMENT] Add support for azure storage in China, German and US Government environments. #2988
* [ENHANCEMENT] Query-tee: added a small tolerance to floating point sample values comparison. #2994
* [ENHANCEMENT] Query-tee: add support for doing a passthrough of requests to preferred backend for unregistered routes #3018
* [ENHANCEMENT] Expose `storage.aws.dynamodb.backoff_config` configuration file field. #3026
* [ENHANCEMENT] Added `cortex_request_message_bytes` and `cortex_response_message_bytes` histograms to track received and sent gRPC message and HTTP request/response sizes. Added `cortex_inflight_requests` gauge to track number of inflight gRPC and HTTP requests. #3064
* [ENHANCEMENT] Publish ruler's ring metrics. #3074
* [ENHANCEMENT] Add config validation to the experimental Alertmanager API. Invalid configs are no longer accepted. #3053
* [ENHANCEMENT] Add "integration" as a label for `cortex_alertmanager_notifications_total` and `cortex_alertmanager_notifications_failed_total` metrics. #3056
* [ENHANCEMENT] Add `cortex_ruler_config_last_reload_successful` and `cortex_ruler_config_last_reload_successful_seconds` to check status of users rule manager. #3056
* [ENHANCEMENT] The configuration validation now fails if an empty YAML node has been set for a root YAML config property. #3080
* [ENHANCEMENT] Memcached dial() calls now have a circuit-breaker to avoid hammering a broken cache. #3051, #3189
* [ENHANCEMENT] `-ruler.evaluation-delay-duration` is now overridable as a per-tenant limit, `ruler_evaluation_delay_duration`. #3098
* [ENHANCEMENT] Add TLS support to etcd client. #3102
* [ENHANCEMENT] When a tenant accesses the Alertmanager UI or its API, if we have valid `-alertmanager.configs.fallback` we'll use that to start the manager and avoid failing the request. #3073
* [ENHANCEMENT] Add `DELETE api/v1/rules/{namespace}` to the Ruler. It allows all the rule groups of a namespace to be deleted. #3120
* [ENHANCEMENT] Experimental Delete Series: Retry processing of Delete requests during failures. #2926
* [ENHANCEMENT] Improve performance of QueryStream() in ingesters. #3177
* [ENHANCEMENT] Modules included in "All" target are now visible in output of `-modules` CLI flag. #3155
* [ENHANCEMENT] Added `/debug/fgprof` endpoint to debug running Cortex process using `fgprof`. This adds up to the existing `/debug/...` endpoints. #3131
* [ENHANCEMENT] Blocks storage: optimised `/api/v1/series` for blocks storage. (#2976)
* [BUGFIX] Ruler: when loading rules from "local" storage, check for directory after resolving symlink. #3137
* [BUGFIX] Query-frontend: Fixed rounding for incoming query timestamps, to be 100% Prometheus compatible. #2990
* [BUGFIX] Querier: Merge results from chunks and blocks ingesters when using streaming of results. #3013
* [BUGFIX] Querier: query /series from ingesters regardless the `-querier.query-ingesters-within` setting. #3035
* [BUGFIX] Blocks storage: Ingester is less likely to hit gRPC message size limit when streaming data to queriers. #3015
* [BUGFIX] Blocks storage: fixed memberlist support for the store-gateways and compactors ring used when blocks sharding is enabled. #3058 #3095
* [BUGFIX] Fix configuration for TLS server validation, TLS skip verify was hardcoded to true for all TLS configurations and prevented validation of server certificates. #3030
* [BUGFIX] Fixes the Alertmanager panicking when no `-alertmanager.web.external-url` is provided. #3017
* [BUGFIX] Fixes the registration of the Alertmanager API metrics `cortex_alertmanager_alerts_received_total` and `cortex_alertmanager_alerts_invalid_total`. #3065
* [BUGFIX] Fixes `flag needs an argument: -config.expand-env` error. #3087
* [BUGFIX] An index optimisation actually slows things down when using caching. Moved it to the right location. #2973
* [BUGFIX] Ingester: If push request contained both valid and invalid samples, valid samples were ingested but not stored to WAL of the chunks storage. This has been fixed. #3067
* [BUGFIX] Cassandra: fixed consistency setting in the CQL session when creating the keyspace. #3105
* [BUGFIX] Ruler: Config API would return both the `record` and `alert` in `YAML` response keys even when one of them must be empty. #3120
* [BUGFIX] Index page now uses configured HTTP path prefix when creating links. #3126
* [BUGFIX] Purger: fixed deadlock when reloading of tombstones failed. #3182
* [BUGFIX] Fixed panic in flusher job, when error writing chunks to the store would cause "idle" chunks to be flushed, which triggered panic. #3140
* [BUGFIX] Index page no longer shows links that are not valid for running Cortex instance. #3133
* [BUGFIX] Configs: prevent validation of templates to fail when using template functions. #3157
* [BUGFIX] Configuring the S3 URL with an `@` but without username and password doesn't enable the AWS static credentials anymore. #3170
* [BUGFIX] Limit errors on ranged queries (`api/v1/query_range`) no longer return a status code `500` but `422` instead. #3167
* [BUGFIX] Handle hash-collisions in the query path. Before this fix, Cortex could occasionally mix up two different series in a query, leading to invalid results, when `-querier.ingester-streaming` was used. #3192

## Cortex 1.3.0 / 2020-08-21

* [CHANGE] Replace the metric `cortex_alertmanager_configs` with `cortex_alertmanager_config_invalid` exposed by Alertmanager. #2960
* [CHANGE] Experimental Delete Series: Change target flag for purger from `data-purger` to `purger`. #2777
* [CHANGE] Experimental blocks storage: The max concurrent queries against the long-term storage, configured via `-experimental.blocks-storage.bucket-store.max-concurrent`, is now a limit shared across all tenants and not a per-tenant limit anymore. The default value has changed from `20` to `100` and the following new metrics have been added: #2797
  * `cortex_bucket_stores_gate_queries_concurrent_max`
  * `cortex_bucket_stores_gate_queries_in_flight`
  * `cortex_bucket_stores_gate_duration_seconds`
* [CHANGE] Metric `cortex_ingester_flush_reasons` has been renamed to `cortex_ingester_flushing_enqueued_series_total`, and new metric `cortex_ingester_flushing_dequeued_series_total` with `outcome` label (superset of reason) has been added. #2802 #2818 #2998
* [CHANGE] Experimental Delete Series: Metric `cortex_purger_oldest_pending_delete_request_age_seconds` would track age of delete requests since they are over their cancellation period instead of their creation time. #2806
* [CHANGE] Experimental blocks storage: the store-gateway service is required in a Cortex cluster running with the experimental blocks storage. Removed the `-experimental.tsdb.store-gateway-enabled` CLI flag and `store_gateway_enabled` YAML config option. The store-gateway is now always enabled when the storage engine is `blocks`. #2822
* [CHANGE] Experimental blocks storage: removed support for `-experimental.blocks-storage.bucket-store.max-sample-count` flag because the implementation was flawed. To limit the number of samples/chunks processed by a single query you can set `-store.query-chunk-limit`, which is now supported by the blocks storage too. #2852
* [CHANGE] Ingester: Chunks flushed via /flush stay in memory until retention period is reached. This affects `cortex_ingester_memory_chunks` metric. #2778
* [CHANGE] Querier: the error message returned when the query time range exceeds `-store.max-query-length` has changed from `invalid query, length > limit (X > Y)` to `the query time range exceeds the limit (query length: X, limit: Y)`. #2826
* [CHANGE] Add `component` label to metrics exposed by chunk, delete and index store clients. #2774
* [CHANGE] Querier: when `-querier.query-ingesters-within` is configured, the time range of the query sent to ingesters is now manipulated to ensure the query start time is not older than 'now - query-ingesters-within'. #2904
* [CHANGE] KV: The `role` label which was a label of `multi` KV store client only has been added to metrics of every KV store client. If KV store client is not `multi`, then the value of `role` label is `primary`. #2837
* [CHANGE] Added the `engine` label to the metrics exposed by the Prometheus query engine, to distinguish between `ruler` and `querier` metrics. #2854
* [CHANGE] Added ruler to the single binary when started with `-target=all` (default). #2854
* [CHANGE] Experimental blocks storage: compact head when opening TSDB. This should only affect ingester startup after it was unable to compact head in previous run. #2870
* [CHANGE] Metric `cortex_overrides_last_reload_successful` has been renamed to `cortex_runtime_config_last_reload_successful`. #2874
* [CHANGE] HipChat support has been removed from the alertmanager (because removed from the Prometheus upstream too). #2902
* [CHANGE] Add constant label `name` to metric `cortex_cache_request_duration_seconds`. #2903
* [CHANGE] Add `user` label to metric `cortex_query_frontend_queue_length`. #2939
* [CHANGE] Experimental blocks storage: cleaned up the config and renamed "TSDB" to "blocks storage". #2937
  - The storage engine setting value has been changed from `tsdb` to `blocks`; this affects `-store.engine` CLI flag and its respective YAML option.
  - The root level YAML config has changed from `tsdb` to `blocks_storage`
  - The prefix of all CLI flags has changed from `-experimental.tsdb.` to `-experimental.blocks-storage.`
  - The following settings have been grouped under `tsdb` property in the YAML config and their CLI flags changed:
    - `-experimental.tsdb.dir` changed to `-experimental.blocks-storage.tsdb.dir`
    - `-experimental.tsdb.block-ranges-period` changed to `-experimental.blocks-storage.tsdb.block-ranges-period`
    - `-experimental.tsdb.retention-period` changed to `-experimental.blocks-storage.tsdb.retention-period`
    - `-experimental.tsdb.ship-interval` changed to `-experimental.blocks-storage.tsdb.ship-interval`
    - `-experimental.tsdb.ship-concurrency` changed to `-experimental.blocks-storage.tsdb.ship-concurrency`
    - `-experimental.tsdb.max-tsdb-opening-concurrency-on-startup` changed to `-experimental.blocks-storage.tsdb.max-tsdb-opening-concurrency-on-startup`
    - `-experimental.tsdb.head-compaction-interval` changed to `-experimental.blocks-storage.tsdb.head-compaction-interval`
    - `-experimental.tsdb.head-compaction-concurrency` changed to `-experimental.blocks-storage.tsdb.head-compaction-concurrency`
    - `-experimental.tsdb.head-compaction-idle-timeout` changed to `-experimental.blocks-storage.tsdb.head-compaction-idle-timeout`
    - `-experimental.tsdb.stripe-size` changed to `-experimental.blocks-storage.tsdb.stripe-size`
    - `-experimental.tsdb.wal-compression-enabled` changed to `-experimental.blocks-storage.tsdb.wal-compression-enabled`
    - `-experimental.tsdb.flush-blocks-on-shutdown` changed to `-experimental.blocks-storage.tsdb.flush-blocks-on-shutdown`
* [CHANGE] Flags `-bigtable.grpc-use-gzip-compression`, `-ingester.client.grpc-use-gzip-compression`, `-querier.frontend-client.grpc-use-gzip-compression` are now deprecated. #2940
* [CHANGE] Limit errors reported by ingester during query-time now return HTTP status code 422. #2941
* [FEATURE] Introduced `ruler.for-outage-tolerance`, Max time to tolerate outage for restoring "for" state of alert. #2783
* [FEATURE] Introduced `ruler.for-grace-period`, Minimum duration between alert and restored "for" state. This is maintained only for alerts with configured "for" time greater than grace period. #2783
* [FEATURE] Introduced `ruler.resend-delay`, Minimum amount of time to wait before resending an alert to Alertmanager. #2783
* [FEATURE] Ruler: added `local` filesystem support to store rules (read-only). #2854
* [ENHANCEMENT] Upgraded Docker base images to `alpine:3.12`. #2862
* [ENHANCEMENT] Experimental: Querier can now optionally query secondary store. This is specified by using `-querier.second-store-engine` option, with values `chunks` or `blocks`. Standard configuration options for this store are used. Additionally, this querying can be configured to happen only for queries that need data older than `-querier.use-second-store-before-time`. Default value of zero will always query secondary store. #2747
* [ENHANCEMENT] Query-tee: increased the `cortex_querytee_request_duration_seconds` metric buckets granularity. #2799
* [ENHANCEMENT] Query-tee: fail to start if the configured `-backend.preferred` is unknown. #2799
* [ENHANCEMENT] Ruler: Added the following metrics: #2786
  * `cortex_prometheus_notifications_latency_seconds`
  * `cortex_prometheus_notifications_errors_total`
  * `cortex_prometheus_notifications_sent_total`
  * `cortex_prometheus_notifications_dropped_total`
  * `cortex_prometheus_notifications_queue_length`
  * `cortex_prometheus_notifications_queue_capacity`
  * `cortex_prometheus_notifications_alertmanagers_discovered`
* [ENHANCEMENT] The behavior of the `/ready` was changed for the query frontend to indicate when it was ready to accept queries. This is intended for use by a read path load balancer that would want to wait for the frontend to have attached queriers before including it in the backend. #2733
* [ENHANCEMENT] Experimental Delete Series: Add support for deletion of chunks for remaining stores. #2801
* [ENHANCEMENT] Add `-modules` command line flag to list possible values for `-target`. Also, log warning if given target is internal component. #2752
* [ENHANCEMENT] Added `-ingester.flush-on-shutdown-with-wal-enabled` option to enable chunks flushing even when WAL is enabled. #2780
* [ENHANCEMENT] Query-tee: Support for custom API prefix by using `-server.path-prefix` option. #2814
* [ENHANCEMENT] Query-tee: Forward `X-Scope-OrgId` header to backend, if present in the request. #2815
* [ENHANCEMENT] Experimental blocks storage: Added `-experimental.blocks-storage.tsdb.head-compaction-idle-timeout` option to force compaction of data in memory into a block. #2803
* [ENHANCEMENT] Experimental blocks storage: Added support for flushing blocks via `/flush`, `/shutdown` (previously these only worked for chunks storage) and by using `-experimental.blocks-storage.tsdb.flush-blocks-on-shutdown` option. #2794
* [ENHANCEMENT] Experimental blocks storage: Added support to enforce max query time range length via `-store.max-query-length`. #2826
* [ENHANCEMENT] Experimental blocks storage: Added support to limit the max number of chunks that can be fetched from the long-term storage while executing a query. The limit is enforced both in the querier and store-gateway, and is configurable via `-store.query-chunk-limit`. #2852 #2922
* [ENHANCEMENT] Ingester: Added new metric `cortex_ingester_flush_series_in_progress` that reports number of ongoing flush-series operations. Useful when calling `/flush` handler: if `cortex_ingester_flush_queue_length + cortex_ingester_flush_series_in_progress` is 0, all flushes are finished. #2778
* [ENHANCEMENT] Memberlist members can join cluster via SRV records. #2788
* [ENHANCEMENT] Added configuration options for chunks s3 client. #2831
  * `s3.endpoint`
  * `s3.region`
  * `s3.access-key-id`
  * `s3.secret-access-key`
  * `s3.insecure`
  * `s3.sse-encryption`
  * `s3.http.idle-conn-timeout`
  * `s3.http.response-header-timeout`
  * `s3.http.insecure-skip-verify`
* [ENHANCEMENT] Prometheus upgraded. #2798 #2849 #2867 #2902 #2918
  * Optimized labels regex matchers for patterns containing literals (eg. `foo.*`, `.*foo`, `.*foo.*`)
* [ENHANCEMENT] Add metric `cortex_ruler_config_update_failures_total` to Ruler to track failures of loading rules files. #2857
* [ENHANCEMENT] Experimental Alertmanager: Alertmanager configuration persisted to object storage using an experimental API that accepts and returns YAML-based Alertmanager configuration. #2768
* [ENHANCEMENT] Ruler: `-ruler.alertmanager-url` now supports multiple URLs. Each URL is treated as a separate Alertmanager group. Support for multiple Alertmanagers in a group can be achieved by using DNS service discovery. #2851
* [ENHANCEMENT] Experimental blocks storage: Cortex Flusher now works with blocks engine. Flusher needs to be provided with blocks-engine configuration, existing Flusher flags are not used (they are only relevant for chunks engine). Note that flush errors are only reported via log. #2877
* [ENHANCEMENT] Flusher: Added `-flusher.exit-after-flush` option (defaults to true) to control whether Cortex should stop completely after Flusher has finished its work. #2877
* [ENHANCEMENT] Added metrics `cortex_config_hash` and `cortex_runtime_config_hash` to expose hash of the currently active config file. #2874
* [ENHANCEMENT] Logger: added JSON logging support, configured via the `-log.format=json` CLI flag or its respective YAML config option. #2386
* [ENHANCEMENT] Added new flags `-bigtable.grpc-compression`, `-ingester.client.grpc-compression`, `-querier.frontend-client.grpc-compression` to configure compression used by gRPC. Valid values are `gzip`, `snappy`, or empty string (no compression, default). #2940
* [ENHANCEMENT] Clarify limitations of the `/api/v1/series`, `/api/v1/labels` and `/api/v1/label/{name}/values` endpoints. #2953
* [ENHANCEMENT] Ingester: added `Dropped` outcome to metric `cortex_ingester_flushing_dequeued_series_total`. #2998
* [BUGFIX] Fixed a bug with `api/v1/query_range` where no responses would return null values for `result` and empty values for `resultType`. #2962
* [BUGFIX] Fixed a bug in the index intersect code causing storage to return more chunks/series than required. #2796
* [BUGFIX] Fixed the number of reported keys in the background cache queue. #2764
* [BUGFIX] Fix race in processing of headers in sharded queries. #2762
* [BUGFIX] Query Frontend: Do not re-split sharded requests around ingester boundaries. #2766
* [BUGFIX] Experimental Delete Series: Fixed a problem with cache generation numbers prefixed to cache keys. #2800
* [BUGFIX] Ingester: Flushing chunks via `/flush` endpoint could previously lead to panic, if chunks were already flushed before and then removed from memory during the flush caused by `/flush` handler. Immediate flush now doesn't cause chunks to be flushed again. Samples received during flush triggered via `/flush` handler are no longer discarded. #2778
* [BUGFIX] Prometheus upgraded. #2849
  * Fixed unknown symbol error during head compaction
* [BUGFIX] Fix panic when using cassandra as store for both index and delete requests. #2774
* [BUGFIX] Experimental Delete Series: Fixed a data race in Purger. #2817
* [BUGFIX] KV: Fixed a bug that triggered a panic due to metrics being registered with the same name but different labels when using a `multi` configured KV client. #2837
* [BUGFIX] Query-frontend: Fix passing HTTP `Host` header if `-frontend.downstream-url` is configured. #2880
* [BUGFIX] Ingester: Improve time-series distribution when `-experimental.distributor.user-subring-size` is enabled. #2887
* [BUGFIX] Set content type to `application/x-protobuf` for remote_read responses. #2915
* [BUGFIX] Fixed ruler and store-gateway instance registration in the ring (when sharding is enabled) when a new instance replaces abruptly terminated one, and the only difference between the two instances is the address. #2954
* [BUGFIX] Fixed `Missing chunks and index config causing silent failure` Absence of chunks and index from schema config is not validated. #2732
* [BUGFIX] Fix panic caused by KVs from boltdb being used beyond their life. #2971
* [BUGFIX] Experimental blocks storage: `/api/v1/series`, `/api/v1/labels` and `/api/v1/label/{name}/values` only query the TSDB head regardless of the configured `-experimental.blocks-storage.tsdb.retention-period`. #2974
* [BUGFIX] Ingester: Avoid indefinite checkpointing in case of surge in number of series. #2955
* [BUGFIX] Querier: query /series from ingesters regardless the `-querier.query-ingesters-within` setting. #3035
* [BUGFIX] Ruler: fixed an unintentional breaking change introduced in the ruler's `alertmanager_url` YAML config option, which changed the value from a string to a list of strings. #2989

## Cortex 1.2.0 / 2020-07-01

* [CHANGE] Metric `cortex_kv_request_duration_seconds` now includes `name` label to denote which client is being used as well as the `backend` label to denote the KV backend implementation in use. #2648
* [CHANGE] Experimental Ruler: Rule groups persisted to object storage using the experimental API have an updated object key encoding to better handle special characters. Rule groups previously-stored using object storage must be renamed to the new format. #2646
* [CHANGE] Query Frontend now uses Round Robin to choose a tenant queue to service next. #2553
* [CHANGE] `-promql.lookback-delta` is now deprecated and has been replaced by `-querier.lookback-delta` along with `lookback_delta` entry under `querier` in the config file. `-promql.lookback-delta` will be removed in v1.4.0. #2604
* [CHANGE] Experimental TSDB: removed `-experimental.tsdb.bucket-store.binary-index-header-enabled` flag. Now the binary index-header is always enabled.
* [CHANGE] Experimental TSDB: Renamed index-cache metrics to use original metric names from Thanos, as Cortex is not aggregating them in any way: #2627
  * `cortex_<service>_blocks_index_cache_items_evicted_total` => `thanos_store_index_cache_items_evicted_total{name="index-cache"}`
  * `cortex_<service>_blocks_index_cache_items_added_total` => `thanos_store_index_cache_items_added_total{name="index-cache"}`
  * `cortex_<service>_blocks_index_cache_requests_total` => `thanos_store_index_cache_requests_total{name="index-cache"}`
  * `cortex_<service>_blocks_index_cache_items_overflowed_total` => `thanos_store_index_cache_items_overflowed_total{name="index-cache"}`
  * `cortex_<service>_blocks_index_cache_hits_total` => `thanos_store_index_cache_hits_total{name="index-cache"}`
  * `cortex_<service>_blocks_index_cache_items` => `thanos_store_index_cache_items{name="index-cache"}`
  * `cortex_<service>_blocks_index_cache_items_size_bytes` => `thanos_store_index_cache_items_size_bytes{name="index-cache"}`
  * `cortex_<service>_blocks_index_cache_total_size_bytes` => `thanos_store_index_cache_total_size_bytes{name="index-cache"}`
  * `cortex_<service>_blocks_index_cache_memcached_operations_total` =>  `thanos_memcached_operations_total{name="index-cache"}`
  * `cortex_<service>_blocks_index_cache_memcached_operation_failures_total` =>  `thanos_memcached_operation_failures_total{name="index-cache"}`
  * `cortex_<service>_blocks_index_cache_memcached_operation_duration_seconds` =>  `thanos_memcached_operation_duration_seconds{name="index-cache"}`
  * `cortex_<service>_blocks_index_cache_memcached_operation_skipped_total` =>  `thanos_memcached_operation_skipped_total{name="index-cache"}`
* [CHANGE] Experimental TSDB: Renamed metrics in bucket stores: #2627
  * `cortex_<service>_blocks_meta_syncs_total` => `cortex_blocks_meta_syncs_total{component="<service>"}`
  * `cortex_<service>_blocks_meta_sync_failures_total` => `cortex_blocks_meta_sync_failures_total{component="<service>"}`
  * `cortex_<service>_blocks_meta_sync_duration_seconds` => `cortex_blocks_meta_sync_duration_seconds{component="<service>"}`
  * `cortex_<service>_blocks_meta_sync_consistency_delay_seconds` => `cortex_blocks_meta_sync_consistency_delay_seconds{component="<service>"}`
  * `cortex_<service>_blocks_meta_synced` => `cortex_blocks_meta_synced{component="<service>"}`
  * `cortex_<service>_bucket_store_block_loads_total` => `cortex_bucket_store_block_loads_total{component="<service>"}`
  * `cortex_<service>_bucket_store_block_load_failures_total` => `cortex_bucket_store_block_load_failures_total{component="<service>"}`
  * `cortex_<service>_bucket_store_block_drops_total` => `cortex_bucket_store_block_drops_total{component="<service>"}`
  * `cortex_<service>_bucket_store_block_drop_failures_total` => `cortex_bucket_store_block_drop_failures_total{component="<service>"}`
  * `cortex_<service>_bucket_store_blocks_loaded` => `cortex_bucket_store_blocks_loaded{component="<service>"}`
  * `cortex_<service>_bucket_store_series_data_touched` => `cortex_bucket_store_series_data_touched{component="<service>"}`
  * `cortex_<service>_bucket_store_series_data_fetched` => `cortex_bucket_store_series_data_fetched{component="<service>"}`
  * `cortex_<service>_bucket_store_series_data_size_touched_bytes` => `cortex_bucket_store_series_data_size_touched_bytes{component="<service>"}`
  * `cortex_<service>_bucket_store_series_data_size_fetched_bytes` => `cortex_bucket_store_series_data_size_fetched_bytes{component="<service>"}`
  * `cortex_<service>_bucket_store_series_blocks_queried` => `cortex_bucket_store_series_blocks_queried{component="<service>"}`
  * `cortex_<service>_bucket_store_series_get_all_duration_seconds` => `cortex_bucket_store_series_get_all_duration_seconds{component="<service>"}`
  * `cortex_<service>_bucket_store_series_merge_duration_seconds` => `cortex_bucket_store_series_merge_duration_seconds{component="<service>"}`
  * `cortex_<service>_bucket_store_series_refetches_total` => `cortex_bucket_store_series_refetches_total{component="<service>"}`
  * `cortex_<service>_bucket_store_series_result_series` => `cortex_bucket_store_series_result_series{component="<service>"}`
  * `cortex_<service>_bucket_store_cached_postings_compressions_total` => `cortex_bucket_store_cached_postings_compressions_total{component="<service>"}`
  * `cortex_<service>_bucket_store_cached_postings_compression_errors_total` => `cortex_bucket_store_cached_postings_compression_errors_total{component="<service>"}`
  * `cortex_<service>_bucket_store_cached_postings_compression_time_seconds` => `cortex_bucket_store_cached_postings_compression_time_seconds{component="<service>"}`
  * `cortex_<service>_bucket_store_cached_postings_original_size_bytes_total` => `cortex_bucket_store_cached_postings_original_size_bytes_total{component="<service>"}`
  * `cortex_<service>_bucket_store_cached_postings_compressed_size_bytes_total` => `cortex_bucket_store_cached_postings_compressed_size_bytes_total{component="<service>"}`
  * `cortex_<service>_blocks_sync_seconds` => `cortex_bucket_stores_blocks_sync_seconds{component="<service>"}`
  * `cortex_<service>_blocks_last_successful_sync_timestamp_seconds` => `cortex_bucket_stores_blocks_last_successful_sync_timestamp_seconds{component="<service>"}`
* [CHANGE] Available command-line flags are printed to stdout, and only when requested via `-help`. Using invalid flag no longer causes printing of all available flags. #2691
* [CHANGE] Experimental Memberlist ring: randomize gossip node names to avoid conflicts when running multiple clients on the same host, or reusing host names (eg. pods in statefulset). Node name randomization can be disabled by using `-memberlist.randomize-node-name=false`. #2715
* [CHANGE] Memberlist KV client is no longer considered experimental. #2725
* [CHANGE] Experimental Delete Series: Make delete request cancellation duration configurable. #2760
* [CHANGE] Removed `-store.fullsize-chunks` option which was undocumented and unused (it broke ingester hand-overs). #2656
* [CHANGE] Query with no metric name that has previously resulted in HTTP status code 500 now returns status code 422 instead. #2571
* [FEATURE] TLS config options added for GRPC clients in Querier (Query-frontend client & Ingester client), Ruler, Store Gateway, as well as HTTP client in Config store client. #2502
* [FEATURE] The flag `-frontend.max-cache-freshness` is now supported within the limits overrides, to specify per-tenant max cache freshness values. The corresponding YAML config parameter has been changed from `results_cache.max_freshness` to `limits_config.max_cache_freshness`. The legacy YAML config parameter (`results_cache.max_freshness`) will continue to be supported till Cortex release `v1.4.0`. #2609
* [FEATURE] Experimental gRPC Store: Added support to 3rd parties index and chunk stores using gRPC client/server plugin mechanism. #2220
* [FEATURE] Add `-cassandra.table-options` flag to customize table options of Cassandra when creating the index or chunk table. #2575
* [ENHANCEMENT] Propagate GOPROXY value when building `build-image`. This is to help the builders building the code in a Network where default Go proxy is not accessible (e.g. when behind some corporate VPN). #2741
* [ENHANCEMENT] Querier: Added metric `cortex_querier_request_duration_seconds` for all requests to the querier. #2708
* [ENHANCEMENT] Cortex is now built with Go 1.14. #2480 #2749 #2753
* [ENHANCEMENT] Experimental TSDB: added the following metrics to the ingester: #2580 #2583 #2589 #2654
  * `cortex_ingester_tsdb_appender_add_duration_seconds`
  * `cortex_ingester_tsdb_appender_commit_duration_seconds`
  * `cortex_ingester_tsdb_refcache_purge_duration_seconds`
  * `cortex_ingester_tsdb_compactions_total`
  * `cortex_ingester_tsdb_compaction_duration_seconds`
  * `cortex_ingester_tsdb_wal_fsync_duration_seconds`
  * `cortex_ingester_tsdb_wal_page_flushes_total`
  * `cortex_ingester_tsdb_wal_completed_pages_total`
  * `cortex_ingester_tsdb_wal_truncations_failed_total`
  * `cortex_ingester_tsdb_wal_truncations_total`
  * `cortex_ingester_tsdb_wal_writes_failed_total`
  * `cortex_ingester_tsdb_checkpoint_deletions_failed_total`
  * `cortex_ingester_tsdb_checkpoint_deletions_total`
  * `cortex_ingester_tsdb_checkpoint_creations_failed_total`
  * `cortex_ingester_tsdb_checkpoint_creations_total`
  * `cortex_ingester_tsdb_wal_truncate_duration_seconds`
  * `cortex_ingester_tsdb_head_active_appenders`
  * `cortex_ingester_tsdb_head_series_not_found_total`
  * `cortex_ingester_tsdb_head_chunks`
  * `cortex_ingester_tsdb_mmap_chunk_corruptions_total`
  * `cortex_ingester_tsdb_head_chunks_created_total`
  * `cortex_ingester_tsdb_head_chunks_removed_total`
* [ENHANCEMENT] Experimental TSDB: added metrics useful to alert on critical conditions of the blocks storage: #2573
  * `cortex_compactor_last_successful_run_timestamp_seconds`
  * `cortex_querier_blocks_last_successful_sync_timestamp_seconds` (when store-gateway is disabled)
  * `cortex_querier_blocks_last_successful_scan_timestamp_seconds` (when store-gateway is enabled)
  * `cortex_storegateway_blocks_last_successful_sync_timestamp_seconds`
* [ENHANCEMENT] Experimental TSDB: added the flag `-experimental.tsdb.wal-compression-enabled` to allow to enable TSDB WAL compression. #2585
* [ENHANCEMENT] Experimental TSDB: Querier and store-gateway components can now use so-called "caching bucket", which can currently cache fetched chunks into shared memcached server. #2572
* [ENHANCEMENT] Ruler: Automatically remove unhealthy rulers from the ring. #2587
* [ENHANCEMENT] Query-tee: added support to `/metadata`, `/alerts`, and `/rules` endpoints #2600
* [ENHANCEMENT] Query-tee: added support to query results comparison between two different backends. The comparison is disabled by default and can be enabled via `-proxy.compare-responses=true`. #2611
* [ENHANCEMENT] Query-tee: improved the query-tee to not wait all backend responses before sending back the response to the client. The query-tee now sends back to the client first successful response, while honoring the `-backend.preferred` option. #2702
* [ENHANCEMENT] Thanos and Prometheus upgraded. #2602 #2604 #2634 #2659 #2686 #2756
  * TSDB now holds less WAL files after Head Truncation.
  * TSDB now does memory-mapping of Head chunks and reduces memory usage.
* [ENHANCEMENT] Experimental TSDB: decoupled blocks deletion from blocks compaction in the compactor, so that blocks deletion is not blocked by a busy compactor. The following metrics have been added: #2623
  * `cortex_compactor_block_cleanup_started_total`
  * `cortex_compactor_block_cleanup_completed_total`
  * `cortex_compactor_block_cleanup_failed_total`
  * `cortex_compactor_block_cleanup_last_successful_run_timestamp_seconds`
* [ENHANCEMENT] Experimental TSDB: Use shared cache for metadata. This is especially useful when running multiple querier and store-gateway components to reduce number of object store API calls. #2626 #2640
* [ENHANCEMENT] Experimental TSDB: when `-querier.query-store-after` is configured and running the experimental blocks storage, the time range of the query sent to the store is now manipulated to ensure the query end time is not more recent than 'now - query-store-after'. #2642
* [ENHANCEMENT] Experimental TSDB: small performance improvement in concurrent usage of RefCache, used during samples ingestion. #2651
* [ENHANCEMENT] The following endpoints now respond appropriately to an `Accept` header with the value `application/json` #2673
  * `/distributor/all_user_stats`
  * `/distributor/ha_tracker`
  * `/ingester/ring`
  * `/store-gateway/ring`
  * `/compactor/ring`
  * `/ruler/ring`
  * `/services`
* [ENHANCEMENT] Experimental Cassandra backend: Add `-cassandra.num-connections` to allow increasing the number of TCP connections to each Cassandra server. #2666
* [ENHANCEMENT] Experimental Cassandra backend: Use separate Cassandra clients and connections for reads and writes. #2666
* [ENHANCEMENT] Experimental Cassandra backend: Add `-cassandra.reconnect-interval` to allow specifying the reconnect interval to a Cassandra server that has been marked `DOWN` by the gocql driver. Also change the default value of the reconnect interval from `60s` to `1s`. #2687
* [ENHANCEMENT] Experimental Cassandra backend: Add option `-cassandra.convict-hosts-on-failure=false` to not convict host of being down when a request fails. #2684
* [ENHANCEMENT] Experimental TSDB: Applied a jitter to the period bucket scans in order to better distribute bucket operations over the time and increase the probability of hitting the shared cache (if configured). #2693
* [ENHANCEMENT] Experimental TSDB: Series limit per user and per metric now work in TSDB blocks. #2676
* [ENHANCEMENT] Experimental Memberlist: Added ability to periodically rejoin the memberlist cluster. #2724
* [ENHANCEMENT] Experimental Delete Series: Added the following metrics for monitoring processing of delete requests: #2730
  - `cortex_purger_load_pending_requests_attempts_total`: Number of attempts that were made to load pending requests with status.
  - `cortex_purger_oldest_pending_delete_request_age_seconds`: Age of oldest pending delete request in seconds.
  - `cortex_purger_pending_delete_requests_count`: Count of requests which are in process or are ready to be processed.
* [ENHANCEMENT] Experimental TSDB: Improved compactor to hard-delete also partial blocks with an deletion mark (even if the deletion mark threshold has not been reached). #2751
* [ENHANCEMENT] Experimental TSDB: Introduced a consistency check done by the querier to ensure all expected blocks have been queried via the store-gateway. If a block is missing on a store-gateway, the querier retries fetching series from missing blocks up to 3 times. If the consistency check fails once all retries have been exhausted, the query execution fails. The following metrics have been added: #2593 #2630 #2689 #2695
  * `cortex_querier_blocks_consistency_checks_total`
  * `cortex_querier_blocks_consistency_checks_failed_total`
  * `cortex_querier_storegateway_refetches_per_query`
* [ENHANCEMENT] Delete requests can now be canceled #2555
* [ENHANCEMENT] Table manager can now provision tables for delete store #2546
* [BUGFIX] Ruler: Ensure temporary rule files with special characters are properly mapped and cleaned up. #2506
* [BUGFIX] Fixes #2411, Ensure requests are properly routed to the prometheus api embedded in the query if `-server.path-prefix` is set. #2372
* [BUGFIX] Experimental TSDB: fixed chunk data corruption when querying back series using the experimental blocks storage. #2400
* [BUGFIX] Fixed collection of tracing spans from Thanos components used internally. #2655
* [BUGFIX] Experimental TSDB: fixed memory leak in ingesters. #2586
* [BUGFIX] QueryFrontend: fixed a situation where HTTP error is ignored and an incorrect status code is set. #2590
* [BUGFIX] Ingester: Fix an ingester starting up in the JOINING state and staying there forever. #2565
* [BUGFIX] QueryFrontend: fixed a panic (`integer divide by zero`) in the query-frontend. The query-frontend now requires the `-querier.default-evaluation-interval` config to be set to the same value of the querier. #2614
* [BUGFIX] Experimental TSDB: when the querier receives a `/series` request with a time range older than the data stored in the ingester, it now ignores the requested time range and returns known series anyway instead of returning an empty response. This aligns the behaviour with the chunks storage. #2617
* [BUGFIX] Cassandra: fixed an edge case leading to an invalid CQL query when querying the index on a Cassandra store. #2639
* [BUGFIX] Ingester: increment series per metric when recovering from WAL or transfer. #2674
* [BUGFIX] Fixed `wrong number of arguments for 'mget' command` Redis error when a query has no chunks to lookup from storage. #2700 #2796
* [BUGFIX] Ingester: Automatically remove old tmp checkpoints, fixing a potential disk space leak after an ingester crashes. #2726

## Cortex 1.1.0 / 2020-05-21

This release brings the usual mix of bugfixes and improvements. The biggest change is that WAL support for chunks is now considered to be production-ready!

Please make sure to review renamed metrics, and update your dashboards and alerts accordingly.

* [CHANGE] Added v1 API routes documented in #2327. #2372
  * Added `-http.alertmanager-http-prefix` flag which allows the configuration of the path where the Alertmanager API and UI can be reached. The default is set to `/alertmanager`.
  * Added `-http.prometheus-http-prefix` flag which allows the configuration of the path where the Prometheus API and UI can be reached. The default is set to `/prometheus`.
  * Updated the index hosted at the root prefix to point to the updated routes.
  * Legacy routes hardcoded with the `/api/prom` prefix now respect the `-http.prefix` flag.
* [CHANGE] The metrics `cortex_distributor_ingester_appends_total` and `distributor_ingester_append_failures_total` now include a `type` label to differentiate between `samples` and `metadata`. #2336
* [CHANGE] The metrics for number of chunks and bytes flushed to the chunk store are renamed. Note that previous metrics were counted pre-deduplication, while new metrics are counted after deduplication. #2463
  * `cortex_ingester_chunks_stored_total` > `cortex_chunk_store_stored_chunks_total`
  * `cortex_ingester_chunk_stored_bytes_total` > `cortex_chunk_store_stored_chunk_bytes_total`
* [CHANGE] Experimental TSDB: renamed blocks meta fetcher metrics: #2375
  * `cortex_querier_bucket_store_blocks_meta_syncs_total` > `cortex_querier_blocks_meta_syncs_total`
  * `cortex_querier_bucket_store_blocks_meta_sync_failures_total` > `cortex_querier_blocks_meta_sync_failures_total`
  * `cortex_querier_bucket_store_blocks_meta_sync_duration_seconds` > `cortex_querier_blocks_meta_sync_duration_seconds`
  * `cortex_querier_bucket_store_blocks_meta_sync_consistency_delay_seconds` > `cortex_querier_blocks_meta_sync_consistency_delay_seconds`
* [CHANGE] Experimental TSDB: Modified default values for `compactor.deletion-delay` option from 48h to 12h and `-experimental.tsdb.bucket-store.ignore-deletion-marks-delay` from 24h to 6h. #2414
* [CHANGE] WAL: Default value of `-ingester.checkpoint-enabled` changed to `true`. #2416
* [CHANGE] `trace_id` field in log files has been renamed to `traceID`. #2518
* [CHANGE] Slow query log has a different output now. Previously used `url` field has been replaced with `host` and `path`, and query parameters are logged as individual log fields with `qs_` prefix. #2520
* [CHANGE] WAL: WAL and checkpoint compression is now disabled. #2436
* [CHANGE] Update in dependency `go-kit/kit` from `v0.9.0` to `v0.10.0`. HTML escaping disabled in JSON Logger. #2535
* [CHANGE] Experimental TSDB: Removed `cortex_<service>_` prefix from Thanos objstore metrics and added `component` label to distinguish which Cortex component is doing API calls to the object storage when running in single-binary mode: #2568
  - `cortex_<service>_thanos_objstore_bucket_operations_total` renamed to `thanos_objstore_bucket_operations_total{component="<name>"}`
  - `cortex_<service>_thanos_objstore_bucket_operation_failures_total` renamed to `thanos_objstore_bucket_operation_failures_total{component="<name>"}`
  - `cortex_<service>_thanos_objstore_bucket_operation_duration_seconds` renamed to `thanos_objstore_bucket_operation_duration_seconds{component="<name>"}`
  - `cortex_<service>_thanos_objstore_bucket_last_successful_upload_time` renamed to `thanos_objstore_bucket_last_successful_upload_time{component="<name>"}`
* [CHANGE] FIFO cache: The `-<prefix>.fifocache.size` CLI flag has been renamed to `-<prefix>.fifocache.max-size-items` as well as its YAML config option `size` renamed to `max_size_items`. #2319
* [FEATURE] Ruler: The `-ruler.evaluation-delay` flag was added to allow users to configure a default evaluation delay for all rules in cortex. The default value is 0 which is the current behavior. #2423
* [FEATURE] Experimental: Added a new object storage client for OpenStack Swift. #2440
* [FEATURE] TLS config options added to the Server. #2535
* [FEATURE] Experimental: Added support for `/api/v1/metadata` Prometheus-based endpoint. #2549
* [FEATURE] Add ability to limit concurrent queries to Cassandra with `-cassandra.query-concurrency` flag. #2562
* [FEATURE] Experimental TSDB: Introduced store-gateway service used by the experimental blocks storage to load and query blocks. The store-gateway optionally supports blocks sharding and replication via a dedicated hash ring, configurable via `-experimental.store-gateway.sharding-enabled` and `-experimental.store-gateway.sharding-ring.*` flags. The following metrics have been added: #2433 #2458 #2469 #2523
  * `cortex_querier_storegateway_instances_hit_per_query`
* [ENHANCEMENT] Experimental TSDB: sample ingestion errors are now reported via existing `cortex_discarded_samples_total` metric. #2370
* [ENHANCEMENT] Failures on samples at distributors and ingesters return the first validation error as opposed to the last. #2383
* [ENHANCEMENT] Experimental TSDB: Added `cortex_querier_blocks_meta_synced`, which reflects current state of synced blocks over all tenants. #2392
* [ENHANCEMENT] Added `cortex_distributor_latest_seen_sample_timestamp_seconds` metric to see how far behind Prometheus servers are in sending data. #2371
* [ENHANCEMENT] FIFO cache to support eviction based on memory usage. Added `-<prefix>.fifocache.max-size-bytes` CLI flag and YAML config option `max_size_bytes` to specify memory limit of the cache. #2319, #2527
* [ENHANCEMENT] Added `-querier.worker-match-max-concurrent`. Force worker concurrency to match the `-querier.max-concurrent` option.  Overrides `-querier.worker-parallelism`.  #2456
* [ENHANCEMENT] Added the following metrics for monitoring delete requests: #2445
  - `cortex_purger_delete_requests_received_total`: Number of delete requests received per user.
  - `cortex_purger_delete_requests_processed_total`: Number of delete requests processed per user.
  - `cortex_purger_delete_requests_chunks_selected_total`: Number of chunks selected while building delete plans per user.
  - `cortex_purger_delete_requests_processing_failures_total`: Number of delete requests processing failures per user.
* [ENHANCEMENT] Single Binary: Added query-frontend to the single binary.  Single binary users will now benefit from various query-frontend features.  Primarily: sharding, parallelization, load shedding, additional caching (if configured), and query retries. #2437
* [ENHANCEMENT] Allow 1w (where w denotes week) and 1y (where y denotes year) when setting `-store.cache-lookups-older-than` and `-store.max-look-back-period`. #2454
* [ENHANCEMENT] Optimize index queries for matchers using "a|b|c"-type regex. #2446 #2475
* [ENHANCEMENT] Added per tenant metrics for queries and chunks and bytes read from chunk store: #2463
  * `cortex_chunk_store_fetched_chunks_total` and `cortex_chunk_store_fetched_chunk_bytes_total`
  * `cortex_query_frontend_queries_total` (per tenant queries counted by the frontend)
* [ENHANCEMENT] WAL: New metrics `cortex_ingester_wal_logged_bytes_total` and `cortex_ingester_checkpoint_logged_bytes_total` added to track total bytes logged to disk for WAL and checkpoints. #2497
* [ENHANCEMENT] Add de-duplicated chunks counter `cortex_chunk_store_deduped_chunks_total` which counts every chunk not sent to the store because it was already sent by another replica. #2485
* [ENHANCEMENT] Query-frontend now also logs the POST data of long queries. #2481
* [ENHANCEMENT] WAL: Ingester WAL records now have type header and the custom WAL records have been replaced by Prometheus TSDB's WAL records. Old records will not be supported from 1.3 onwards. Note: once this is deployed, you cannot downgrade without data loss. #2436
* [ENHANCEMENT] Redis Cache: Added `idle_timeout`, `wait_on_pool_exhaustion` and `max_conn_lifetime` options to redis cache configuration. #2550
* [ENHANCEMENT] WAL: the experimental tag has been removed on the WAL in ingesters. #2560
* [ENHANCEMENT] Use newer AWS API for paginated queries - removes 'Deprecated' message from logfiles. #2452
* [ENHANCEMENT] Experimental memberlist: Add retry with backoff on memberlist join other members. #2705
* [ENHANCEMENT] Experimental TSDB: when the store-gateway sharding is enabled, unhealthy store-gateway instances are automatically removed from the ring after 10 consecutive `-experimental.store-gateway.sharding-ring.heartbeat-timeout` periods. #2526
* [BUGFIX] Ruler: Ensure temporary rule files with special characters are properly mapped and cleaned up. #2506
* [BUGFIX] Ensure requests are properly routed to the prometheus api embedded in the query if `-server.path-prefix` is set. Fixes #2411. #2372
* [BUGFIX] Experimental TSDB: Fixed chunk data corruption when querying back series using the experimental blocks storage. #2400
* [BUGFIX] Cassandra Storage: Fix endpoint TLS host verification. #2109
* [BUGFIX] Experimental TSDB: Fixed response status code from `422` to `500` when an error occurs while iterating chunks with the experimental blocks storage. #2402
* [BUGFIX] Ring: Fixed a situation where upgrading from pre-1.0 cortex with a rolling strategy caused new 1.0 ingesters to lose their zone value in the ring until manually forced to re-register. #2404
* [BUGFIX] Distributor: `/all_user_stats` now show API and Rule Ingest Rate correctly. #2457
* [BUGFIX] Fixed `version`, `revision` and `branch` labels exported by the `cortex_build_info` metric. #2468
* [BUGFIX] QueryFrontend: fixed a situation where span context missed when downstream_url is used. #2539
* [BUGFIX] Querier: Fixed a situation where querier would crash because of an unresponsive frontend instance. #2569

## Cortex 1.0.1 / 2020-04-23

* [BUGFIX] Fix gaps when querying ingesters with replication factor = 3 and 2 ingesters in the cluster. #2503

## Cortex 1.0.0 / 2020-04-02

This is the first major release of Cortex. We made a lot of **breaking changes** in this release which have been detailed below. Please also see the stability guarantees we provide as part of a major release: https://cortexmetrics.io/docs/configuration/v1guarantees/

* [CHANGE] Remove the following deprecated flags: #2339
  - `-metrics.error-rate-query` (use `-metrics.write-throttle-query` instead).
  - `-store.cardinality-cache-size` (use `-store.index-cache-read.enable-fifocache` and `-store.index-cache-read.fifocache.size` instead).
  - `-store.cardinality-cache-validity` (use `-store.index-cache-read.enable-fifocache` and `-store.index-cache-read.fifocache.duration` instead).
  - `-distributor.limiter-reload-period` (flag unused)
  - `-ingester.claim-on-rollout` (flag unused)
  - `-ingester.normalise-tokens` (flag unused)
* [CHANGE] Renamed YAML file options to be more consistent. See [full config file changes below](#config-file-breaking-changes). #2273
* [CHANGE] AWS based autoscaling has been removed. You can only use metrics based autoscaling now. `-applicationautoscaling.url` has been removed. See https://cortexmetrics.io/docs/production/aws/#dynamodb-capacity-provisioning on how to migrate. #2328
* [CHANGE] Renamed the `memcache.write-back-goroutines` and `memcache.write-back-buffer` flags to `background.write-back-concurrency` and `background.write-back-buffer`. This affects the following flags: #2241
  - `-frontend.memcache.write-back-buffer` --> `-frontend.background.write-back-buffer`
  - `-frontend.memcache.write-back-goroutines` --> `-frontend.background.write-back-concurrency`
  - `-store.index-cache-read.memcache.write-back-buffer` --> `-store.index-cache-read.background.write-back-buffer`
  - `-store.index-cache-read.memcache.write-back-goroutines` --> `-store.index-cache-read.background.write-back-concurrency`
  - `-store.index-cache-write.memcache.write-back-buffer` --> `-store.index-cache-write.background.write-back-buffer`
  - `-store.index-cache-write.memcache.write-back-goroutines` --> `-store.index-cache-write.background.write-back-concurrency`
  - `-memcache.write-back-buffer` --> `-store.chunks-cache.background.write-back-buffer`. Note the next change log for the difference.
  - `-memcache.write-back-goroutines` --> `-store.chunks-cache.background.write-back-concurrency`. Note the next change log for the difference.

* [CHANGE] Renamed the chunk cache flags to have `store.chunks-cache.` as prefix. This means the following flags have been changed: #2241
  - `-cache.enable-fifocache` --> `-store.chunks-cache.cache.enable-fifocache`
  - `-default-validity` --> `-store.chunks-cache.default-validity`
  - `-fifocache.duration` --> `-store.chunks-cache.fifocache.duration`
  - `-fifocache.size` --> `-store.chunks-cache.fifocache.size`
  - `-memcache.write-back-buffer` --> `-store.chunks-cache.background.write-back-buffer`. Note the previous change log for the difference.
  - `-memcache.write-back-goroutines` --> `-store.chunks-cache.background.write-back-concurrency`. Note the previous change log for the difference.
  - `-memcached.batchsize` --> `-store.chunks-cache.memcached.batchsize`
  - `-memcached.consistent-hash` --> `-store.chunks-cache.memcached.consistent-hash`
  - `-memcached.expiration` --> `-store.chunks-cache.memcached.expiration`
  - `-memcached.hostname` --> `-store.chunks-cache.memcached.hostname`
  - `-memcached.max-idle-conns` --> `-store.chunks-cache.memcached.max-idle-conns`
  - `-memcached.parallelism` --> `-store.chunks-cache.memcached.parallelism`
  - `-memcached.service` --> `-store.chunks-cache.memcached.service`
  - `-memcached.timeout` --> `-store.chunks-cache.memcached.timeout`
  - `-memcached.update-interval` --> `-store.chunks-cache.memcached.update-interval`
  - `-redis.enable-tls` --> `-store.chunks-cache.redis.enable-tls`
  - `-redis.endpoint` --> `-store.chunks-cache.redis.endpoint`
  - `-redis.expiration` --> `-store.chunks-cache.redis.expiration`
  - `-redis.max-active-conns` --> `-store.chunks-cache.redis.max-active-conns`
  - `-redis.max-idle-conns` --> `-store.chunks-cache.redis.max-idle-conns`
  - `-redis.password` --> `-store.chunks-cache.redis.password`
  - `-redis.timeout` --> `-store.chunks-cache.redis.timeout`
* [CHANGE] Rename the `-store.chunk-cache-stubs` to `-store.chunks-cache.cache-stubs` to be more inline with above. #2241
* [CHANGE] Change prefix of flags `-dynamodb.periodic-table.*` to `-table-manager.index-table.*`. #2359
* [CHANGE] Change prefix of flags `-dynamodb.chunk-table.*` to `-table-manager.chunk-table.*`. #2359
* [CHANGE] Change the following flags: #2359
  - `-dynamodb.poll-interval` --> `-table-manager.poll-interval`
  - `-dynamodb.periodic-table.grace-period` --> `-table-manager.periodic-table.grace-period`
* [CHANGE] Renamed the following flags: #2273
  - `-dynamodb.chunk.gang.size` --> `-dynamodb.chunk-gang-size`
  - `-dynamodb.chunk.get.max.parallelism` --> `-dynamodb.chunk-get-max-parallelism`
* [CHANGE] Don't support mixed time units anymore for duration. For example, 168h5m0s doesn't work anymore, please use just one unit (s|m|h|d|w|y). #2252
* [CHANGE] Utilize separate protos for rule state and storage. Experimental ruler API will not be functional until the rollout is complete. #2226
* [CHANGE] Frontend worker in querier now starts after all Querier module dependencies are started. This fixes issue where frontend worker started to send queries to querier before it was ready to serve them (mostly visible when using experimental blocks storage). #2246
* [CHANGE] Lifecycler component now enters Failed state on errors, and doesn't exit the process. (Important if you're vendoring Cortex and use Lifecycler) #2251
* [CHANGE] `/ready` handler now returns 200 instead of 204. #2330
* [CHANGE] Better defaults for the following options: #2344
  - `-<prefix>.consul.consistent-reads`: Old default: `true`, new default: `false`. This reduces the load on Consul.
  - `-<prefix>.consul.watch-rate-limit`: Old default: 0, new default: 1. This rate limits the reads to 1 per second. Which is good enough for ring watches.
  - `-distributor.health-check-ingesters`: Old default: `false`, new default: `true`.
  - `-ingester.max-stale-chunk-idle`: Old default: 0, new default: 2m. This lets us expire series that we know are stale early.
  - `-ingester.spread-flushes`: Old default: false, new default: true. This allows to better de-duplicate data and use less space.
  - `-ingester.chunk-age-jitter`: Old default: 20mins, new default: 0. This is to enable the `-ingester.spread-flushes` to true.
  - `-<prefix>.memcached.batchsize`: Old default: 0, new default: 1024. This allows batching of requests and keeps the concurrent requests low.
  - `-<prefix>.memcached.consistent-hash`: Old default: false, new default: true. This allows for better cache hits when the memcaches are scaled up and down.
  - `-querier.batch-iterators`: Old default: false, new default: true.
  - `-querier.ingester-streaming`: Old default: false, new default: true.
* [CHANGE] Experimental TSDB: Added `-experimental.tsdb.bucket-store.postings-cache-compression-enabled` to enable postings compression when storing to cache. #2335
* [CHANGE] Experimental TSDB: Added `-compactor.deletion-delay`, which is time before a block marked for deletion is deleted from bucket. If not 0, blocks will be marked for deletion and compactor component will delete blocks marked for deletion from the bucket. If delete-delay is 0, blocks will be deleted straight away. Note that deleting blocks immediately can cause query failures, if store gateway / querier still has the block loaded, or compactor is ignoring the deletion because it's compacting the block at the same time. Default value is 48h. #2335
* [CHANGE] Experimental TSDB: Added `-experimental.tsdb.bucket-store.index-cache.postings-compression-enabled`, to set duration after which the blocks marked for deletion will be filtered out while fetching blocks used for querying. This option allows querier to ignore blocks that are marked for deletion with some delay. This ensures store can still serve blocks that are meant to be deleted but do not have a replacement yet. Default is 24h, half of the default value for `-compactor.deletion-delay`. #2335
* [CHANGE] Experimental TSDB: Added `-experimental.tsdb.bucket-store.index-cache.memcached.max-item-size` to control maximum size of item that is stored to memcached. Defaults to 1 MiB. #2335
* [FEATURE] Added experimental storage API to the ruler service that is enabled when the `-experimental.ruler.enable-api` is set to true #2269
  * `-ruler.storage.type` flag now allows `s3`,`gcs`, and `azure` values
  * `-ruler.storage.(s3|gcs|azure)` flags exist to allow the configuration of object clients set for rule storage
* [CHANGE] Renamed table manager metrics. #2307 #2359
  * `cortex_dynamo_sync_tables_seconds` -> `cortex_table_manager_sync_duration_seconds`
  * `cortex_dynamo_table_capacity_units` -> `cortex_table_capacity_units`
* [FEATURE] Flusher target to flush the WAL. #2075
  * `-flusher.wal-dir` for the WAL directory to recover from.
  * `-flusher.concurrent-flushes` for number of concurrent flushes.
  * `-flusher.flush-op-timeout` is duration after which a flush should timeout.
* [FEATURE] Ingesters can now have an optional availability zone set, to ensure metric replication is distributed across zones. This is set via the `-ingester.availability-zone` flag or the `availability_zone` field in the config file. #2317
* [ENHANCEMENT] Better re-use of connections to DynamoDB and S3. #2268
* [ENHANCEMENT] Reduce number of goroutines used while executing a single index query. #2280
* [ENHANCEMENT] Experimental TSDB: Add support for local `filesystem` backend. #2245
* [ENHANCEMENT] Experimental TSDB: Added memcached support for the TSDB index cache. #2290
* [ENHANCEMENT] Experimental TSDB: Removed gRPC server to communicate between querier and BucketStore. #2324
* [ENHANCEMENT] Allow 1w (where w denotes week) and 1y (where y denotes year) when setting table period and retention. #2252
* [ENHANCEMENT] Added FIFO cache metrics for current number of entries and memory usage. #2270
* [ENHANCEMENT] Output all config fields to /config API, including those with empty value. #2209
* [ENHANCEMENT] Add "missing_metric_name" and "metric_name_invalid" reasons to cortex_discarded_samples_total metric. #2346
* [ENHANCEMENT] Experimental TSDB: sample ingestion errors are now reported via existing `cortex_discarded_samples_total` metric. #2370
* [BUGFIX] Ensure user state metrics are updated if a transfer fails. #2338
* [BUGFIX] Fixed etcd client keepalive settings. #2278
* [BUGFIX] Register the metrics of the WAL. #2295
* [BUXFIX] Experimental TSDB: fixed error handling when ingesting out of bound samples. #2342

### Known issues

- This experimental blocks storage in Cortex `1.0.0` has a bug which may lead to the error `cannot iterate chunk for series` when running queries. This bug has been fixed in #2400. If you're running the experimental blocks storage, please build Cortex from `master`.

### Config file breaking changes

In this section you can find a config file diff showing the breaking changes introduced in Cortex. You can also find the [full configuration file reference doc](https://cortexmetrics.io/docs/configuration/configuration-file/) in the website.

```diff
### ingester_config

 # Period with which to attempt to flush chunks.
 # CLI flag: -ingester.flush-period
-[flushcheckperiod: <duration> | default = 1m0s]
+[flush_period: <duration> | default = 1m0s]

 # Period chunks will remain in memory after flushing.
 # CLI flag: -ingester.retain-period
-[retainperiod: <duration> | default = 5m0s]
+[retain_period: <duration> | default = 5m0s]

 # Maximum chunk idle time before flushing.
 # CLI flag: -ingester.max-chunk-idle
-[maxchunkidle: <duration> | default = 5m0s]
+[max_chunk_idle_time: <duration> | default = 5m0s]

 # Maximum chunk idle time for chunks terminating in stale markers before
 # flushing. 0 disables it and a stale series is not flushed until the
 # max-chunk-idle timeout is reached.
 # CLI flag: -ingester.max-stale-chunk-idle
-[maxstalechunkidle: <duration> | default = 0s]
+[max_stale_chunk_idle_time: <duration> | default = 2m0s]

 # Timeout for individual flush operations.
 # CLI flag: -ingester.flush-op-timeout
-[flushoptimeout: <duration> | default = 1m0s]
+[flush_op_timeout: <duration> | default = 1m0s]

 # Maximum chunk age before flushing.
 # CLI flag: -ingester.max-chunk-age
-[maxchunkage: <duration> | default = 12h0m0s]
+[max_chunk_age: <duration> | default = 12h0m0s]

-# Range of time to subtract from MaxChunkAge to spread out flushes
+# Range of time to subtract from -ingester.max-chunk-age to spread out flushes
 # CLI flag: -ingester.chunk-age-jitter
-[chunkagejitter: <duration> | default = 20m0s]
+[chunk_age_jitter: <duration> | default = 0]

 # Number of concurrent goroutines flushing to dynamodb.
 # CLI flag: -ingester.concurrent-flushes
-[concurrentflushes: <int> | default = 50]
+[concurrent_flushes: <int> | default = 50]

-# If true, spread series flushes across the whole period of MaxChunkAge
+# If true, spread series flushes across the whole period of
+# -ingester.max-chunk-age.
 # CLI flag: -ingester.spread-flushes
-[spreadflushes: <boolean> | default = false]
+[spread_flushes: <boolean> | default = true]

 # Period with which to update the per-user ingestion rates.
 # CLI flag: -ingester.rate-update-period
-[rateupdateperiod: <duration> | default = 15s]
+[rate_update_period: <duration> | default = 15s]


### querier_config

 # The maximum number of concurrent queries.
 # CLI flag: -querier.max-concurrent
-[maxconcurrent: <int> | default = 20]
+[max_concurrent: <int> | default = 20]

 # Use batch iterators to execute query, as opposed to fully materialising the
 # series in memory.  Takes precedent over the -querier.iterators flag.
 # CLI flag: -querier.batch-iterators
-[batchiterators: <boolean> | default = false]
+[batch_iterators: <boolean> | default = true]

 # Use streaming RPCs to query ingester.
 # CLI flag: -querier.ingester-streaming
-[ingesterstreaming: <boolean> | default = false]
+[ingester_streaming: <boolean> | default = true]

 # Maximum number of samples a single query can load into memory.
 # CLI flag: -querier.max-samples
-[maxsamples: <int> | default = 50000000]
+[max_samples: <int> | default = 50000000]

 # The default evaluation interval or step size for subqueries.
 # CLI flag: -querier.default-evaluation-interval
-[defaultevaluationinterval: <duration> | default = 1m0s]
+[default_evaluation_interval: <duration> | default = 1m0s]

### query_frontend_config

 # URL of downstream Prometheus.
 # CLI flag: -frontend.downstream-url
-[downstream: <string> | default = ""]
+[downstream_url: <string> | default = ""]


### ruler_config

 # URL of alerts return path.
 # CLI flag: -ruler.external.url
-[externalurl: <url> | default = ]
+[external_url: <url> | default = ]

 # How frequently to evaluate rules
 # CLI flag: -ruler.evaluation-interval
-[evaluationinterval: <duration> | default = 1m0s]
+[evaluation_interval: <duration> | default = 1m0s]

 # How frequently to poll for rule changes
 # CLI flag: -ruler.poll-interval
-[pollinterval: <duration> | default = 1m0s]
+[poll_interval: <duration> | default = 1m0s]

-storeconfig:
+storage:

 # file path to store temporary rule files for the prometheus rule managers
 # CLI flag: -ruler.rule-path
-[rulepath: <string> | default = "/rules"]
+[rule_path: <string> | default = "/rules"]

 # URL of the Alertmanager to send notifications to.
 # CLI flag: -ruler.alertmanager-url
-[alertmanagerurl: <url> | default = ]
+[alertmanager_url: <url> | default = ]

 # Use DNS SRV records to discover alertmanager hosts.
 # CLI flag: -ruler.alertmanager-discovery
-[alertmanagerdiscovery: <boolean> | default = false]
+[enable_alertmanager_discovery: <boolean> | default = false]

 # How long to wait between refreshing alertmanager hosts.
 # CLI flag: -ruler.alertmanager-refresh-interval
-[alertmanagerrefreshinterval: <duration> | default = 1m0s]
+[alertmanager_refresh_interval: <duration> | default = 1m0s]

 # If enabled requests to alertmanager will utilize the V2 API.
 # CLI flag: -ruler.alertmanager-use-v2
-[alertmanangerenablev2api: <boolean> | default = false]
+[enable_alertmanager_v2: <boolean> | default = false]

 # Capacity of the queue for notifications to be sent to the Alertmanager.
 # CLI flag: -ruler.notification-queue-capacity
-[notificationqueuecapacity: <int> | default = 10000]
+[notification_queue_capacity: <int> | default = 10000]

 # HTTP timeout duration when sending notifications to the Alertmanager.
 # CLI flag: -ruler.notification-timeout
-[notificationtimeout: <duration> | default = 10s]
+[notification_timeout: <duration> | default = 10s]

 # Distribute rule evaluation using ring backend
 # CLI flag: -ruler.enable-sharding
-[enablesharding: <boolean> | default = false]
+[enable_sharding: <boolean> | default = false]

 # Time to spend searching for a pending ruler when shutting down.
 # CLI flag: -ruler.search-pending-for
-[searchpendingfor: <duration> | default = 5m0s]
+[search_pending_for: <duration> | default = 5m0s]

 # Period with which to attempt to flush rule groups.
 # CLI flag: -ruler.flush-period
-[flushcheckperiod: <duration> | default = 1m0s]
+[flush_period: <duration> | default = 1m0s]

### alertmanager_config

 # Base path for data storage.
 # CLI flag: -alertmanager.storage.path
-[datadir: <string> | default = "data/"]
+[data_dir: <string> | default = "data/"]

 # will be used to prefix all HTTP endpoints served by Alertmanager. If omitted,
 # relevant URL components will be derived automatically.
 # CLI flag: -alertmanager.web.external-url
-[externalurl: <url> | default = ]
+[external_url: <url> | default = ]

 # How frequently to poll Cortex configs
 # CLI flag: -alertmanager.configs.poll-interval
-[pollinterval: <duration> | default = 15s]
+[poll_interval: <duration> | default = 15s]

 # Listen address for cluster.
 # CLI flag: -cluster.listen-address
-[clusterbindaddr: <string> | default = "0.0.0.0:9094"]
+[cluster_bind_address: <string> | default = "0.0.0.0:9094"]

 # Explicit address to advertise in cluster.
 # CLI flag: -cluster.advertise-address
-[clusteradvertiseaddr: <string> | default = ""]
+[cluster_advertise_address: <string> | default = ""]

 # Time to wait between peers to send notifications.
 # CLI flag: -cluster.peer-timeout
-[peertimeout: <duration> | default = 15s]
+[peer_timeout: <duration> | default = 15s]

 # Filename of fallback config to use if none specified for instance.
 # CLI flag: -alertmanager.configs.fallback
-[fallbackconfigfile: <string> | default = ""]
+[fallback_config_file: <string> | default = ""]

 # Root of URL to generate if config is http://internal.monitor
 # CLI flag: -alertmanager.configs.auto-webhook-root
-[autowebhookroot: <string> | default = ""]
+[auto_webhook_root: <string> | default = ""]

### table_manager_config

-store:
+storage:

-# How frequently to poll DynamoDB to learn our capacity.
-# CLI flag: -dynamodb.poll-interval
-[dynamodb_poll_interval: <duration> | default = 2m0s]
+# How frequently to poll backend to learn our capacity.
+# CLI flag: -table-manager.poll-interval
+[poll_interval: <duration> | default = 2m0s]

-# DynamoDB periodic tables grace period (duration which table will be
-# created/deleted before/after it's needed).
-# CLI flag: -dynamodb.periodic-table.grace-period
+# Periodic tables grace period (duration which table will be created/deleted
+# before/after it's needed).
+# CLI flag: -table-manager.periodic-table.grace-period
 [creation_grace_period: <duration> | default = 10m0s]

 index_tables_provisioning:
   # Enables on demand throughput provisioning for the storage provider (if
-  # supported). Applies only to tables which are not autoscaled
-  # CLI flag: -dynamodb.periodic-table.enable-ondemand-throughput-mode
-  [provisioned_throughput_on_demand_mode: <boolean> | default = false]
+  # supported). Applies only to tables which are not autoscaled. Supported by
+  # DynamoDB
+  # CLI flag: -table-manager.index-table.enable-ondemand-throughput-mode
+  [enable_ondemand_throughput_mode: <boolean> | default = false]


   # Enables on demand throughput provisioning for the storage provider (if
-  # supported). Applies only to tables which are not autoscaled
-  # CLI flag: -dynamodb.periodic-table.inactive-enable-ondemand-throughput-mode
-  [inactive_throughput_on_demand_mode: <boolean> | default = false]
+  # supported). Applies only to tables which are not autoscaled. Supported by
+  # DynamoDB
+  # CLI flag: -table-manager.index-table.inactive-enable-ondemand-throughput-mode
+  [enable_inactive_throughput_on_demand_mode: <boolean> | default = false]


 chunk_tables_provisioning:
   # Enables on demand throughput provisioning for the storage provider (if
-  # supported). Applies only to tables which are not autoscaled
-  # CLI flag: -dynamodb.chunk-table.enable-ondemand-throughput-mode
-  [provisioned_throughput_on_demand_mode: <boolean> | default = false]
+  # supported). Applies only to tables which are not autoscaled. Supported by
+  # DynamoDB
+  # CLI flag: -table-manager.chunk-table.enable-ondemand-throughput-mode
+  [enable_ondemand_throughput_mode: <boolean> | default = false]

### storage_config

 aws:
-  dynamodbconfig:
+  dynamodb:
     # DynamoDB endpoint URL with escaped Key and Secret encoded. If only region
     # is specified as a host, proper endpoint will be deduced. Use
     # inmemory:///<table-name> to use a mock in-memory implementation.
     # CLI flag: -dynamodb.url
-    [dynamodb: <url> | default = ]
+    [dynamodb_url: <url> | default = ]

     # DynamoDB table management requests per second limit.
     # CLI flag: -dynamodb.api-limit
-    [apilimit: <float> | default = 2]
+    [api_limit: <float> | default = 2]

     # DynamoDB rate cap to back off when throttled.
     # CLI flag: -dynamodb.throttle-limit
-    [throttlelimit: <float> | default = 10]
+    [throttle_limit: <float> | default = 10]
-
-    # ApplicationAutoscaling endpoint URL with escaped Key and Secret encoded.
-    # CLI flag: -applicationautoscaling.url
-    [applicationautoscaling: <url> | default = ]


       # Queue length above which we will scale up capacity
       # CLI flag: -metrics.target-queue-length
-      [targetqueuelen: <int> | default = 100000]
+      [target_queue_length: <int> | default = 100000]

       # Scale up capacity by this multiple
       # CLI flag: -metrics.scale-up-factor
-      [scaleupfactor: <float> | default = 1.3]
+      [scale_up_factor: <float> | default = 1.3]

       # Ignore throttling below this level (rate per second)
       # CLI flag: -metrics.ignore-throttle-below
-      [minthrottling: <float> | default = 1]
+      [ignore_throttle_below: <float> | default = 1]

       # query to fetch ingester queue length
       # CLI flag: -metrics.queue-length-query
-      [queuelengthquery: <string> | default = "sum(avg_over_time(cortex_ingester_flush_queue_length{job=\"cortex/ingester\"}[2m]))"]
+      [queue_length_query: <string> | default = "sum(avg_over_time(cortex_ingester_flush_queue_length{job=\"cortex/ingester\"}[2m]))"]

       # query to fetch throttle rates per table
       # CLI flag: -metrics.write-throttle-query
-      [throttlequery: <string> | default = "sum(rate(cortex_dynamo_throttled_total{operation=\"DynamoDB.BatchWriteItem\"}[1m])) by (table) > 0"]
+      [write_throttle_query: <string> | default = "sum(rate(cortex_dynamo_throttled_total{operation=\"DynamoDB.BatchWriteItem\"}[1m])) by (table) > 0"]

       # query to fetch write capacity usage per table
       # CLI flag: -metrics.usage-query
-      [usagequery: <string> | default = "sum(rate(cortex_dynamo_consumed_capacity_total{operation=\"DynamoDB.BatchWriteItem\"}[15m])) by (table) > 0"]
+      [write_usage_query: <string> | default = "sum(rate(cortex_dynamo_consumed_capacity_total{operation=\"DynamoDB.BatchWriteItem\"}[15m])) by (table) > 0"]

       # query to fetch read capacity usage per table
       # CLI flag: -metrics.read-usage-query
-      [readusagequery: <string> | default = "sum(rate(cortex_dynamo_consumed_capacity_total{operation=\"DynamoDB.QueryPages\"}[1h])) by (table) > 0"]
+      [read_usage_query: <string> | default = "sum(rate(cortex_dynamo_consumed_capacity_total{operation=\"DynamoDB.QueryPages\"}[1h])) by (table) > 0"]

       # query to fetch read errors per table
       # CLI flag: -metrics.read-error-query
-      [readerrorquery: <string> | default = "sum(increase(cortex_dynamo_failures_total{operation=\"DynamoDB.QueryPages\",error=\"ProvisionedThroughputExceededException\"}[1m])) by (table) > 0"]
+      [read_error_query: <string> | default = "sum(increase(cortex_dynamo_failures_total{operation=\"DynamoDB.QueryPages\",error=\"ProvisionedThroughputExceededException\"}[1m])) by (table) > 0"]

     # Number of chunks to group together to parallelise fetches (zero to
     # disable)
-    # CLI flag: -dynamodb.chunk.gang.size
-    [chunkgangsize: <int> | default = 10]
+    # CLI flag: -dynamodb.chunk-gang-size
+    [chunk_gang_size: <int> | default = 10]

     # Max number of chunk-get operations to start in parallel
-    # CLI flag: -dynamodb.chunk.get.max.parallelism
-    [chunkgetmaxparallelism: <int> | default = 32]
+    # CLI flag: -dynamodb.chunk.get-max-parallelism
+    [chunk_get_max_parallelism: <int> | default = 32]

     backoff_config:
       # Minimum delay when backing off.
       # CLI flag: -bigtable.backoff-min-period
-      [minbackoff: <duration> | default = 100ms]
+      [min_period: <duration> | default = 100ms]

       # Maximum delay when backing off.
       # CLI flag: -bigtable.backoff-max-period
-      [maxbackoff: <duration> | default = 10s]
+      [max_period: <duration> | default = 10s]

       # Number of times to backoff and retry before failing.
       # CLI flag: -bigtable.backoff-retries
-      [maxretries: <int> | default = 10]
+      [max_retries: <int> | default = 10]

   # If enabled, once a tables info is fetched, it is cached.
   # CLI flag: -bigtable.table-cache.enabled
-  [tablecacheenabled: <boolean> | default = true]
+  [table_cache_enabled: <boolean> | default = true]

   # Duration to cache tables before checking again.
   # CLI flag: -bigtable.table-cache.expiration
-  [tablecacheexpiration: <duration> | default = 30m0s]
+  [table_cache_expiration: <duration> | default = 30m0s]

 # Cache validity for active index entries. Should be no higher than
 # -ingester.max-chunk-idle.
 # CLI flag: -store.index-cache-validity
-[indexcachevalidity: <duration> | default = 5m0s]
+[index_cache_validity: <duration> | default = 5m0s]

### ingester_client_config

 grpc_client_config:
   backoff_config:
     # Minimum delay when backing off.
     # CLI flag: -ingester.client.backoff-min-period
-    [minbackoff: <duration> | default = 100ms]
+    [min_period: <duration> | default = 100ms]

     # Maximum delay when backing off.
     # CLI flag: -ingester.client.backoff-max-period
-    [maxbackoff: <duration> | default = 10s]
+    [max_period: <duration> | default = 10s]

     # Number of times to backoff and retry before failing.
     # CLI flag: -ingester.client.backoff-retries
-    [maxretries: <int> | default = 10]
+    [max_retries: <int> | default = 10]

### frontend_worker_config

-# Address of query frontend service.
+# Address of query frontend service, in host:port format.
 # CLI flag: -querier.frontend-address
-[address: <string> | default = ""]
+[frontend_address: <string> | default = ""]

 # How often to query DNS.
 # CLI flag: -querier.dns-lookup-period
-[dnslookupduration: <duration> | default = 10s]
+[dns_lookup_duration: <duration> | default = 10s]

 grpc_client_config:
   backoff_config:
     # Minimum delay when backing off.
     # CLI flag: -querier.frontend-client.backoff-min-period
-    [minbackoff: <duration> | default = 100ms]
+    [min_period: <duration> | default = 100ms]

     # Maximum delay when backing off.
     # CLI flag: -querier.frontend-client.backoff-max-period
-    [maxbackoff: <duration> | default = 10s]
+    [max_period: <duration> | default = 10s]

     # Number of times to backoff and retry before failing.
     # CLI flag: -querier.frontend-client.backoff-retries
-    [maxretries: <int> | default = 10]
+    [max_retries: <int> | default = 10]

### consul_config

 # ACL Token used to interact with Consul.
-# CLI flag: -<prefix>.consul.acltoken
-[acltoken: <string> | default = ""]
+# CLI flag: -<prefix>.consul.acl-token
+[acl_token: <string> | default = ""]

 # HTTP timeout when talking to Consul
 # CLI flag: -<prefix>.consul.client-timeout
-[httpclienttimeout: <duration> | default = 20s]
+[http_client_timeout: <duration> | default = 20s]

 # Enable consistent reads to Consul.
 # CLI flag: -<prefix>.consul.consistent-reads
-[consistentreads: <boolean> | default = true]
+[consistent_reads: <boolean> | default = false]

 # Rate limit when watching key or prefix in Consul, in requests per second. 0
 # disables the rate limit.
 # CLI flag: -<prefix>.consul.watch-rate-limit
-[watchkeyratelimit: <float> | default = 0]
+[watch_rate_limit: <float> | default = 1]

 # Burst size used in rate limit. Values less than 1 are treated as 1.
 # CLI flag: -<prefix>.consul.watch-burst-size
-[watchkeyburstsize: <int> | default = 1]
+[watch_burst_size: <int> | default = 1]


### configstore_config
 # URL of configs API server.
 # CLI flag: -<prefix>.configs.url
-[configsapiurl: <url> | default = ]
+[configs_api_url: <url> | default = ]

 # Timeout for requests to Weave Cloud configs service.
 # CLI flag: -<prefix>.configs.client-timeout
-[clienttimeout: <duration> | default = 5s]
+[client_timeout: <duration> | default = 5s]
```

## Cortex 0.7.0 / 2020-03-16

Cortex `0.7.0` is a major step forward the upcoming `1.0` release. In this release, we've got 164 contributions from 26 authors. Thanks to all contributors! ❤️

Please be aware that Cortex `0.7.0` introduces some **breaking changes**. You're encouraged to read all the `[CHANGE]` entries below before upgrading your Cortex cluster. In particular:

- Cleaned up some configuration options in preparation for the Cortex `1.0.0` release (see also the [annotated config file breaking changes](#annotated-config-file-breaking-changes) below):
  - Removed CLI flags support to configure the schema (see [how to migrate from flags to schema file](https://cortexmetrics.io/docs/configuration/schema-configuration/#migrating-from-flags-to-schema-file))
  - Renamed CLI flag `-config-yaml` to `-schema-config-file`
  - Removed CLI flag `-store.min-chunk-age` in favor of `-querier.query-store-after`. The corresponding YAML config option `ingestermaxquerylookback` has been renamed to [`query_ingesters_within`](https://cortexmetrics.io/docs/configuration/configuration-file/#querier-config)
  - Deprecated CLI flag `-frontend.cache-split-interval` in favor of `-querier.split-queries-by-interval`
  - Renamed the YAML config option `defaul_validity` to `default_validity`
  - Removed the YAML config option `config_store` (in the [`alertmanager YAML config`](https://cortexmetrics.io/docs/configuration/configuration-file/#alertmanager-config)) in favor of `store`
  - Removed the YAML config root block `configdb` in favor of [`configs`](https://cortexmetrics.io/docs/configuration/configuration-file/#configs-config). This change is also reflected in the following CLI flags renaming:
      * `-database.*` -> `-configs.database.*`
      * `-database.migrations` -> `-configs.database.migrations-dir`
  - Removed the fluentd-based billing infrastructure including the CLI flags:
      * `-distributor.enable-billing`
      * `-billing.max-buffered-events`
      * `-billing.retry-delay`
      * `-billing.ingester`
- Removed support for using denormalised tokens in the ring. Before upgrading, make sure your Cortex cluster is already running `v0.6.0` or an earlier version with `-ingester.normalise-tokens=true`

### Full changelog

* [CHANGE] Removed support for flags to configure schema. Further, the flag for specifying the config file (`-config-yaml`) has been deprecated. Please use `-schema-config-file`. See the [Schema Configuration documentation](https://cortexmetrics.io/docs/configuration/schema-configuration/) for more details on how to configure the schema using the YAML file. #2221
* [CHANGE] In the config file, the root level `config_store` config option has been moved to `alertmanager` > `store` > `configdb`. #2125
* [CHANGE] Removed unnecessary `frontend.cache-split-interval` in favor of `querier.split-queries-by-interval` both to reduce configuration complexity and guarantee alignment of these two configs. Starting from now, `-querier.cache-results` may only be enabled in conjunction with `-querier.split-queries-by-interval` (previously the cache interval default was `24h` so if you want to preserve the same behaviour you should set `-querier.split-queries-by-interval=24h`). #2040
* [CHANGE] Renamed Configs configuration options. #2187
  * configuration options
    * `-database.*` -> `-configs.database.*`
    * `-database.migrations` -> `-configs.database.migrations-dir`
  * config file
    * `configdb.uri:` -> `configs.database.uri:`
    * `configdb.migrationsdir:` -> `configs.database.migrations_dir:`
    * `configdb.passwordfile:` -> `configs.database.password_file:`
* [CHANGE] Moved `-store.min-chunk-age` to the Querier config as `-querier.query-store-after`, allowing the store to be skipped during query time if the metrics wouldn't be found. The YAML config option `ingestermaxquerylookback` has been renamed to `query_ingesters_within` to match its CLI flag. #1893
* [CHANGE] Renamed the cache configuration setting `defaul_validity` to `default_validity`. #2140
* [CHANGE] Remove fluentd-based billing infrastructure and flags such as `-distributor.enable-billing`. #1491
* [CHANGE] Removed remaining support for using denormalised tokens in the ring. If you're still running ingesters with denormalised tokens (Cortex 0.4 or earlier, with `-ingester.normalise-tokens=false`), such ingesters will now be completely invisible to distributors and need to be either switched to Cortex 0.6.0 or later, or be configured to use normalised tokens. #2034
* [CHANGE] The frontend http server will now send 502 in case of deadline exceeded and 499 if the user requested cancellation. #2156
* [CHANGE] We now enforce queries to be up to `-querier.max-query-into-future` into the future (defaults to 10m). #1929
  * `-store.min-chunk-age` has been removed
  * `-querier.query-store-after` has been added in it's place.
* [CHANGE] Removed unused `/validate_expr endpoint`. #2152
* [CHANGE] Updated Prometheus dependency to v2.16.0. This Prometheus version uses Active Query Tracker to limit concurrent queries. In order to keep `-querier.max-concurrent` working, Active Query Tracker is enabled by default, and is configured to store its data to `active-query-tracker` directory (relative to current directory when Cortex started). This can be changed by using `-querier.active-query-tracker-dir` option. Purpose of Active Query Tracker is to log queries that were running when Cortex crashes. This logging happens on next Cortex start. #2088
* [CHANGE] Default to BigChunk encoding; may result in slightly higher disk usage if many timeseries have a constant value, but should generally result in fewer, bigger chunks. #2207
* [CHANGE] WAL replays are now done while the rest of Cortex is starting, and more specifically, when HTTP server is running. This makes it possible to scrape metrics during WAL replays. Applies to both chunks and experimental blocks storage. #2222
* [CHANGE] Cortex now has `/ready` probe for all services, not just ingester and querier as before. In single-binary mode, /ready reports 204 only if all components are running properly. #2166
* [CHANGE] If you are vendoring Cortex and use its components in your project, be aware that many Cortex components no longer start automatically when they are created. You may want to review PR and attached document. #2166
* [CHANGE] Experimental TSDB: the querier in-memory index cache used by the experimental blocks storage shifted from per-tenant to per-querier. The `-experimental.tsdb.bucket-store.index-cache-size-bytes` now configures the per-querier index cache max size instead of a per-tenant cache and its default has been increased to 1GB. #2189
* [CHANGE] Experimental TSDB: TSDB head compaction interval and concurrency is now configurable (defaults to 1 min interval and 5 concurrent head compactions). New options: `-experimental.tsdb.head-compaction-interval` and `-experimental.tsdb.head-compaction-concurrency`. #2172
* [CHANGE] Experimental TSDB: switched the blocks storage index header to the binary format. This change is expected to have no visible impact, except lower startup times and memory usage in the queriers. It's possible to switch back to the old JSON format via the flag `-experimental.tsdb.bucket-store.binary-index-header-enabled=false`. #2223
* [CHANGE] Experimental Memberlist KV store can now be used in single-binary Cortex. Attempts to use it previously would fail with panic. This change also breaks existing binary protocol used to exchange gossip messages, so this version will not be able to understand gossiped Ring when used in combination with the previous version of Cortex. Easiest way to upgrade is to shutdown old Cortex installation, and restart it with new version. Incremental rollout works too, but with reduced functionality until all components run the same version. #2016
* [FEATURE] Added a read-only local alertmanager config store using files named corresponding to their tenant id. #2125
* [FEATURE] Added flag `-experimental.ruler.enable-api` to enable the ruler api which implements the Prometheus API `/api/v1/rules` and `/api/v1/alerts` endpoints under the configured `-http.prefix`. #1999
* [FEATURE] Added sharding support to compactor when using the experimental TSDB blocks storage. #2113
* [FEATURE] Added ability to override YAML config file settings using environment variables. #2147
  * `-config.expand-env`
* [FEATURE] Added flags to disable Alertmanager notifications methods. #2187
  * `-configs.notifications.disable-email`
  * `-configs.notifications.disable-webhook`
* [FEATURE] Add /config HTTP endpoint which exposes the current Cortex configuration as YAML. #2165
* [FEATURE] Allow Prometheus remote write directly to ingesters. #1491
* [FEATURE] Introduced new standalone service `query-tee` that can be used for testing purposes to send the same Prometheus query to multiple backends (ie. two Cortex clusters ingesting the same metrics) and compare the performances. #2203
* [FEATURE] Fan out parallelizable queries to backend queriers concurrently. #1878
  * `querier.parallelise-shardable-queries` (bool)
  * Requires a shard-compatible schema (v10+)
  * This causes the number of traces to increase accordingly.
  * The query-frontend now requires a schema config to determine how/when to shard queries, either from a file or from flags (i.e. by the `config-yaml` CLI flag). This is the same schema config the queriers consume. The schema is only required to use this option.
  * It's also advised to increase downstream concurrency controls as well:
    * `querier.max-outstanding-requests-per-tenant`
    * `querier.max-query-parallelism`
    * `querier.max-concurrent`
    * `server.grpc-max-concurrent-streams` (for both query-frontends and queriers)
* [FEATURE] Added user sub rings to distribute users to a subset of ingesters. #1947
  * `-experimental.distributor.user-subring-size`
* [FEATURE] Add flag `-experimental.tsdb.stripe-size` to expose TSDB stripe size option. #2185
* [FEATURE] Experimental Delete Series: Added support for Deleting Series with Prometheus style API. Needs to be enabled first by setting `-purger.enable` to `true`. Deletion only supported when using `boltdb` and `filesystem` as index and object store respectively. Support for other stores to follow in separate PRs #2103
* [ENHANCEMENT] Alertmanager: Expose Per-tenant alertmanager metrics #2124
* [ENHANCEMENT] Add `status` label to `cortex_alertmanager_configs` metric to gauge the number of valid and invalid configs. #2125
* [ENHANCEMENT] Cassandra Authentication: added the `custom_authenticators` config option that allows users to authenticate with cassandra clusters using password authenticators that are not approved by default in [gocql](https://github.com/gocql/gocql/blob/81b8263d9fe526782a588ef94d3fa5c6148e5d67/conn.go#L27) #2093
* [ENHANCEMENT] Cassandra Storage: added `max_retries`, `retry_min_backoff` and `retry_max_backoff` configuration options to enable retrying recoverable errors. #2054
* [ENHANCEMENT] Allow to configure HTTP and gRPC server listen address, maximum number of simultaneous connections and connection keepalive settings.
  * `-server.http-listen-address`
  * `-server.http-conn-limit`
  * `-server.grpc-listen-address`
  * `-server.grpc-conn-limit`
  * `-server.grpc.keepalive.max-connection-idle`
  * `-server.grpc.keepalive.max-connection-age`
  * `-server.grpc.keepalive.max-connection-age-grace`
  * `-server.grpc.keepalive.time`
  * `-server.grpc.keepalive.timeout`
* [ENHANCEMENT] PostgreSQL: Bump up `github.com/lib/pq` from `v1.0.0` to `v1.3.0` to support PostgreSQL SCRAM-SHA-256 authentication. #2097
* [ENHANCEMENT] Cassandra Storage: User no longer need `CREATE` privilege on `<all keyspaces>` if given keyspace exists. #2032
* [ENHANCEMENT] Cassandra Storage: added `password_file` configuration options to enable reading Cassandra password from file. #2096
* [ENHANCEMENT] Configs API: Allow GET/POST configs in YAML format. #2181
* [ENHANCEMENT] Background cache writes are batched to improve parallelism and observability. #2135
* [ENHANCEMENT] Add automatic repair for checkpoint and WAL. #2105
* [ENHANCEMENT] Support `lastEvaluation` and `evaluationTime` in `/api/v1/rules` endpoints and make order of groups stable. #2196
* [ENHANCEMENT] Skip expired requests in query-frontend scheduling. #2082
* [ENHANCEMENT] Add ability to configure gRPC keepalive settings. #2066
* [ENHANCEMENT] Experimental TSDB: Export TSDB Syncer metrics from Compactor component, they are prefixed with `cortex_compactor_`. #2023
* [ENHANCEMENT] Experimental TSDB: Added dedicated flag `-experimental.tsdb.bucket-store.tenant-sync-concurrency` to configure the maximum number of concurrent tenants for which blocks are synched. #2026
* [ENHANCEMENT] Experimental TSDB: Expose metrics for objstore operations (prefixed with `cortex_<component>_thanos_objstore_`, component being one of `ingester`, `querier` and `compactor`). #2027
* [ENHANCEMENT] Experimental TSDB: Added support for Azure Storage to be used for block storage, in addition to S3 and GCS. #2083
* [ENHANCEMENT] Experimental TSDB: Reduced memory allocations in the ingesters when using the experimental blocks storage. #2057
* [ENHANCEMENT] Experimental Memberlist KV: expose `-memberlist.gossip-to-dead-nodes-time` and `-memberlist.dead-node-reclaim-time` options to control how memberlist library handles dead nodes and name reuse. #2131
* [BUGFIX] Alertmanager: fixed panic upon applying a new config, caused by duplicate metrics registration in the `NewPipelineBuilder` function. #211
* [BUGFIX] Azure Blob ChunkStore: Fixed issue causing `invalid chunk checksum` errors. #2074
* [BUGFIX] The gauge `cortex_overrides_last_reload_successful` is now only exported by components that use a `RuntimeConfigManager`. Previously, for components that do not initialize a `RuntimeConfigManager` (such as the compactor) the gauge was initialized with 0 (indicating error state) and then never updated, resulting in a false-negative permanent error state. #2092
* [BUGFIX] Fixed WAL metric names, added the `cortex_` prefix.
* [BUGFIX] Restored histogram `cortex_configs_request_duration_seconds` #2138
* [BUGFIX] Fix wrong syntax for `url` in config-file-reference. #2148
* [BUGFIX] Fixed some 5xx status code returned by the query-frontend when they should actually be 4xx. #2122
* [BUGFIX] Fixed leaked goroutines in the querier. #2070
* [BUGFIX] Experimental TSDB: fixed `/all_user_stats` and `/api/prom/user_stats` endpoints when using the experimental TSDB blocks storage. #2042
* [BUGFIX] Experimental TSDB: fixed ruler to correctly work with the experimental TSDB blocks storage. #2101

### Changes to denormalised tokens in the ring

Cortex 0.4.0 is the last version that can *write* denormalised tokens. Cortex 0.5.0 and above always write normalised tokens.

Cortex 0.6.0 is the last version that can *read* denormalised tokens. Starting with Cortex 0.7.0 only normalised tokens are supported, and ingesters writing denormalised tokens to the ring (running Cortex 0.4.0 or earlier with `-ingester.normalise-tokens=false`) are ignored by distributors. Such ingesters should either switch to using normalised tokens, or be upgraded to Cortex 0.5.0 or later.

### Known issues

- The gRPC streaming for ingesters doesn't work when using the experimental TSDB blocks storage. Please do not enable `-querier.ingester-streaming` if you're using the TSDB blocks storage. If you want to enable it, you can build Cortex from `master` given the issue has been fixed after Cortex `0.7` branch has been cut and the fix wasn't included in the `0.7` because related to an experimental feature.

### Annotated config file breaking changes

In this section you can find a config file diff showing the breaking changes introduced in Cortex `0.7`. You can also find the [full configuration file reference doc](https://cortexmetrics.io/docs/configuration/configuration-file/) in the website.

 ```diff
### Root level config

 # "configdb" has been moved to "alertmanager > store > configdb".
-[configdb: <configdb_config>]

 # "config_store" has been renamed to "configs".
-[config_store: <configstore_config>]
+[configs: <configs_config>]


### `distributor_config`

 # The support to hook an external billing system has been removed.
-[enable_billing: <boolean> | default = false]
-billing:
-  [maxbufferedevents: <int> | default = 1024]
-  [retrydelay: <duration> | default = 500ms]
-  [ingesterhostport: <string> | default = "localhost:24225"]


### `querier_config`

 # "ingestermaxquerylookback" has been renamed to "query_ingesters_within".
-[ingestermaxquerylookback: <duration> | default = 0s]
+[query_ingesters_within: <duration> | default = 0s]


### `queryrange_config`

results_cache:
  cache:
     # "defaul_validity" has been renamed to "default_validity".
-    [defaul_validity: <duration> | default = 0s]
+    [default_validity: <duration> | default = 0s]

   # "cache_split_interval" has been deprecated in favor of "split_queries_by_interval".
-  [cache_split_interval: <duration> | default = 24h0m0s]


### `alertmanager_config`

# The "store" config block has been added. This includes "configdb" which previously
# was the "configdb" root level config block.
+store:
+  [type: <string> | default = "configdb"]
+  [configdb: <configstore_config>]
+  local:
+    [path: <string> | default = ""]


### `storage_config`

index_queries_cache_config:
   # "defaul_validity" has been renamed to "default_validity".
-  [defaul_validity: <duration> | default = 0s]
+  [default_validity: <duration> | default = 0s]


### `chunk_store_config`

chunk_cache_config:
   # "defaul_validity" has been renamed to "default_validity".
-  [defaul_validity: <duration> | default = 0s]
+  [default_validity: <duration> | default = 0s]

write_dedupe_cache_config:
   # "defaul_validity" has been renamed to "default_validity".
-  [defaul_validity: <duration> | default = 0s]
+  [default_validity: <duration> | default = 0s]

 # "min_chunk_age" has been removed in favor of "querier > query_store_after".
-[min_chunk_age: <duration> | default = 0s]


### `configs_config`

-# "uri" has been moved to "database > uri".
-[uri: <string> | default = "postgres://postgres@configs-db.weave.local/configs?sslmode=disable"]

-# "migrationsdir" has been moved to "database > migrations_dir".
-[migrationsdir: <string> | default = ""]

-# "passwordfile" has been moved to "database > password_file".
-[passwordfile: <string> | default = ""]

+database:
+  [uri: <string> | default = "postgres://postgres@configs-db.weave.local/configs?sslmode=disable"]
+  [migrations_dir: <string> | default = ""]
+  [password_file: <string> | default = ""]
```

## Cortex 0.6.1 / 2020-02-05

* [BUGFIX] Fixed parsing of the WAL configuration when specified in the YAML config file. #2071

## Cortex 0.6.0 / 2020-01-28

Note that the ruler flags need to be changed in this upgrade. You're moving from a single node ruler to something that might need to be sharded.
Further, if you're using the configs service, we've upgraded the migration library and this requires some manual intervention. See full instructions below to upgrade your PostgreSQL.

* [CHANGE] The frontend component now does not cache results if it finds a `Cache-Control` header and if one of its values is `no-store`. #1974
* [CHANGE] Flags changed with transition to upstream Prometheus rules manager:
  * `-ruler.client-timeout` is now `ruler.configs.client-timeout` in order to match `ruler.configs.url`.
  * `-ruler.group-timeout`has been removed.
  * `-ruler.num-workers` has been removed.
  * `-ruler.rule-path` has been added to specify where the prometheus rule manager will sync rule files.
  * `-ruler.storage.type` has beem added to specify the rule store backend type, currently only the configdb.
  * `-ruler.poll-interval` has been added to specify the interval in which to poll new rule groups.
  * `-ruler.evaluation-interval` default value has changed from `15s` to `1m` to match the default evaluation interval in Prometheus.
  * Ruler sharding requires a ring which can be configured via the ring flags prefixed by `ruler.ring.`. #1987
* [CHANGE] Use relative links from /ring page to make it work when used behind reverse proxy. #1896
* [CHANGE] Deprecated `-distributor.limiter-reload-period` flag. #1766
* [CHANGE] Ingesters now write only normalised tokens to the ring, although they can still read denormalised tokens used by other ingesters. `-ingester.normalise-tokens` is now deprecated, and ignored. If you want to switch back to using denormalised tokens, you need to downgrade to Cortex 0.4.0. Previous versions don't handle claiming tokens from normalised ingesters correctly. #1809
* [CHANGE] Overrides mechanism has been renamed to "runtime config", and is now separate from limits. Runtime config is simply a file that is reloaded by Cortex every couple of seconds. Limits and now also multi KV use this mechanism.<br />New arguments were introduced: `-runtime-config.file` (defaults to empty) and `-runtime-config.reload-period` (defaults to 10 seconds), which replace previously used `-limits.per-user-override-config` and `-limits.per-user-override-period` options. Old options are still used if `-runtime-config.file` is not specified. This change is also reflected in YAML configuration, where old `limits.per_tenant_override_config` and `limits.per_tenant_override_period` fields are replaced with `runtime_config.file` and `runtime_config.period` respectively. #1749
* [CHANGE] Cortex now rejects data with duplicate labels. Previously, such data was accepted, with duplicate labels removed with only one value left. #1964
* [CHANGE] Changed the default value for `-distributor.ha-tracker.prefix` from `collectors/` to `ha-tracker/` in order to not clash with other keys (ie. ring) stored in the same key-value store. #1940
* [FEATURE] Experimental: Write-Ahead-Log added in ingesters for more data reliability against ingester crashes. #1103
  * `--ingester.wal-enabled`: Setting this to `true` enables writing to WAL during ingestion.
  * `--ingester.wal-dir`: Directory where the WAL data should be stored and/or recovered from.
  * `--ingester.checkpoint-enabled`: Set this to `true` to enable checkpointing of in-memory chunks to disk.
  * `--ingester.checkpoint-duration`: This is the interval at which checkpoints should be created.
  * `--ingester.recover-from-wal`: Set this to `true` to recover data from an existing WAL.
  * For more information, please checkout the ["Ingesters with WAL" guide](https://cortexmetrics.io/docs/guides/ingesters-with-wal/).
* [FEATURE] The distributor can now drop labels from samples (similar to the removal of the replica label for HA ingestion) per user via the `distributor.drop-label` flag. #1726
* [FEATURE] Added flag `debug.mutex-profile-fraction` to enable mutex profiling #1969
* [FEATURE] Added `global` ingestion rate limiter strategy. Deprecated `-distributor.limiter-reload-period` flag. #1766
* [FEATURE] Added support for Microsoft Azure blob storage to be used for storing chunk data. #1913
* [FEATURE] Added readiness probe endpoint`/ready` to queriers. #1934
* [FEATURE] Added "multi" KV store that can interact with two other KV stores, primary one for all reads and writes, and secondary one, which only receives writes. Primary/secondary store can be modified in runtime via runtime-config mechanism (previously "overrides"). #1749
* [FEATURE] Added support to store ring tokens to a file and read it back on startup, instead of generating/fetching the tokens to/from the ring. This feature can be enabled with the flag `-ingester.tokens-file-path`. #1750
* [FEATURE] Experimental TSDB: Added `/series` API endpoint support with TSDB blocks storage. #1830
* [FEATURE] Experimental TSDB: Added TSDB blocks `compactor` component, which iterates over users blocks stored in the bucket and compact them according to the configured block ranges. #1942
* [ENHANCEMENT] metric `cortex_ingester_flush_reasons` gets a new `reason` value: `Spread`, when `-ingester.spread-flushes` option is enabled. #1978
* [ENHANCEMENT] Added `password` and `enable_tls` options to redis cache configuration. Enables usage of Microsoft Azure Cache for Redis service. #1923
* [ENHANCEMENT] Upgraded Kubernetes API version for deployments from `extensions/v1beta1` to `apps/v1`. #1941
* [ENHANCEMENT] Experimental TSDB: Open existing TSDB on startup to prevent ingester from becoming ready before it can accept writes. The max concurrency is set via `--experimental.tsdb.max-tsdb-opening-concurrency-on-startup`. #1917
* [ENHANCEMENT] Experimental TSDB: Querier now exports aggregate metrics from Thanos bucket store and in memory index cache (many metrics to list, but all have `cortex_querier_bucket_store_` or `cortex_querier_blocks_index_cache_` prefix). #1996
* [ENHANCEMENT] Experimental TSDB: Improved multi-tenant bucket store. #1991
  * Allowed to configure the blocks sync interval via `-experimental.tsdb.bucket-store.sync-interval` (0 disables the sync)
  * Limited the number of tenants concurrently synched by `-experimental.tsdb.bucket-store.block-sync-concurrency`
  * Renamed `cortex_querier_sync_seconds` metric to `cortex_querier_blocks_sync_seconds`
  * Track `cortex_querier_blocks_sync_seconds` metric for the initial sync too
* [BUGFIX] Fixed unnecessary CAS operations done by the HA tracker when the jitter is enabled. #1861
* [BUGFIX] Fixed ingesters getting stuck in a LEAVING state after coming up from an ungraceful exit. #1921
* [BUGFIX] Reduce memory usage when ingester Push() errors. #1922
* [BUGFIX] Table Manager: Fixed calculation of expected tables and creation of tables from next active schema considering grace period. #1976
* [BUGFIX] Experimental TSDB: Fixed ingesters consistency during hand-over when using experimental TSDB blocks storage. #1854 #1818
* [BUGFIX] Experimental TSDB: Fixed metrics when using experimental TSDB blocks storage. #1981 #1982 #1990 #1983
* [BUGFIX] Experimental memberlist: Use the advertised address when sending packets to other peers of the Gossip memberlist. #1857
* [BUGFIX] Experimental TSDB: Fixed incorrect query results introduced in #2604 caused by a buffer incorrectly reused while iterating samples. #2697

### Upgrading PostgreSQL (if you're using configs service)

Reference: <https://github.com/golang-migrate/migrate/tree/master/database/postgres#upgrading-from-v1>

1. Install the migrate package cli tool: <https://github.com/golang-migrate/migrate/tree/master/cmd/migrate#installation>
2. Drop the `schema_migrations` table: `DROP TABLE schema_migrations;`.
2. Run the migrate command:

```bash
migrate  -path <absolute_path_to_cortex>/cmd/cortex/migrations -database postgres://localhost:5432/database force 2
```

### Known issues

- The `cortex_prometheus_rule_group_last_evaluation_timestamp_seconds` metric, tracked by the ruler, is not unregistered for rule groups not being used anymore. This issue will be fixed in the next Cortex release (see [2033](https://github.com/cortexproject/cortex/issues/2033)).

- Write-Ahead-Log (WAL) does not have automatic repair of corrupt checkpoint or WAL segments, which is possible if ingester crashes abruptly or the underlying disk corrupts. Currently the only way to resolve this is to manually delete the affected checkpoint and/or WAL segments. Automatic repair will be added in the future releases.

## Cortex 0.4.0 / 2019-12-02

* [CHANGE] The frontend component has been refactored to be easier to re-use. When upgrading the frontend, cache entries will be discarded and re-created with the new protobuf schema. #1734
* [CHANGE] Removed direct DB/API access from the ruler. `-ruler.configs.url` has been now deprecated. #1579
* [CHANGE] Removed `Delta` encoding. Any old chunks with `Delta` encoding cannot be read anymore. If `ingester.chunk-encoding` is set to `Delta` the ingester will fail to start. #1706
* [CHANGE] Setting `-ingester.max-transfer-retries` to 0 now disables hand-over when ingester is shutting down. Previously, zero meant infinite number of attempts. #1771
* [CHANGE] `dynamo` has been removed as a valid storage name to make it consistent for all components. `aws` and `aws-dynamo` remain as valid storage names.
* [CHANGE/FEATURE] The frontend split and cache intervals can now be configured using the respective flag `--querier.split-queries-by-interval` and `--frontend.cache-split-interval`.
  * If `--querier.split-queries-by-interval` is not provided request splitting is disabled by default.
  * __`--querier.split-queries-by-day` is still accepted for backward compatibility but has been deprecated. You should now use `--querier.split-queries-by-interval`. We recommend a to use a multiple of 24 hours.__
* [FEATURE] Global limit on the max series per user and metric #1760
  * `-ingester.max-global-series-per-user`
  * `-ingester.max-global-series-per-metric`
  * Requires `-distributor.replication-factor` and `-distributor.shard-by-all-labels` set for the ingesters too
* [FEATURE] Flush chunks with stale markers early with `ingester.max-stale-chunk-idle`. #1759
* [FEATURE] EXPERIMENTAL: Added new KV Store backend based on memberlist library. Components can gossip about tokens and ingester states, instead of using Consul or Etcd. #1721
* [FEATURE] EXPERIMENTAL: Use TSDB in the ingesters & flush blocks to S3/GCS ala Thanos. This will let us use an Object Store more efficiently and reduce costs. #1695
* [FEATURE] Allow Query Frontend to log slow queries with `frontend.log-queries-longer-than`. #1744
* [FEATURE] Add HTTP handler to trigger ingester flush & shutdown - used when running as a stateful set with the WAL enabled.  #1746
* [FEATURE] EXPERIMENTAL: Added GCS support to TSDB blocks storage. #1772
* [ENHANCEMENT] Reduce memory allocations in the write path. #1706
* [ENHANCEMENT] Consul client now follows recommended practices for blocking queries wrt returned Index value. #1708
* [ENHANCEMENT] Consul client can optionally rate-limit itself during Watch (used e.g. by ring watchers) and WatchPrefix (used by HA feature) operations. Rate limiting is disabled by default. New flags added: `--consul.watch-rate-limit`, and `--consul.watch-burst-size`. #1708
* [ENHANCEMENT] Added jitter to HA deduping heartbeats, configure using `distributor.ha-tracker.update-timeout-jitter-max` #1534
* [ENHANCEMENT] Add ability to flush chunks with stale markers early. #1759
* [BUGFIX] Stop reporting successful actions as 500 errors in KV store metrics. #1798
* [BUGFIX] Fix bug where duplicate labels can be returned through metadata APIs. #1790
* [BUGFIX] Fix reading of old, v3 chunk data. #1779
* [BUGFIX] Now support IAM roles in service accounts in AWS EKS. #1803
* [BUGFIX] Fixed duplicated series returned when querying both ingesters and store with the experimental TSDB blocks storage. #1778

In this release we updated the following dependencies:

- gRPC v1.25.0  (resulted in a drop of 30% CPU usage when compression is on)
- jaeger-client v2.20.0
- aws-sdk-go to v1.25.22

## Cortex 0.3.0 / 2019-10-11

This release adds support for Redis as an alternative to Memcached, and also includes many optimisations which reduce CPU and memory usage.

* [CHANGE] Gauge metrics were renamed to drop the `_total` suffix. #1685
  * In Alertmanager, `alertmanager_configs_total` is now `alertmanager_configs`
  * In Ruler, `scheduler_configs_total` is now `scheduler_configs`
  * `scheduler_groups_total` is now `scheduler_groups`.
* [CHANGE] `--alertmanager.configs.auto-slack-root` flag was dropped as auto Slack root is not supported anymore. #1597
* [CHANGE] In table-manager, default DynamoDB capacity was reduced from 3,000 units to 1,000 units. We recommend you do not run with the defaults: find out what figures are needed for your environment and set that via `-dynamodb.periodic-table.write-throughput` and `-dynamodb.chunk-table.write-throughput`.
* [FEATURE] Add Redis support for caching #1612
* [FEATURE] Allow spreading chunk writes across multiple S3 buckets #1625
* [FEATURE] Added `/shutdown` endpoint for ingester to shutdown all operations of the ingester. #1746
* [ENHANCEMENT] Upgraded Prometheus to 2.12.0 and Alertmanager to 0.19.0. #1597
* [ENHANCEMENT] Cortex is now built with Go 1.13 #1675, #1676, #1679
* [ENHANCEMENT] Many optimisations, mostly impacting ingester and querier: #1574, #1624, #1638, #1644, #1649, #1654, #1702

Full list of changes: <https://github.com/cortexproject/cortex/compare/v0.2.0...v0.3.0>

## Cortex 0.2.0 / 2019-09-05

This release has several exciting features, the most notable of them being setting `-ingester.spread-flushes` to potentially reduce your storage space by upto 50%.

* [CHANGE] Flags changed due to changes upstream in Prometheus Alertmanager #929:
  * `alertmanager.mesh.listen-address` is now `cluster.listen-address`
  * `alertmanager.mesh.peer.host` and `alertmanager.mesh.peer.service` can be replaced by `cluster.peer`
  * `alertmanager.mesh.hardware-address`, `alertmanager.mesh.nickname`, `alertmanager.mesh.password`, and `alertmanager.mesh.peer.refresh-interval` all disappear.
* [CHANGE] --claim-on-rollout flag deprecated; feature is now always on #1566
* [CHANGE] Retention period must now be a multiple of periodic table duration #1564
* [CHANGE] The value for the name label for the chunks memcache in all `cortex_cache_` metrics is now `chunksmemcache` (before it was `memcache`) #1569
* [FEATURE] Makes the ingester flush each timeseries at a specific point in the max-chunk-age cycle with `-ingester.spread-flushes`. This means multiple replicas of a chunk are very likely to contain the same contents which cuts chunk storage space by up to 66%. #1578
* [FEATURE] Make minimum number of chunk samples configurable per user #1620
* [FEATURE] Honor HTTPS for custom S3 URLs #1603
* [FEATURE] You can now point the query-frontend at a normal Prometheus for parallelisation and caching #1441
* [FEATURE] You can now specify `http_config` on alert receivers #929
* [FEATURE] Add option to use jump hashing to load balance requests to memcached #1554
* [FEATURE] Add status page for HA tracker to distributors #1546
* [FEATURE] The distributor ring page is now easier to read with alternate rows grayed out #1621

## Cortex 0.1.0 / 2019-08-07

* [CHANGE] HA Tracker flags were renamed to provide more clarity #1465
  * `distributor.accept-ha-labels` is now `distributor.ha-tracker.enable`
  * `distributor.accept-ha-samples` is now `distributor.ha-tracker.enable-for-all-users`
  * `ha-tracker.replica` is now `distributor.ha-tracker.replica`
  * `ha-tracker.cluster` is now `distributor.ha-tracker.cluster`
* [FEATURE] You can specify "heap ballast" to reduce Go GC Churn #1489
* [BUGFIX] HA Tracker no longer always makes a request to Consul/Etcd when a request is not from the active replica #1516
* [BUGFIX] Queries are now correctly cancelled by the query-frontend #1508<|MERGE_RESOLUTION|>--- conflicted
+++ resolved
@@ -16,14 +16,7 @@
 * [ENHANCEMENT] Querier: Ensure all queries pulled from query-frontend or query-scheduler are immediately executed. The maximum workers concurrency in each querier is configured by `-querier.max-concurrent`. #2598
 * [ENHANCEMENT] Distributor: Add `cortex_distributor_received_requests_total` and `cortex_distributor_requests_in_total` metrics to provide visiblity into appropriate per-tenant request limits. #2770
 * [ENHANCEMENT] Distributor: Add single forwarding remote-write endpoint for a tenant (`forwarding_endpoint`), instead of using per-rule endpoints. This takes precendence over per-rule endpoints. #2801
-<<<<<<< HEAD
 * [ENHANCEMENT] Added `err-mimir-distributor-max-write-message-size` to the errors catalog. #2470
-* [BUGFIX] Fix reporting of tracing spans from PromQL engine. #2707
-* [BUGFIX] Distributor: Apply distributor instance limits before running HA deduplication. #2709
-* [BUGFIX] Apply relabel and drop_label rules before forwarding rules in the distributor. #2703
-* [BUGFIX] Distributor: Register `cortex_discarded_requests_total` metric, which previously was not registered and therefore not exported. #2712
-=======
->>>>>>> 3292627a
 * [BUGFIX] Ruler: fix not restoring alerts' state at startup. #2648
 * [BUGFIX] Ingester: Fix disk filling up after restarting ingesters with out-of-order support disabled while it was enabled before. #2799
 
