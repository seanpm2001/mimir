// SPDX-License-Identifier: AGPL-3.0-only
// Provenance-includes-location: https://github.com/cortexproject/cortex/blob/master/pkg/alertmanager/multitenant_test.go
// Provenance-includes-license: Apache-2.0
// Provenance-includes-copyright: The Cortex Authors.

package alertmanager

import (
	"bytes"
	"context"
	"encoding/json"
	"errors"
	"fmt"
	"io"
	"math/rand"
	"net/http"
	"net/http/httptest"
	"net/http/pprof"
	"net/url"
	"os"
	"path/filepath"
	"strings"
	"sync"
	"testing"
	"time"

	"github.com/go-kit/log"
	"github.com/grafana/alerting/definition"
	"github.com/grafana/dskit/concurrency"
	"github.com/grafana/dskit/flagext"
	"github.com/grafana/dskit/httpgrpc"
	"github.com/grafana/dskit/kv/consul"
	dskit_metrics "github.com/grafana/dskit/metrics"
	"github.com/grafana/dskit/ring"
	"github.com/grafana/dskit/services"
	"github.com/grafana/dskit/test"
	"github.com/grafana/dskit/user"
	"github.com/grafana/regexp"
	"github.com/matttproud/golang_protobuf_extensions/pbutil"
	"github.com/prometheus/alertmanager/cluster/clusterpb"
	amconfig "github.com/prometheus/alertmanager/config"
	"github.com/prometheus/alertmanager/featurecontrol"
	pb "github.com/prometheus/alertmanager/nflog/nflogpb"
	"github.com/prometheus/alertmanager/notify"
	"github.com/prometheus/alertmanager/pkg/labels"
	"github.com/prometheus/alertmanager/silence/silencepb"
	"github.com/prometheus/alertmanager/types"
	"github.com/prometheus/client_golang/prometheus"
	"github.com/prometheus/client_golang/prometheus/testutil"
	"github.com/prometheus/common/model"
	"github.com/stretchr/testify/assert"
	"github.com/stretchr/testify/require"
	"github.com/thanos-io/objstore"
	"go.uber.org/atomic"
	"golang.org/x/time/rate"
	"google.golang.org/grpc"

	"github.com/grafana/mimir/pkg/alertmanager/alertmanagerpb"
	"github.com/grafana/mimir/pkg/alertmanager/alertspb"
	"github.com/grafana/mimir/pkg/alertmanager/alertstore"
	"github.com/grafana/mimir/pkg/alertmanager/alertstore/bucketclient"
	"github.com/grafana/mimir/pkg/storage/bucket"
	"github.com/grafana/mimir/pkg/util/validation"
)

const (
	simpleConfigOne = `route:
  receiver: dummy

receivers:
  - name: dummy`

	simpleConfigTwo = `route:
  receiver: dummy2

receivers:
  - name: dummy2`

	grafanaConfig     = `{"template_files":{},"alertmanager_config":{"route":{"receiver":"grafana-default-email","group_by":["grafana_folder","alertname"]},"templates":null,"receivers":[{"name":"grafana-default-email","grafana_managed_receiver_configs":[{"uid":"dde6ntuob69dtf","name":"WH","type":"webhook","disableResolveMessage":false,"settings":{"url":"http://localhost:8080","username":"test"},"secureSettings":{"password":"test"}}]}]}}`
	simpleTemplateOne = `{{ define "some.template.one" }}{{ end }}`
	simpleTemplateTwo = `{{ define "some.template.two" }}{{ end }}`
)

func mockAlertmanagerConfig(t *testing.T) *MultitenantAlertmanagerConfig {
	t.Helper()

	externalURL := flagext.URLValue{}
	err := externalURL.Set("http://localhost/alertmanager")
	require.NoError(t, err)

	tempDir := t.TempDir()

	cfg := &MultitenantAlertmanagerConfig{}
	flagext.DefaultValues(cfg)

	cfg.ExternalURL = externalURL
	cfg.DataDir = tempDir
	cfg.ShardingRing.Common.InstanceID = "test"
	cfg.ShardingRing.Common.InstanceAddr = "127.0.0.1"
	cfg.PollInterval = time.Minute
	cfg.ShardingRing.ReplicationFactor = 1
	cfg.Persister = PersisterConfig{Interval: time.Hour}

	return cfg
}

func setupSingleMultitenantAlertmanager(t *testing.T, cfg *MultitenantAlertmanagerConfig, store alertstore.AlertStore, limits Limits, features featurecontrol.Flagger, logger log.Logger, registerer prometheus.Registerer) *MultitenantAlertmanager {
	// The mock ring store means we do not need a real e.g. Consul running.
	ringStore, closer := consul.NewInMemoryClient(ring.GetCodec(), log.NewNopLogger(), nil)
	t.Cleanup(func() {
		assert.NoError(t, closer.Close())
	})

	// The mock will have the default fallback config.
	amCfg, err := ComputeFallbackConfig("")
	require.NoError(t, err)

	if limits == nil {
		limits = &mockAlertManagerLimits{}
	}
	am, err := createMultitenantAlertmanager(cfg, amCfg, store, ringStore, limits, features, logger, registerer)
	require.NoError(t, err)

	// The mock client pool allows the distributor to talk to the instance
	// without requiring a gRPC server to be running.
	clientPool := newPassthroughAlertmanagerClientPool()
	clientPool.setServer(cfg.ShardingRing.Common.InstanceAddr+":0", am)
	am.alertmanagerClientsPool = clientPool
	am.distributor.alertmanagerClientsPool = clientPool

	// We need to start the alertmanager for most tests in order for tenant
	// ownership checking to work, as it queries the ring.
	require.NoError(t, services.StartAndAwaitRunning(context.Background(), am))
	t.Cleanup(func() {
		require.NoError(t, services.StopAndAwaitTerminated(context.Background(), am))
	})

	return am
}

func TestMultitenantAlertmanagerConfig_Validate(t *testing.T) {
	tests := map[string]struct {
		setup    func(t *testing.T, cfg *MultitenantAlertmanagerConfig)
		expected error
	}{
		"should pass with default config": {
			setup:    func(*testing.T, *MultitenantAlertmanagerConfig) {},
			expected: nil,
		},
		"should fail with empty external URL": {
			setup: func(t *testing.T, cfg *MultitenantAlertmanagerConfig) {
				require.NoError(t, cfg.ExternalURL.Set(""))
			},
			expected: errEmptyExternalURL,
		},
		"should fail if persistent interval is 0": {
			setup: func(_ *testing.T, cfg *MultitenantAlertmanagerConfig) {
				cfg.Persister.Interval = 0
			},
			expected: errInvalidPersistInterval,
		},
		"should fail if persistent interval is negative": {
			setup: func(_ *testing.T, cfg *MultitenantAlertmanagerConfig) {
				cfg.Persister.Interval = -1
			},
			expected: errInvalidPersistInterval,
		},
		"should fail if external URL ends with /": {
			setup: func(t *testing.T, cfg *MultitenantAlertmanagerConfig) {
				require.NoError(t, cfg.ExternalURL.Set("http://localhost/prefix/"))
			},
			expected: errInvalidExternalURLEndingSlash,
		},
		"should succeed if external URL does not end with /": {
			setup: func(t *testing.T, cfg *MultitenantAlertmanagerConfig) {
				require.NoError(t, cfg.ExternalURL.Set("http://localhost/prefix"))
			},
			expected: nil,
		},
		"should fail if external URL has no scheme": {
			setup: func(t *testing.T, cfg *MultitenantAlertmanagerConfig) {
				require.NoError(t, cfg.ExternalURL.Set("example.com/alertmanager"))
			},
			expected: errInvalidExternalURLMissingScheme,
		},
		"should fail if external URL has no hostname": {
			setup: func(t *testing.T, cfg *MultitenantAlertmanagerConfig) {
				require.NoError(t, cfg.ExternalURL.Set("https:///alertmanager"))
			},
			expected: errInvalidExternalURLMissingHostname,
		},
		"should fail if zone aware is enabled but zone is not set": {
			setup: func(_ *testing.T, cfg *MultitenantAlertmanagerConfig) {
				cfg.ShardingRing.ZoneAwarenessEnabled = true
			},
			expected: errZoneAwarenessEnabledWithoutZoneInfo,
		},
		"should pass if the URL just contains the path with the leading /": {
			setup: func(t *testing.T, cfg *MultitenantAlertmanagerConfig) {
				require.NoError(t, cfg.ExternalURL.Set("/alertmanager"))
			},
			expected: nil,
		},
		"should fail if the URL just contains the hostname (because it can't be disambiguated with a path)": {
			setup: func(t *testing.T, cfg *MultitenantAlertmanagerConfig) {
				require.NoError(t, cfg.ExternalURL.Set("alertmanager"))
			},
			expected: errInvalidExternalURLMissingScheme,
		},
	}

	for testName, testData := range tests {
		t.Run(testName, func(t *testing.T) {
			cfg := &MultitenantAlertmanagerConfig{}
			flagext.DefaultValues(cfg)
			testData.setup(t, cfg)
			assert.Equal(t, testData.expected, cfg.Validate())
		})
	}
}

func TestMultitenantAlertmanager_relativeDataDir(t *testing.T) {
	ctx := context.Background()

	// Run this test using a real storage client.
	store := prepareInMemoryAlertStore()
	require.NoError(t, store.SetAlertConfig(ctx, alertspb.AlertConfigDesc{
		User: "user",
		RawConfig: simpleConfigOne + `
templates:
- 'first.tpl'
- 'second.tpl'
`,
		Templates: []*alertspb.TemplateDesc{
			{
				Filename: "first.tpl",
				Body:     `{{ define "t1" }}Template 1 ... {{end}}`,
			},
			{
				Filename: "second.tpl",
				Body:     `{{ define "t2" }}Template 2{{ end}}`,
			},
		},
	}))

	reg := prometheus.NewPedanticRegistry()
	cfg := mockAlertmanagerConfig(t)
	// Alter datadir to get a relative path
	cwd, err := os.Getwd()
	require.NoError(t, err)
	cfg.DataDir, err = filepath.Rel(cwd, cfg.DataDir)
	require.NoError(t, err)
	am := setupSingleMultitenantAlertmanager(t, cfg, store, nil, featurecontrol.NoopFlags{}, log.NewNopLogger(), reg)

	// Ensure the configs are synced correctly and persist across several syncs
	for i := 0; i < 3; i++ {
		err := am.loadAndSyncConfigs(context.Background(), reasonPeriodic)
		require.NoError(t, err)
		require.Len(t, am.alertmanagers, 1)

		dirs := am.getPerUserDirectories()
		userDir := dirs["user"]
		require.NotZero(t, userDir)
		require.True(t, dirExists(t, userDir))
	}
}

func TestMultitenantAlertmanager_loadAndSyncConfigs(t *testing.T) {
	ctx := context.Background()

	// Run this test using a real storage client.
	store := prepareInMemoryAlertStore()
	require.NoError(t, store.SetAlertConfig(ctx, alertspb.AlertConfigDesc{
		User:      "user1",
		RawConfig: simpleConfigOne,
		Templates: []*alertspb.TemplateDesc{},
	}))
	require.NoError(t, store.SetAlertConfig(ctx, alertspb.AlertConfigDesc{
		User:      "user2",
		RawConfig: simpleConfigOne,
		Templates: []*alertspb.TemplateDesc{},
	}))

	reg := prometheus.NewPedanticRegistry()
	cfg := mockAlertmanagerConfig(t)
	am := setupSingleMultitenantAlertmanager(t, cfg, store, nil, featurecontrol.NoopFlags{}, log.NewNopLogger(), reg)

	// Ensure the configs are synced correctly
	err := am.loadAndSyncConfigs(context.Background(), reasonPeriodic)
	require.NoError(t, err)
	require.Len(t, am.alertmanagers, 2)

	currentConfig, cfgExists := am.cfgs["user1"]
	require.True(t, cfgExists)
	require.Equal(t, simpleConfigOne, currentConfig.RawConfig)

	require.NoError(t, testutil.GatherAndCompare(reg, bytes.NewBufferString(`
		# HELP cortex_alertmanager_config_last_reload_successful Boolean set to 1 whenever the last configuration reload attempt was successful.
		# TYPE cortex_alertmanager_config_last_reload_successful gauge
		cortex_alertmanager_config_last_reload_successful{user="user1"} 1
		cortex_alertmanager_config_last_reload_successful{user="user2"} 1
	`), "cortex_alertmanager_config_last_reload_successful"))

	// Ensure when a 3rd config is added, it is synced correctly
	user3Cfg := alertspb.AlertConfigDesc{
		User: "user3",
		RawConfig: simpleConfigOne + `
templates:
- 'first.tpl'
- 'second.tpl'
`,
		Templates: []*alertspb.TemplateDesc{
			{
				Filename: "first.tpl",
				Body:     `{{ define "t1" }}Template 1 ... {{end}}`,
			},
			{
				Filename: "second.tpl",
				Body:     `{{ define "t2" }}Template 2{{ end}}`,
			},
		},
	}
	require.NoError(t, store.SetAlertConfig(ctx, user3Cfg))

	err = am.loadAndSyncConfigs(context.Background(), reasonPeriodic)
	require.NoError(t, err)
	require.Len(t, am.alertmanagers, 3)

	dirs := am.getPerUserDirectories()
	user3Dir := dirs["user3"]
	require.NotZero(t, user3Dir)
	require.True(t, dirExists(t, user3Dir))
	finalUser3Cfg, ok := am.cfgs["user3"]
	require.True(t, ok)
	require.Len(t, finalUser3Cfg.Templates, 2)
	require.Equal(t, "first.tpl", finalUser3Cfg.Templates[0].Filename)
	require.Equal(t, "second.tpl", finalUser3Cfg.Templates[1].Filename)

	require.NoError(t, testutil.GatherAndCompare(reg, bytes.NewBufferString(`
		# HELP cortex_alertmanager_config_last_reload_successful Boolean set to 1 whenever the last configuration reload attempt was successful.
		# TYPE cortex_alertmanager_config_last_reload_successful gauge
		cortex_alertmanager_config_last_reload_successful{user="user1"} 1
		cortex_alertmanager_config_last_reload_successful{user="user2"} 1
		cortex_alertmanager_config_last_reload_successful{user="user3"} 1
	`), "cortex_alertmanager_config_last_reload_successful"))

	// Ensure the config is updated
	require.NoError(t, store.SetAlertConfig(ctx, alertspb.AlertConfigDesc{
		User:      "user1",
		RawConfig: simpleConfigTwo,
		Templates: []*alertspb.TemplateDesc{},
	}))

	err = am.loadAndSyncConfigs(context.Background(), reasonPeriodic)
	require.NoError(t, err)

	currentConfig, cfgExists = am.cfgs["user1"]
	require.True(t, cfgExists)
	require.Equal(t, simpleConfigTwo, currentConfig.RawConfig)
	require.Empty(t, currentConfig.Templates)

	// Ensure the config is reloaded if only templates changed
	require.NoError(t, store.SetAlertConfig(ctx, alertspb.AlertConfigDesc{
		User:      "user1",
		RawConfig: simpleConfigTwo,
		Templates: []*alertspb.TemplateDesc{
			{
				Filename: "some-template.tmpl",
				Body:     simpleTemplateOne,
			},
		},
	}))

	err = am.loadAndSyncConfigs(context.Background(), reasonPeriodic)
	require.NoError(t, err)

	currentConfig, cfgExists = am.cfgs["user1"]
	require.True(t, cfgExists)
	require.Len(t, currentConfig.Templates, 1)
	require.Equal(t, "some-template.tmpl", currentConfig.Templates[0].Filename)
	require.Contains(t, currentConfig.Templates[0].Body, "some.template")

	// Ensure that when a Grafana config is added, it is synced correctly.
	userGrafanaCfg := alertspb.GrafanaAlertConfigDesc{
		User:               "user4",
		RawConfig:          grafanaConfig,
		Hash:               "test",
		CreatedAtTimestamp: time.Now().Unix(),
		Default:            false,
		Promoted:           true,
		ExternalUrl:        "test.grafana.com",
		StaticHeaders:      map[string]string{"Header1": "Value1"},
	}
	emptyMimirConfig := alertspb.AlertConfigDesc{User: "user4"}
	require.NoError(t, store.SetGrafanaAlertConfig(ctx, userGrafanaCfg))
	require.NoError(t, store.SetAlertConfig(ctx, emptyMimirConfig))

	err = am.loadAndSyncConfigs(ctx, reasonPeriodic)
	require.NoError(t, err)
	require.Len(t, am.alertmanagers, 4)

	// The Mimir configuration was empty, so the Grafana configuration should be chosen for user 4.
	amCfg, err := createUsableGrafanaConfig(userGrafanaCfg, nil)
	require.NoError(t, err)
	grafanaAlertConfigDesc := amCfg.AlertConfigDesc
	require.Equal(t, grafanaAlertConfigDesc, am.cfgs["user4"])

	dirs = am.getPerUserDirectories()
	user4Dir := dirs["user4"]
	require.NotZero(t, user4Dir)
	require.True(t, dirExists(t, user4Dir))

	require.NoError(t, testutil.GatherAndCompare(reg, bytes.NewBufferString(`
		# HELP cortex_alertmanager_config_last_reload_successful Boolean set to 1 whenever the last configuration reload attempt was successful.
		# TYPE cortex_alertmanager_config_last_reload_successful gauge
		cortex_alertmanager_config_last_reload_successful{user="user1"} 1
		cortex_alertmanager_config_last_reload_successful{user="user2"} 1
		cortex_alertmanager_config_last_reload_successful{user="user3"} 1
		cortex_alertmanager_config_last_reload_successful{user="user4"} 1
	`), "cortex_alertmanager_config_last_reload_successful"))

	// Ensure the config can be unpromoted.
	userGrafanaCfg.Promoted = false
	require.NoError(t, store.SetGrafanaAlertConfig(ctx, userGrafanaCfg))

	err = am.loadAndSyncConfigs(context.Background(), reasonPeriodic)
	require.NoError(t, err)
	require.Equal(t, emptyMimirConfig, am.cfgs["user4"])

	// Ensure the Grafana config is used when it's promoted again.
	userGrafanaCfg.Promoted = true
	require.NoError(t, store.SetGrafanaAlertConfig(ctx, userGrafanaCfg))

	err = am.loadAndSyncConfigs(context.Background(), reasonPeriodic)
	require.NoError(t, err)
	require.Equal(t, grafanaAlertConfigDesc, am.cfgs["user4"])

	// Add a Mimir fallback config for the same user.
	defaultConfig := alertspb.AlertConfigDesc{
		User:      "user4",
		RawConfig: am.fallbackConfig,
	}
	require.NoError(t, store.SetAlertConfig(ctx, defaultConfig))

	// The Grafana config + Mimir global config section should be used.
	require.NoError(t, am.loadAndSyncConfigs(context.Background(), reasonPeriodic))

	var gCfg GrafanaAlertmanagerConfig
	require.NoError(t, json.Unmarshal([]byte(userGrafanaCfg.RawConfig), &gCfg))
	mCfg, err := definition.LoadCompat([]byte(defaultConfig.RawConfig))
	require.NoError(t, err)

	gCfg.AlertmanagerConfig.Global = mCfg.Global

	rawCfg, err := json.Marshal(gCfg.AlertmanagerConfig)
	require.NoError(t, err)

	expCfg := alertspb.AlertConfigDesc{
		User:      "user4",
		RawConfig: string(rawCfg),
		Templates: []*alertspb.TemplateDesc{},
	}
	require.Equal(t, expCfg, am.cfgs["user4"])

	// Ensure the Grafana config is ignored when it's marked as default.
	userGrafanaCfg.Default = true
	require.NoError(t, store.SetGrafanaAlertConfig(ctx, userGrafanaCfg))

	err = am.loadAndSyncConfigs(context.Background(), reasonPeriodic)
	require.NoError(t, err)
	require.Equal(t, defaultConfig, am.cfgs["user4"])

	// Ensure the Grafana config is ignored when it's empty.
	userGrafanaCfg.Default = false
	userGrafanaCfg.RawConfig = ""
	require.NoError(t, store.SetGrafanaAlertConfig(ctx, userGrafanaCfg))

	err = am.loadAndSyncConfigs(context.Background(), reasonPeriodic)
	require.NoError(t, err)
	require.Equal(t, defaultConfig, am.cfgs["user4"])

	// Test Delete User, ensure config is removed and the resources are freed.
	require.NoError(t, store.DeleteAlertConfig(ctx, "user3"))
	err = am.loadAndSyncConfigs(context.Background(), reasonPeriodic)
	require.NoError(t, err)
	currentConfig, cfgExists = am.cfgs["user3"]
	require.False(t, cfgExists)
	require.Equal(t, "", currentConfig.RawConfig)

	_, cfgExists = am.alertmanagers["user3"]
	require.False(t, cfgExists)
	dirs = am.getPerUserDirectories()
	require.NotZero(t, dirs["user1"])
	require.NotZero(t, dirs["user2"])
	require.Zero(t, dirs["user3"]) // User3 is deleted, so we should have no more files for it.
	require.False(t, fileExists(t, user3Dir))

	require.NoError(t, testutil.GatherAndCompare(reg, bytes.NewBufferString(`
		# HELP cortex_alertmanager_config_last_reload_successful Boolean set to 1 whenever the last configuration reload attempt was successful.
		# TYPE cortex_alertmanager_config_last_reload_successful gauge
		cortex_alertmanager_config_last_reload_successful{user="user1"} 1
		cortex_alertmanager_config_last_reload_successful{user="user2"} 1
		cortex_alertmanager_config_last_reload_successful{user="user4"} 1
	`), "cortex_alertmanager_config_last_reload_successful"))

	// Ensure when a 3rd config is re-added, it is synced correctly
	require.NoError(t, store.SetAlertConfig(ctx, user3Cfg))

	err = am.loadAndSyncConfigs(context.Background(), reasonPeriodic)
	require.NoError(t, err)

	currentConfig, cfgExists = am.cfgs["user3"]
	require.True(t, cfgExists)
	require.Equal(t, user3Cfg.RawConfig, currentConfig.RawConfig)

	_, cfgExists = am.alertmanagers["user3"]
	require.True(t, cfgExists)
	dirs = am.getPerUserDirectories()
	require.NotZero(t, dirs["user1"])
	require.NotZero(t, dirs["user2"])
	require.Equal(t, user3Dir, dirs["user3"]) // Dir should exist, even though state files are not generated yet.

	// Hierarchy that existed before should exist again.
	require.True(t, dirExists(t, user3Dir))

	require.NoError(t, testutil.GatherAndCompare(reg, bytes.NewBufferString(`
		# HELP cortex_alertmanager_config_last_reload_successful Boolean set to 1 whenever the last configuration reload attempt was successful.
		# TYPE cortex_alertmanager_config_last_reload_successful gauge
		cortex_alertmanager_config_last_reload_successful{user="user1"} 1
		cortex_alertmanager_config_last_reload_successful{user="user2"} 1
		cortex_alertmanager_config_last_reload_successful{user="user3"} 1
		cortex_alertmanager_config_last_reload_successful{user="user4"} 1
	`), "cortex_alertmanager_config_last_reload_successful"))

	// Removed template files should be cleaned up
	user3Cfg.Templates = []*alertspb.TemplateDesc{
		{
			Filename: "first.tpl",
			Body:     `{{ define "t1" }}Template 1 ... {{end}}`,
		},
	}

	require.NoError(t, store.SetAlertConfig(ctx, user3Cfg))

	err = am.loadAndSyncConfigs(context.Background(), reasonPeriodic)
	require.NoError(t, err)

	require.True(t, dirExists(t, user3Dir))
}

func TestMultitenantAlertmanager_FirewallShouldBlockHTTPBasedReceiversWhenEnabled(t *testing.T) {
	tests := map[string]struct {
		getAlertmanagerConfig func(backendURL string) string
	}{
		"webhook": {
			getAlertmanagerConfig: func(backendURL string) string {
				return fmt.Sprintf(`
route:
  receiver: webhook
  group_wait: 0s
  group_interval: 1s

receivers:
  - name: webhook
    webhook_configs:
      - url: %s
`, backendURL)
			},
		},
		"pagerduty": {
			getAlertmanagerConfig: func(backendURL string) string {
				return fmt.Sprintf(`
route:
  receiver: pagerduty
  group_wait: 0s
  group_interval: 1s

receivers:
  - name: pagerduty
    pagerduty_configs:
      - url: %s
        routing_key: secret
`, backendURL)
			},
		},
		"slack": {
			getAlertmanagerConfig: func(backendURL string) string {
				return fmt.Sprintf(`
route:
  receiver: slack
  group_wait: 0s
  group_interval: 1s

receivers:
  - name: slack
    slack_configs:
      - api_url: %s
        channel: test
`, backendURL)
			},
		},
		"opsgenie": {
			getAlertmanagerConfig: func(backendURL string) string {
				return fmt.Sprintf(`
route:
  receiver: opsgenie
  group_wait: 0s
  group_interval: 1s

receivers:
  - name: opsgenie
    opsgenie_configs:
      - api_url: %s
        api_key: secret
`, backendURL)
			},
		},
		"wechat": {
			getAlertmanagerConfig: func(backendURL string) string {
				return fmt.Sprintf(`
route:
  receiver: wechat
  group_wait: 0s
  group_interval: 1s

receivers:
  - name: wechat
    wechat_configs:
      - api_url: %s
        api_secret: secret
        corp_id: babycorp
`, backendURL)
			},
		},
		"sns": {
			getAlertmanagerConfig: func(backendURL string) string {
				return fmt.Sprintf(`
route:
  receiver: sns
  group_wait: 0s
  group_interval: 1s

receivers:
  - name: sns
    sns_configs:
      - api_url: %s
        topic_arn: arn:aws:sns:us-east-1:123456789012:MyTopic
        sigv4:
          region: us-east-1
          access_key: xxx
          secret_key: xxx
`, backendURL)
			},
		},
		"telegram": {
			getAlertmanagerConfig: func(backendURL string) string {
				return fmt.Sprintf(`
route:
  receiver: telegram
  group_wait: 0s
  group_interval: 1s

receivers:
  - name: telegram
    telegram_configs:
      - api_url: %s
        bot_token: xxx
        chat_id: 111
`, backendURL)
			},
		},
		"discord": {
			getAlertmanagerConfig: func(backendURL string) string {
				return fmt.Sprintf(`
route:
  receiver: discord
  group_wait: 0s
  group_interval: 1s

receivers:
  - name: discord
    discord_configs:
      - webhook_url: %s
`, backendURL)
			},
		},
		"webex": {
			getAlertmanagerConfig: func(backendURL string) string {
				return fmt.Sprintf(`
route:
  receiver: webex
  group_wait: 0s
  group_interval: 1s

receivers:
  - name: webex
    webex_configs:
      - api_url: %s
        room_id: test
        http_config:
          authorization:
            type: Bearer
            credentials: secret
`, backendURL)
			},
		},
		"msteams": {
			getAlertmanagerConfig: func(backendURL string) string {
				return fmt.Sprintf(`
route:
  receiver: msteams
  group_wait: 0s
  group_interval: 1s

receivers:
  - name: msteams
    msteams_configs:
      - webhook_url: %s
`, backendURL)
			},
		},
		// We expect requests against the HTTP proxy to be blocked too.
		"HTTP proxy": {
			getAlertmanagerConfig: func(backendURL string) string {
				return fmt.Sprintf(`
route:
  receiver: webhook
  group_wait: 0s
  group_interval: 1s

receivers:
  - name: webhook
    webhook_configs:
      - url: https://www.google.com
        http_config:
          proxy_url: %s
`, backendURL)
			},
		},
	}

	for receiverName, testData := range tests {
		for _, firewallEnabled := range []bool{true, false} {
			receiverName := receiverName
			testData := testData
			firewallEnabled := firewallEnabled

			t.Run(fmt.Sprintf("receiver=%s firewall enabled=%v", receiverName, firewallEnabled), func(t *testing.T) {
				t.Parallel()

				ctx := context.Background()
				userID := "user-1"
				serverInvoked := atomic.NewBool(false)

				// Create a local HTTP server to test whether the request is received.
				server := httptest.NewServer(http.HandlerFunc(func(writer http.ResponseWriter, _ *http.Request) {
					serverInvoked.Store(true)
					writer.WriteHeader(http.StatusOK)
				}))
				defer server.Close()

				// Create the alertmanager config.
				alertmanagerCfg := testData.getAlertmanagerConfig(fmt.Sprintf("http://%s", server.Listener.Addr().String()))

				// Store the alertmanager config in the bucket.
				store := prepareInMemoryAlertStore()
				require.NoError(t, store.SetAlertConfig(ctx, alertspb.AlertConfigDesc{
					User:      userID,
					RawConfig: alertmanagerCfg,
				}))

				// Prepare the alertmanager config.
				cfg := mockAlertmanagerConfig(t)

				// Prepare the limits config.
				var limits validation.Limits
				flagext.DefaultValues(&limits)
				limits.AlertmanagerReceiversBlockPrivateAddresses = firewallEnabled

				overrides, err := validation.NewOverrides(limits, nil)
				require.NoError(t, err)

				features := featurecontrol.NoopFlags{}

				// Start the alertmanager.
				reg := prometheus.NewPedanticRegistry()
				logs := &concurrency.SyncBuffer{}
				logger := log.NewLogfmtLogger(logs)
				am := setupSingleMultitenantAlertmanager(t, cfg, store, overrides, features, logger, reg)

				// Ensure the configs are synced correctly.
				require.NoError(t, testutil.GatherAndCompare(reg, bytes.NewBufferString(`
		# HELP cortex_alertmanager_config_last_reload_successful Boolean set to 1 whenever the last configuration reload attempt was successful.
		# TYPE cortex_alertmanager_config_last_reload_successful gauge
		cortex_alertmanager_config_last_reload_successful{user="user-1"} 1
	`), "cortex_alertmanager_config_last_reload_successful"))

				// Create an alert to push.
				alerts := types.Alerts(&types.Alert{
					Alert: model.Alert{
						Labels:   map[model.LabelName]model.LabelValue{model.AlertNameLabel: "test"},
						StartsAt: time.Now().Add(-time.Minute),
						EndsAt:   time.Now().Add(time.Minute),
					},
					UpdatedAt: time.Now(),
					Timeout:   false,
				})

				alertsPayload, err := json.Marshal(alerts)
				require.NoError(t, err)

				// Push an alert.
				req := httptest.NewRequest(http.MethodPost, cfg.ExternalURL.String()+"/api/v2/alerts", bytes.NewReader(alertsPayload))
				req.Header.Set("content-type", "application/json")
				reqCtx := user.InjectOrgID(req.Context(), userID)
				{
					w := httptest.NewRecorder()
					am.ServeHTTP(w, req.WithContext(reqCtx))

					resp := w.Result()
					_, err := io.ReadAll(resp.Body)
					require.NoError(t, err)
					assert.Equal(t, http.StatusOK, w.Code)
				}

				// Ensure the server endpoint has not been called if firewall is enabled. Since the alert is delivered
				// asynchronously, we should pool it for a short period.
				deadline := time.Now().Add(3 * time.Second)
				for {
					if time.Now().After(deadline) || serverInvoked.Load() {
						break
					}
					time.Sleep(100 * time.Millisecond)
				}

				assert.Equal(t, !firewallEnabled, serverInvoked.Load())

				// Print all alertmanager logs to have more information if this test fails in CI.
				t.Logf("Alertmanager logs:\n%s", logs.String())
			})
		}
	}
}

func fileExists(t *testing.T, path string) bool {
	return checkExists(t, path, false)
}

func dirExists(t *testing.T, path string) bool {
	return checkExists(t, path, true)
}

func checkExists(t *testing.T, path string, dir bool) bool {
	fi, err := os.Stat(path)
	if err != nil {
		if os.IsNotExist(err) {
			return false
		}
		require.NoError(t, err)
	}

	require.Equal(t, dir, fi.IsDir())
	return true
}

func TestMultitenantAlertmanager_deleteUnusedLocalUserState(t *testing.T) {
	ctx := context.Background()

	const (
		user1 = "user1"
		user2 = "user2"
	)

	store := prepareInMemoryAlertStore()
	require.NoError(t, store.SetAlertConfig(ctx, alertspb.AlertConfigDesc{
		User:      user2,
		RawConfig: simpleConfigOne,
		Templates: []*alertspb.TemplateDesc{},
	}))

	reg := prometheus.NewPedanticRegistry()
	cfg := mockAlertmanagerConfig(t)
	am := setupSingleMultitenantAlertmanager(t, cfg, store, nil, featurecontrol.NoopFlags{}, log.NewNopLogger(), reg)

	createFile(t, filepath.Join(cfg.DataDir, user1, notificationLogSnapshot))
	createFile(t, filepath.Join(cfg.DataDir, user1, silencesSnapshot))
	createFile(t, filepath.Join(cfg.DataDir, user2, notificationLogSnapshot))
	createFile(t, filepath.Join(cfg.DataDir, user2, templatesDir, "template.tpl"))

	dirs := am.getPerUserDirectories()
	require.Equal(t, 2, len(dirs))
	require.NotZero(t, dirs[user1])
	require.NotZero(t, dirs[user2])

	// Ensure the configs are synced correctly
	err := am.loadAndSyncConfigs(context.Background(), reasonPeriodic)
	require.NoError(t, err)

	// loadAndSyncConfigs also cleans up obsolete files. Let's verify that.
	dirs = am.getPerUserDirectories()

	require.Zero(t, dirs[user1])    // has no configuration, files were deleted
	require.NotZero(t, dirs[user2]) // has config, files survived
}

func TestMultitenantAlertmanager_zoneAwareSharding(t *testing.T) {
	ctx := context.Background()
	alertStore := prepareInMemoryAlertStore()
	ringStore, closer := consul.NewInMemoryClient(ring.GetCodec(), log.NewNopLogger(), nil)
	t.Cleanup(func() { assert.NoError(t, closer.Close()) })

	const (
		user1 = "user1"
		user2 = "user2"
		user3 = "user3"
	)

	createInstance := func(i int, zone string, registries *dskit_metrics.TenantRegistries) *MultitenantAlertmanager {
		reg := prometheus.NewPedanticRegistry()
		cfg := mockAlertmanagerConfig(t)
		instanceID := fmt.Sprintf("instance-%d", i)
		registries.AddTenantRegistry(instanceID, reg)

		cfg.ShardingRing.ReplicationFactor = 2
		cfg.ShardingRing.Common.InstanceID = instanceID
		cfg.ShardingRing.Common.InstanceAddr = fmt.Sprintf("127.0.0.1-%d", i)
		cfg.ShardingRing.ZoneAwarenessEnabled = true
		cfg.ShardingRing.InstanceZone = zone

		am, err := createMultitenantAlertmanager(cfg, nil, alertStore, ringStore, &mockAlertManagerLimits{}, featurecontrol.NoopFlags{}, log.NewLogfmtLogger(os.Stdout), reg)
		require.NoError(t, err)
		t.Cleanup(func() {
			require.NoError(t, services.StopAndAwaitTerminated(ctx, am))
		})
		require.NoError(t, services.StartAndAwaitRunning(ctx, am))

		return am
	}

	registriesZoneA := dskit_metrics.NewTenantRegistries(log.NewNopLogger())
	registriesZoneB := dskit_metrics.NewTenantRegistries(log.NewNopLogger())

	am1ZoneA := createInstance(1, "zoneA", registriesZoneA)
	am2ZoneA := createInstance(2, "zoneA", registriesZoneA)
	am1ZoneB := createInstance(3, "zoneB", registriesZoneB)
	allInstances := []*MultitenantAlertmanager{am1ZoneA, am2ZoneA, am1ZoneB}

	// Wait until every alertmanager has updated the ring, in order to get stable tests.
	require.Eventually(t, func() bool {
		for _, am := range allInstances {
			set, err := am.ring.GetAllHealthy(SyncRingOp)
			if err != nil || len(set.Instances) != len(allInstances) {
				return false
			}
		}

		return true
	}, 2*time.Second, 10*time.Millisecond)

	{
		require.NoError(t, alertStore.SetAlertConfig(ctx, alertspb.AlertConfigDesc{
			User:      user1,
			RawConfig: simpleConfigOne,
			Templates: []*alertspb.TemplateDesc{},
		}))
		require.NoError(t, alertStore.SetAlertConfig(ctx, alertspb.AlertConfigDesc{
			User:      user2,
			RawConfig: simpleConfigOne,
			Templates: []*alertspb.TemplateDesc{},
		}))
		require.NoError(t, alertStore.SetAlertConfig(ctx, alertspb.AlertConfigDesc{
			User:      user3,
			RawConfig: simpleConfigOne,
			Templates: []*alertspb.TemplateDesc{},
		}))

		err := am1ZoneA.loadAndSyncConfigs(context.Background(), reasonPeriodic)
		require.NoError(t, err)
		err = am2ZoneA.loadAndSyncConfigs(context.Background(), reasonPeriodic)
		require.NoError(t, err)
		err = am1ZoneB.loadAndSyncConfigs(context.Background(), reasonPeriodic)
		require.NoError(t, err)
	}

	metricsZoneA := registriesZoneA.BuildMetricFamiliesPerTenant()
	metricsZoneB := registriesZoneB.BuildMetricFamiliesPerTenant()

	assert.Equal(t, float64(3), metricsZoneA.GetSumOfGauges("cortex_alertmanager_tenants_owned"))
	assert.Equal(t, float64(3), metricsZoneB.GetSumOfGauges("cortex_alertmanager_tenants_owned"))
}

func TestMultitenantAlertmanager_deleteUnusedRemoteUserState(t *testing.T) {
	ctx := context.Background()

	const (
		user1 = "user1"
		user2 = "user2"
	)

	alertStore := prepareInMemoryAlertStore()
	ringStore, closer := consul.NewInMemoryClient(ring.GetCodec(), log.NewNopLogger(), nil)
	t.Cleanup(func() { assert.NoError(t, closer.Close()) })

	createInstance := func(i int) *MultitenantAlertmanager {
		reg := prometheus.NewPedanticRegistry()
		cfg := mockAlertmanagerConfig(t)

		cfg.ShardingRing.ReplicationFactor = 1
		cfg.ShardingRing.Common.InstanceID = fmt.Sprintf("instance-%d", i)
		cfg.ShardingRing.Common.InstanceAddr = fmt.Sprintf("127.0.0.1-%d", i)

		// Increase state write interval so that state gets written sooner, making test faster.
		cfg.Persister.Interval = 500 * time.Millisecond

		am, err := createMultitenantAlertmanager(cfg, nil, alertStore, ringStore, &mockAlertManagerLimits{}, featurecontrol.NoopFlags{}, log.NewLogfmtLogger(os.Stdout), reg)
		require.NoError(t, err)
		t.Cleanup(func() {
			require.NoError(t, services.StopAndAwaitTerminated(ctx, am))
		})
		require.NoError(t, services.StartAndAwaitRunning(ctx, am))

		return am
	}

	// Create two instances. With replication factor of 1, this means that only one
	// of the instances will own the user. This tests that an instance does not delete
	// state for users that are configured, but are owned by other instances.
	am1 := createInstance(1)
	am2 := createInstance(2)

	// Configure the users and wait for the state persister to write some state for both.
	{
		require.NoError(t, alertStore.SetAlertConfig(ctx, alertspb.AlertConfigDesc{
			User:      user1,
			RawConfig: simpleConfigOne,
			Templates: []*alertspb.TemplateDesc{},
		}))
		require.NoError(t, alertStore.SetAlertConfig(ctx, alertspb.AlertConfigDesc{
			User:      user2,
			RawConfig: simpleConfigOne,
			Templates: []*alertspb.TemplateDesc{},
		}))

		err := am1.loadAndSyncConfigs(context.Background(), reasonPeriodic)
		require.NoError(t, err)
		err = am2.loadAndSyncConfigs(context.Background(), reasonPeriodic)
		require.NoError(t, err)

		require.Eventually(t, func() bool {
			_, err1 := alertStore.GetFullState(context.Background(), user1)
			_, err2 := alertStore.GetFullState(context.Background(), user2)
			return err1 == nil && err2 == nil
		}, 5*time.Second, 100*time.Millisecond, "timed out waiting for state to be persisted")
	}

	// Perform another sync to trigger cleanup; this should have no effect.
	{
		err := am1.loadAndSyncConfigs(context.Background(), reasonPeriodic)
		require.NoError(t, err)
		err = am2.loadAndSyncConfigs(context.Background(), reasonPeriodic)
		require.NoError(t, err)

		_, err = alertStore.GetFullState(context.Background(), user1)
		require.NoError(t, err)
		_, err = alertStore.GetFullState(context.Background(), user2)
		require.NoError(t, err)
	}

	// Delete one configuration and trigger cleanup; state for only that user should be deleted.
	{
		require.NoError(t, alertStore.DeleteAlertConfig(ctx, user1))

		err := am1.loadAndSyncConfigs(context.Background(), reasonPeriodic)
		require.NoError(t, err)
		err = am2.loadAndSyncConfigs(context.Background(), reasonPeriodic)
		require.NoError(t, err)

		_, err = alertStore.GetFullState(context.Background(), user1)
		require.Equal(t, alertspb.ErrNotFound, err)
		_, err = alertStore.GetFullState(context.Background(), user2)
		require.NoError(t, err)
	}
}

func TestMultitenantAlertmanager_deleteUnusedRemoteUserStateDisabled(t *testing.T) {
	ctx := context.Background()

	const (
		user1 = "user1"
		user2 = "user2"
	)

	alertStore := prepareInMemoryAlertStore()
	ringStore, closer := consul.NewInMemoryClient(ring.GetCodec(), log.NewNopLogger(), nil)
	t.Cleanup(func() { assert.NoError(t, closer.Close()) })

	createInstance := func(i int) *MultitenantAlertmanager {
		reg := prometheus.NewPedanticRegistry()
		cfg := mockAlertmanagerConfig(t)

		cfg.ShardingRing.ReplicationFactor = 1
		cfg.ShardingRing.Common.InstanceID = fmt.Sprintf("instance-%d", i)
		cfg.ShardingRing.Common.InstanceAddr = fmt.Sprintf("127.0.0.1-%d", i)

		// Increase state write interval so that state gets written sooner, making test faster.
		cfg.Persister.Interval = 500 * time.Millisecond

		// Disable state cleanup.
		cfg.EnableStateCleanup = false

		am, err := createMultitenantAlertmanager(cfg, nil, alertStore, ringStore, &mockAlertManagerLimits{}, featurecontrol.NoopFlags{}, log.NewLogfmtLogger(os.Stdout), reg)
		require.NoError(t, err)
		t.Cleanup(func() {
			require.NoError(t, services.StopAndAwaitTerminated(ctx, am))
		})
		require.NoError(t, services.StartAndAwaitRunning(ctx, am))

		return am
	}

	// Create two instances. With replication factor of 1, this means that only one
	// of the instances will own the user. This tests that an instance does not delete
	// state for users that are configured, but are owned by other instances.
	am1 := createInstance(1)
	am2 := createInstance(2)

	// Configure the users and wait for the state persister to write some state for both.
	{
		require.NoError(t, alertStore.SetAlertConfig(ctx, alertspb.AlertConfigDesc{
			User:      user1,
			RawConfig: simpleConfigOne,
			Templates: []*alertspb.TemplateDesc{},
		}))
		require.NoError(t, alertStore.SetAlertConfig(ctx, alertspb.AlertConfigDesc{
			User:      user2,
			RawConfig: simpleConfigOne,
			Templates: []*alertspb.TemplateDesc{},
		}))

		err := am1.loadAndSyncConfigs(context.Background(), reasonPeriodic)
		require.NoError(t, err)
		err = am2.loadAndSyncConfigs(context.Background(), reasonPeriodic)
		require.NoError(t, err)

		require.Eventually(t, func() bool {
			_, err1 := alertStore.GetFullState(context.Background(), user1)
			_, err2 := alertStore.GetFullState(context.Background(), user2)
			return err1 == nil && err2 == nil
		}, 5*time.Second, 100*time.Millisecond, "timed out waiting for state to be persisted")
	}

	// Perform another sync to trigger cleanup; this should have no effect.
	{
		err := am1.loadAndSyncConfigs(context.Background(), reasonPeriodic)
		require.NoError(t, err)
		err = am2.loadAndSyncConfigs(context.Background(), reasonPeriodic)
		require.NoError(t, err)

		_, err = alertStore.GetFullState(context.Background(), user1)
		require.NoError(t, err)
		_, err = alertStore.GetFullState(context.Background(), user2)
		require.NoError(t, err)
	}

	// Delete one configuration and trigger cleanup; state should not be deleted.
	{
		require.NoError(t, alertStore.DeleteAlertConfig(ctx, user1))

		err := am1.loadAndSyncConfigs(context.Background(), reasonPeriodic)
		require.NoError(t, err)
		err = am2.loadAndSyncConfigs(context.Background(), reasonPeriodic)
		require.NoError(t, err)

		_, err = alertStore.GetFullState(context.Background(), user1)
		require.NoError(t, err)
		_, err = alertStore.GetFullState(context.Background(), user2)
		require.NoError(t, err)
	}
}

func createFile(t *testing.T, path string) string {
	dir := filepath.Dir(path)
	require.NoError(t, os.MkdirAll(dir, 0777))
	f, err := os.Create(path)
	require.NoError(t, err)
	require.NoError(t, f.Close())
	return path
}

func TestMultitenantAlertmanager_ServeHTTP(t *testing.T) {
	// Run this test using a real storage client.
	store := prepareInMemoryAlertStore()

	amConfig := mockAlertmanagerConfig(t)

	externalURL := flagext.URLValue{}
	err := externalURL.Set("http://localhost:8080/alertmanager")
	require.NoError(t, err)

	amConfig.ExternalURL = externalURL

	// Create the Multitenant Alertmanager.
	reg := prometheus.NewPedanticRegistry()
	am := setupSingleMultitenantAlertmanager(t, amConfig, store, nil, featurecontrol.NoopFlags{}, log.NewNopLogger(), reg)

	// Request when fallback user configuration is used, as user hasn't
	// created a configuration yet.
	req := httptest.NewRequest("GET", externalURL.String(), nil)
	ctx := user.InjectOrgID(req.Context(), "user1")

	{
		w := httptest.NewRecorder()
		am.ServeHTTP(w, req.WithContext(ctx))

		_ = w.Result()
		require.Equal(t, 301, w.Code) // redirect to UI
	}

	// Create a configuration for the user in storage.
	require.NoError(t, store.SetAlertConfig(ctx, alertspb.AlertConfigDesc{
		User:      "user1",
		RawConfig: simpleConfigTwo,
		Templates: []*alertspb.TemplateDesc{},
	}))

	// Make the alertmanager pick it up.
	err = am.loadAndSyncConfigs(context.Background(), reasonPeriodic)
	require.NoError(t, err)

	// Request when AM is active.
	{
		w := httptest.NewRecorder()
		am.ServeHTTP(w, req.WithContext(ctx))

		require.Equal(t, 301, w.Code) // redirect to UI
	}

	// Verify that GET /metrics returns 404 even when AM is active.
	{
		metricURL := externalURL.String() + "/metrics"
		require.Equal(t, "http://localhost:8080/alertmanager/metrics", metricURL)
		verify404(ctx, t, am, "GET", metricURL)
	}

	// Verify that POST /-/reload returns 404 even when AM is active.
	{
		metricURL := externalURL.String() + "/-/reload"
		require.Equal(t, "http://localhost:8080/alertmanager/-/reload", metricURL)
		verify404(ctx, t, am, "POST", metricURL)
	}

	// Verify that GET /debug/index returns 404 even when AM is active.
	{
		// Register pprof Index (under non-standard path, but this path is exposed by AM using default MUX!)
		http.HandleFunc("/alertmanager/debug/index", pprof.Index)

		metricURL := externalURL.String() + "/debug/index"
		require.Equal(t, "http://localhost:8080/alertmanager/debug/index", metricURL)
		verify404(ctx, t, am, "GET", metricURL)
	}

	// Remove the tenant's Alertmanager
	require.NoError(t, store.DeleteAlertConfig(ctx, "user1"))
	err = am.loadAndSyncConfigs(context.Background(), reasonPeriodic)
	require.NoError(t, err)

	{
		// Request when the alertmanager is gone should result in setting the
		// default fallback config, thus redirecting to the ui.
		w := httptest.NewRecorder()
		am.ServeHTTP(w, req.WithContext(ctx))

		_ = w.Result()
		require.Equal(t, 301, w.Code) // redirect to UI
	}
}

func verify404(ctx context.Context, t *testing.T, am *MultitenantAlertmanager, method string, url string) {
	metricsReq := httptest.NewRequest(method, url, strings.NewReader("Hello")) // Body for POST Request.
	w := httptest.NewRecorder()
	am.ServeHTTP(w, metricsReq.WithContext(ctx))

	require.Equal(t, 404, w.Code)
}

func TestMultitenantAlertmanager_ServeHTTPWithFallbackConfig(t *testing.T) {
	ctx := context.Background()
	amConfig := mockAlertmanagerConfig(t)

	// Run this test using a real storage client.
	store := prepareInMemoryAlertStore()

	externalURL := flagext.URLValue{}
	err := externalURL.Set("http://localhost:8080/alertmanager")
	require.NoError(t, err)

	fallbackCfg := `
global:
  smtp_smarthost: 'localhost:25'
  smtp_from: 'youraddress@example.org'
route:
  receiver: example-email
receivers:
  - name: example-email
    email_configs:
    - to: 'youraddress@example.org'
`
	amConfig.ExternalURL = externalURL

	// Create the Multitenant Alertmanager.
	am := setupSingleMultitenantAlertmanager(t, amConfig, store, nil, featurecontrol.NoopFlags{}, log.NewNopLogger(), nil)
	require.NoError(t, err)
	am.fallbackConfig = fallbackCfg

	// Request when no user configuration is present.
	req := httptest.NewRequest("GET", externalURL.String()+"/api/v2/status", nil)
	w := httptest.NewRecorder()

	am.ServeHTTP(w, req.WithContext(user.InjectOrgID(req.Context(), "user1")))

	resp := w.Result()

	// It succeeds and the Alertmanager is started.
	require.Equal(t, http.StatusOK, resp.StatusCode)
	require.Len(t, am.alertmanagers, 1)
	_, exists := am.alertmanagers["user1"]
	require.True(t, exists)

	// Even after a poll...
	err = am.loadAndSyncConfigs(ctx, reasonPeriodic)
	require.NoError(t, err)

	//  It does not remove the Alertmanager.
	require.Len(t, am.alertmanagers, 1)
	_, exists = am.alertmanagers["user1"]
	require.True(t, exists)

	// Remove the Alertmanager configuration.
	require.NoError(t, store.DeleteAlertConfig(ctx, "user1"))
	err = am.loadAndSyncConfigs(ctx, reasonPeriodic)
	require.NoError(t, err)

	// Even after removing it.. We start it again with the fallback configuration.
	w = httptest.NewRecorder()
	am.ServeHTTP(w, req.WithContext(user.InjectOrgID(req.Context(), "user1")))

	resp = w.Result()
	require.Equal(t, http.StatusOK, resp.StatusCode)
}

// This test checks that the fallback configuration does not overwrite a configuration
// written to storage before it is picked up by the instance.
func TestMultitenantAlertmanager_ServeHTTPBeforeSyncFailsIfConfigExists(t *testing.T) {
	ctx := context.Background()
	amConfig := mockAlertmanagerConfig(t)

	// Prevent polling configurations, we want to test the window of time
	// between the configuration existing and it being incorporated.
	amConfig.PollInterval = time.Hour

	// Run this test using a real storage client.
	store := prepareInMemoryAlertStore()

	externalURL := flagext.URLValue{}
	err := externalURL.Set("http://localhost:8080/alertmanager")
	require.NoError(t, err)

	fallbackCfg := `
global:
  smtp_smarthost: 'localhost:25'
  smtp_from: 'youraddress@example.org'
route:
  receiver: example-email
receivers:
  - name: example-email
    email_configs:
    - to: 'youraddress@example.org'
`
	amConfig.ExternalURL = externalURL

	// Create the Multitenant Alertmanager.
	am := setupSingleMultitenantAlertmanager(t, amConfig, store, nil, featurecontrol.NoopFlags{}, log.NewNopLogger(), nil)
	am.fallbackConfig = fallbackCfg

	// Upload config for the user.
	require.NoError(t, store.SetAlertConfig(ctx, alertspb.AlertConfigDesc{
		User:      "user1",
		RawConfig: simpleConfigOne,
		Templates: []*alertspb.TemplateDesc{},
	}))

	// Request before the user configuration loaded by polling loop.
	req := httptest.NewRequest("GET", externalURL.String()+"/api/v2/status", nil)
	w := httptest.NewRecorder()
	am.ServeHTTP(w, req.WithContext(user.InjectOrgID(req.Context(), "user1")))
	resp := w.Result()
	assert.Equal(t, http.StatusNotAcceptable, resp.StatusCode)

	// Check the configuration has not been replaced.
	readConfigDesc, err := store.GetAlertConfig(ctx, "user1")
	require.NoError(t, err)
	assert.Equal(t, simpleConfigOne, readConfigDesc.RawConfig)

	// We expect the request to fail because the user has already uploaded a
	// configuration and should not replace it.
	assert.Len(t, am.alertmanagers, 0)

	// Now force a poll to actually load the configuration.
	err = am.loadAndSyncConfigs(ctx, reasonPeriodic)
	require.NoError(t, err)

	// Now it should exist. This is to sanity check the test is working as expected, and
	// that the user configuration was written correctly such that it can be picked up.
	require.Len(t, am.alertmanagers, 1)
	_, exists := am.alertmanagers["user1"]
	require.True(t, exists)

	// Request should now succeed.
	w = httptest.NewRecorder()
	am.ServeHTTP(w, req.WithContext(user.InjectOrgID(req.Context(), "user1")))
	resp = w.Result()
	require.Equal(t, http.StatusOK, resp.StatusCode)
}

func TestMultitenantAlertmanager_InitialSync(t *testing.T) {
	tc := []struct {
		name          string
		existing      bool
		initialState  ring.InstanceState
		initialTokens ring.Tokens
	}{
		{
			name:     "with no instance in the ring",
			existing: false,
		},
		{
			name:          "with an instance already in the ring with PENDING state and no tokens",
			existing:      true,
			initialState:  ring.PENDING,
			initialTokens: ring.Tokens{},
		},
		{
			name:          "with an instance already in the ring with JOINING state and some tokens",
			existing:      true,
			initialState:  ring.JOINING,
			initialTokens: ring.Tokens{1, 2, 3, 4, 5, 6, 7, 8, 9},
		},
		{
			name:          "with an instance already in the ring with ACTIVE state and all tokens",
			existing:      true,
			initialState:  ring.ACTIVE,
			initialTokens: ring.NewRandomTokenGenerator().GenerateTokens(128, nil),
		},
		{
			name:          "with an instance already in the ring with LEAVING state and all tokens",
			existing:      true,
			initialState:  ring.LEAVING,
			initialTokens: ring.Tokens{100000},
		},
	}

	for _, tt := range tc {
		t.Run(tt.name, func(t *testing.T) {
			ctx := context.Background()
			amConfig := mockAlertmanagerConfig(t)
			ringStore, closer := consul.NewInMemoryClient(ring.GetCodec(), log.NewNopLogger(), nil)
			t.Cleanup(func() { assert.NoError(t, closer.Close()) })

			// Use an alert store with a mocked backend.
			bkt := &bucket.ClientMock{}
			alertStore := bucketclient.NewBucketAlertStore(bucketclient.BucketAlertStoreConfig{}, bkt, nil, log.NewNopLogger())

			// Setup the initial instance state in the ring.
			if tt.existing {
				require.NoError(t, ringStore.CAS(ctx, RingKey, func(in interface{}) (interface{}, bool, error) {
					ringDesc := ring.GetOrCreateRingDesc(in)
					ringDesc.AddIngester(amConfig.ShardingRing.Common.InstanceID, amConfig.ShardingRing.Common.InstanceAddr, "", tt.initialTokens, tt.initialState, time.Now())
					return ringDesc, true, nil
				}))
			}

			am, err := createMultitenantAlertmanager(amConfig, nil, alertStore, ringStore, &mockAlertManagerLimits{}, featurecontrol.NoopFlags{}, log.NewNopLogger(), nil)
			require.NoError(t, err)
			defer services.StopAndAwaitTerminated(ctx, am) //nolint:errcheck

			// Before being registered in the ring.
			require.False(t, am.ringLifecycler.IsRegistered())
			require.Equal(t, ring.PENDING.String(), am.ringLifecycler.GetState().String())
			require.Equal(t, 0, len(am.ringLifecycler.GetTokens()))
			require.Equal(t, ring.Tokens{}, am.ringLifecycler.GetTokens())

			// During the initial sync, we expect two things. That the instance is already
			// registered with the ring (meaning we have tokens) and that its state is JOINING.
			bkt.MockIterWithCallback("alerts/", nil, nil, func() {
				require.True(t, am.ringLifecycler.IsRegistered())
				require.Equal(t, ring.JOINING.String(), am.ringLifecycler.GetState().String())
			})
			bkt.MockIter("alertmanager/", nil, nil)

			// Once successfully started, the instance should be ACTIVE in the ring.
			require.NoError(t, services.StartAndAwaitRunning(ctx, am))

			// After being registered in the ring.
			require.True(t, am.ringLifecycler.IsRegistered())
			require.Equal(t, ring.ACTIVE.String(), am.ringLifecycler.GetState().String())
			require.Equal(t, 128, len(am.ringLifecycler.GetTokens()))
			require.Subset(t, am.ringLifecycler.GetTokens(), tt.initialTokens)
		})
	}
}

func TestMultitenantAlertmanager_PerTenantSharding(t *testing.T) {
	tc := []struct {
		name              string
		tenantShardSize   int
		replicationFactor int
		instances         int
		configs           int
		expectedTenants   int
	}{
		{
			name:              "1 instance, RF = 1",
			instances:         1,
			replicationFactor: 1,
			configs:           10,
			expectedTenants:   10, // same as no sharding and 1 instance
		},
		{
			name:              "2 instances, RF = 1",
			instances:         2,
			replicationFactor: 1,
			configs:           10,
			expectedTenants:   10, // configs * replication factor
		},
		{
			name:              "3 instances, RF = 2",
			instances:         3,
			replicationFactor: 2,
			configs:           10,
			expectedTenants:   20, // configs * replication factor
		},
		{
			name:              "5 instances, RF = 3",
			instances:         5,
			replicationFactor: 3,
			configs:           10,
			expectedTenants:   30, // configs * replication factor
		},
	}

	for _, tt := range tc {
		t.Run(tt.name, func(t *testing.T) {
			ctx := context.Background()
			ringStore, closer := consul.NewInMemoryClient(ring.GetCodec(), log.NewNopLogger(), nil)
			t.Cleanup(func() { assert.NoError(t, closer.Close()) })

			alertStore := prepareInMemoryAlertStore()

			var instances []*MultitenantAlertmanager
			var instanceIDs []string
			registries := dskit_metrics.NewTenantRegistries(log.NewNopLogger())

			// First, add the number of configs to the store.
			for i := 1; i <= tt.configs; i++ {
				u := fmt.Sprintf("u-%d", i)
				require.NoError(t, alertStore.SetAlertConfig(context.Background(), alertspb.AlertConfigDesc{
					User:      u,
					RawConfig: simpleConfigOne,
					Templates: []*alertspb.TemplateDesc{},
				}))
			}

			// Then, create the alertmanager instances, start them and add their registries to the slice.
			for i := 1; i <= tt.instances; i++ {
				instanceIDs = append(instanceIDs, fmt.Sprintf("alertmanager-%d", i))
				instanceID := fmt.Sprintf("alertmanager-%d", i)

				amConfig := mockAlertmanagerConfig(t)
				amConfig.ShardingRing.ReplicationFactor = tt.replicationFactor
				amConfig.ShardingRing.Common.InstanceID = instanceID
				amConfig.ShardingRing.Common.InstanceAddr = fmt.Sprintf("127.0.0.%d", i)
				// Do not check the ring topology changes or poll in an interval in this test (we explicitly sync alertmanagers).
				amConfig.PollInterval = time.Hour
				amConfig.ShardingRing.RingCheckPeriod = time.Hour

				reg := prometheus.NewPedanticRegistry()
				am, err := createMultitenantAlertmanager(amConfig, nil, alertStore, ringStore, &mockAlertManagerLimits{}, featurecontrol.NoopFlags{}, log.NewNopLogger(), reg)
				require.NoError(t, err)
				defer services.StopAndAwaitTerminated(ctx, am) //nolint:errcheck

				require.NoError(t, services.StartAndAwaitRunning(ctx, am))

				instances = append(instances, am)
				instanceIDs = append(instanceIDs, instanceID)
				registries.AddTenantRegistry(instanceID, reg)
			}

			// We need make sure the ring is settled.
			ctx, cancel := context.WithTimeout(ctx, 5*time.Second)
			defer cancel()

			// The alertmanager is ready to be tested once all instances are ACTIVE and the ring settles.
			for _, am := range instances {
				for _, id := range instanceIDs {
					require.NoError(t, ring.WaitInstanceState(ctx, am.ring, id, ring.ACTIVE))
				}
			}

			// Now that the ring has settled, sync configs with the instances.
			var numConfigs, numInstances int
			for _, am := range instances {
				err := am.loadAndSyncConfigs(ctx, reasonRingChange)
				require.NoError(t, err)
				numConfigs += len(am.cfgs)
				numInstances += len(am.alertmanagers)
			}

			metrics := registries.BuildMetricFamiliesPerTenant()
			assert.Equal(t, tt.expectedTenants, numConfigs)
			assert.Equal(t, tt.expectedTenants, numInstances)
			assert.Equal(t, float64(tt.expectedTenants), metrics.GetSumOfGauges("cortex_alertmanager_tenants_owned"))
			assert.Equal(t, float64(tt.configs*tt.instances), metrics.GetSumOfGauges("cortex_alertmanager_tenants_discovered"))
		})
	}
}

func TestMultitenantAlertmanager_SyncOnRingTopologyChanges(t *testing.T) {
	registeredAt := time.Now()

	tc := []struct {
		name       string
		setupRing  func(desc *ring.Desc)
		updateRing func(desc *ring.Desc)
		expected   bool
	}{
		{
			name: "when an instance is added to the ring",
			setupRing: func(desc *ring.Desc) {
				desc.AddIngester("alertmanager-1", "127.0.0.1", "", ring.Tokens{1, 2, 3}, ring.ACTIVE, registeredAt)
			},
			updateRing: func(desc *ring.Desc) {
				desc.AddIngester("alertmanager-2", "127.0.0.2", "", ring.Tokens{4, 5, 6}, ring.ACTIVE, registeredAt)
			},
			expected: true,
		},
		{
			name: "when an instance is removed from the ring",
			setupRing: func(desc *ring.Desc) {
				desc.AddIngester("alertmanager-1", "127.0.0.1", "", ring.Tokens{1, 2, 3}, ring.ACTIVE, registeredAt)
				desc.AddIngester("alertmanager-2", "127.0.0.2", "", ring.Tokens{4, 5, 6}, ring.ACTIVE, registeredAt)
			},
			updateRing: func(desc *ring.Desc) {
				desc.RemoveIngester("alertmanager-1")
			},
			expected: true,
		},
		{
			name: "should sync when an instance changes state",
			setupRing: func(desc *ring.Desc) {
				desc.AddIngester("alertmanager-1", "127.0.0.1", "", ring.Tokens{1, 2, 3}, ring.ACTIVE, registeredAt)
				desc.AddIngester("alertmanager-2", "127.0.0.2", "", ring.Tokens{4, 5, 6}, ring.JOINING, registeredAt)
			},
			updateRing: func(desc *ring.Desc) {
				instance := desc.Ingesters["alertmanager-2"]
				instance.State = ring.ACTIVE
				desc.Ingesters["alertmanager-2"] = instance
			},
			expected: true,
		},
		{
			name: "should sync when an healthy instance becomes unhealthy",
			setupRing: func(desc *ring.Desc) {
				desc.AddIngester("alertmanager-1", "127.0.0.1", "", ring.Tokens{1, 2, 3}, ring.ACTIVE, registeredAt)
				desc.AddIngester("alertmanager-2", "127.0.0.2", "", ring.Tokens{4, 5, 6}, ring.ACTIVE, registeredAt)
			},
			updateRing: func(desc *ring.Desc) {
				instance := desc.Ingesters["alertmanager-1"]
				instance.Timestamp = time.Now().Add(-time.Hour).Unix()
				desc.Ingesters["alertmanager-1"] = instance
			},
			expected: true,
		},
		{
			name: "should sync when an unhealthy instance becomes healthy",
			setupRing: func(desc *ring.Desc) {
				desc.AddIngester("alertmanager-1", "127.0.0.1", "", ring.Tokens{1, 2, 3}, ring.ACTIVE, registeredAt)

				instance := desc.AddIngester("alertmanager-2", "127.0.0.2", "", ring.Tokens{4, 5, 6}, ring.ACTIVE, registeredAt)
				instance.Timestamp = time.Now().Add(-time.Hour).Unix()
				desc.Ingesters["alertmanager-2"] = instance
			},
			updateRing: func(desc *ring.Desc) {
				instance := desc.Ingesters["alertmanager-2"]
				instance.Timestamp = time.Now().Unix()
				desc.Ingesters["alertmanager-2"] = instance
			},
			expected: true,
		},
		{
			name: "should NOT sync when an instance updates the heartbeat",
			setupRing: func(desc *ring.Desc) {
				desc.AddIngester("alertmanager-1", "127.0.0.1", "", ring.Tokens{1, 2, 3}, ring.ACTIVE, registeredAt)
				desc.AddIngester("alertmanager-2", "127.0.0.2", "", ring.Tokens{4, 5, 6}, ring.ACTIVE, registeredAt)
			},
			updateRing: func(desc *ring.Desc) {
				instance := desc.Ingesters["alertmanager-1"]
				instance.Timestamp = time.Now().Add(time.Second).Unix()
				desc.Ingesters["alertmanager-1"] = instance
			},
			expected: false,
		},
		{
			name: "should NOT sync when an instance is auto-forgotten in the ring but was already unhealthy in the previous state",
			setupRing: func(desc *ring.Desc) {
				desc.AddIngester("alertmanager-1", "127.0.0.1", "", ring.Tokens{1, 2, 3}, ring.ACTIVE, registeredAt)
				desc.AddIngester("alertmanager-2", "127.0.0.2", "", ring.Tokens{4, 5, 6}, ring.ACTIVE, registeredAt)

				instance := desc.Ingesters["alertmanager-2"]
				instance.Timestamp = time.Now().Add(-time.Hour).Unix()
				desc.Ingesters["alertmanager-2"] = instance
			},
			updateRing: func(desc *ring.Desc) {
				desc.RemoveIngester("alertmanager-2")
			},
			expected: false,
		},
	}

	for _, tt := range tc {
		t.Run(tt.name, func(t *testing.T) {
			ctx := context.Background()
			amConfig := mockAlertmanagerConfig(t)
			amConfig.ShardingRing.RingCheckPeriod = 100 * time.Millisecond
			amConfig.PollInterval = time.Hour // Don't trigger the periodic check.

			ringStore, closer := consul.NewInMemoryClient(ring.GetCodec(), log.NewNopLogger(), nil)
			t.Cleanup(func() { assert.NoError(t, closer.Close()) })

			alertStore := prepareInMemoryAlertStore()

			reg := prometheus.NewPedanticRegistry()
			am, err := createMultitenantAlertmanager(amConfig, nil, alertStore, ringStore, &mockAlertManagerLimits{}, featurecontrol.NoopFlags{}, log.NewNopLogger(), reg)
			require.NoError(t, err)

			require.NoError(t, ringStore.CAS(ctx, RingKey, func(in interface{}) (interface{}, bool, error) {
				ringDesc := ring.GetOrCreateRingDesc(in)
				tt.setupRing(ringDesc)
				return ringDesc, true, nil
			}))

			require.NoError(t, services.StartAndAwaitRunning(ctx, am))
			defer services.StopAndAwaitTerminated(ctx, am) //nolint:errcheck

			// Make sure the initial sync happened.
			regs := dskit_metrics.NewTenantRegistries(log.NewNopLogger())
			regs.AddTenantRegistry("test", reg)
			metrics := regs.BuildMetricFamiliesPerTenant()
			assert.Equal(t, float64(1), metrics.GetSumOfCounters("cortex_alertmanager_sync_configs_total"))

			// Change the ring topology.
			require.NoError(t, ringStore.CAS(ctx, RingKey, func(in interface{}) (interface{}, bool, error) {
				ringDesc := ring.GetOrCreateRingDesc(in)
				tt.updateRing(ringDesc)
				return ringDesc, true, nil
			}))

			// Assert if we expected an additional sync or not.
			expectedSyncs := 1
			if tt.expected {
				expectedSyncs++
			}
			test.Poll(t, 3*time.Second, float64(expectedSyncs), func() interface{} {
				metrics := regs.BuildMetricFamiliesPerTenant()
				return metrics.GetSumOfCounters("cortex_alertmanager_sync_configs_total")
			})
		})
	}
}

func TestMultitenantAlertmanager_RingLifecyclerShouldAutoForgetUnhealthyInstances(t *testing.T) {
	const unhealthyInstanceID = "alertmanager-bad-1"
	const heartbeatTimeout = time.Minute
	ctx := context.Background()
	amConfig := mockAlertmanagerConfig(t)
	amConfig.ShardingRing.Common.HeartbeatPeriod = 100 * time.Millisecond
	amConfig.ShardingRing.Common.HeartbeatTimeout = heartbeatTimeout

	ringStore, closer := consul.NewInMemoryClient(ring.GetCodec(), log.NewNopLogger(), nil)
	t.Cleanup(func() { assert.NoError(t, closer.Close()) })

	alertStore := prepareInMemoryAlertStore()

	am, err := createMultitenantAlertmanager(amConfig, nil, alertStore, ringStore, &mockAlertManagerLimits{}, featurecontrol.NoopFlags{}, log.NewNopLogger(), nil)
	require.NoError(t, err)
	require.NoError(t, services.StartAndAwaitRunning(ctx, am))
	defer services.StopAndAwaitTerminated(ctx, am) //nolint:errcheck

	require.NoError(t, ringStore.CAS(ctx, RingKey, func(in interface{}) (interface{}, bool, error) {
		ringDesc := ring.GetOrCreateRingDesc(in)
		instance := ringDesc.AddIngester(unhealthyInstanceID, "127.0.0.1", "", ring.NewRandomTokenGenerator().GenerateTokens(RingNumTokens, nil), ring.ACTIVE, time.Now())
		instance.Timestamp = time.Now().Add(-(ringAutoForgetUnhealthyPeriods + 1) * heartbeatTimeout).Unix()
		ringDesc.Ingesters[unhealthyInstanceID] = instance

		return ringDesc, true, nil
	}))

	test.Poll(t, time.Second, false, func() interface{} {
		d, err := ringStore.Get(ctx, RingKey)
		if err != nil {
			return err
		}

		_, ok := ring.GetOrCreateRingDesc(d).Ingesters[unhealthyInstanceID]
		return ok
	})
}

func TestMultitenantAlertmanager_InitialSyncFailure(t *testing.T) {
	ctx := context.Background()
	amConfig := mockAlertmanagerConfig(t)
	ringStore, closer := consul.NewInMemoryClient(ring.GetCodec(), log.NewNopLogger(), nil)
	t.Cleanup(func() { assert.NoError(t, closer.Close()) })

	// Mock the store to fail listing configs.
	bkt := &bucket.ClientMock{}
	bkt.MockIter("alerts/", nil, errors.New("failed to list alerts"))
	bkt.MockIter("alertmanager/", nil, nil)
	store := bucketclient.NewBucketAlertStore(bucketclient.BucketAlertStoreConfig{}, bkt, nil, log.NewNopLogger())

	am, err := createMultitenantAlertmanager(amConfig, nil, store, ringStore, &mockAlertManagerLimits{}, featurecontrol.NoopFlags{}, log.NewNopLogger(), nil)
	require.NoError(t, err)
	defer services.StopAndAwaitTerminated(ctx, am) //nolint:errcheck

	require.NoError(t, am.StartAsync(ctx))
	err = am.AwaitRunning(ctx)
	require.Error(t, err)
	require.Equal(t, services.Failed, am.State())
	require.False(t, am.ringLifecycler.IsRegistered())
	require.NotNil(t, am.ring)
}

func TestAlertmanager_ReplicasPosition(t *testing.T) {
	ctx := context.Background()
	ringStore, closer := consul.NewInMemoryClient(ring.GetCodec(), log.NewNopLogger(), nil)
	t.Cleanup(func() { assert.NoError(t, closer.Close()) })

	mockStore := prepareInMemoryAlertStore()
	require.NoError(t, mockStore.SetAlertConfig(ctx, alertspb.AlertConfigDesc{
		User:      "user-1",
		RawConfig: simpleConfigOne,
		Templates: []*alertspb.TemplateDesc{},
	}))

	var instances []*MultitenantAlertmanager
	var instanceIDs []string
	registries := dskit_metrics.NewTenantRegistries(log.NewNopLogger())

	// First, create the alertmanager instances, we'll use a replication factor of 3 and create 3 instances so that we can get the tenant on each replica.
	for i := 1; i <= 3; i++ {
		//instanceIDs = append(instanceIDs, fmt.Sprintf("alertmanager-%d", i))
		instanceID := fmt.Sprintf("alertmanager-%d", i)

		amConfig := mockAlertmanagerConfig(t)
		amConfig.ShardingRing.ReplicationFactor = 3
		amConfig.ShardingRing.Common.InstanceID = instanceID
		amConfig.ShardingRing.Common.InstanceAddr = fmt.Sprintf("127.0.0.%d", i)

		// Do not check the ring topology changes or poll in an interval in this test (we explicitly sync alertmanagers).
		amConfig.PollInterval = time.Hour
		amConfig.ShardingRing.RingCheckPeriod = time.Hour

		reg := prometheus.NewPedanticRegistry()
		am, err := createMultitenantAlertmanager(amConfig, nil, mockStore, ringStore, &mockAlertManagerLimits{}, featurecontrol.NoopFlags{}, log.NewNopLogger(), reg)
		require.NoError(t, err)
		defer services.StopAndAwaitTerminated(ctx, am) //nolint:errcheck

		require.NoError(t, services.StartAndAwaitRunning(ctx, am))

		instances = append(instances, am)
		instanceIDs = append(instanceIDs, instanceID)
		registries.AddTenantRegistry(instanceID, reg)
	}

	// We need make sure the ring is settled. The alertmanager is ready to be tested once all instances are ACTIVE and the ring settles.
	ctx, cancel := context.WithTimeout(ctx, 5*time.Second)
	defer cancel()

	for _, am := range instances {
		for _, id := range instanceIDs {
			require.NoError(t, ring.WaitInstanceState(ctx, am.ring, id, ring.ACTIVE))
		}
	}

	// Now that the ring has settled, sync configs with the instances.
	for _, am := range instances {
		err := am.loadAndSyncConfigs(ctx, reasonRingChange)
		require.NoError(t, err)
	}

	// Now that the ring has settled, we expect each AM instance to have a different position.
	// Let's walk through them and collect the positions.
	var positions []int
	for _, instance := range instances {
		instance.alertmanagersMtx.Lock()
		am, ok := instance.alertmanagers["user-1"]
		require.True(t, ok)
		positions = append(positions, am.state.Position())
		instance.alertmanagersMtx.Unlock()
	}

	require.ElementsMatch(t, []int{0, 1, 2}, positions)
}

func TestAlertmanager_StateReplication(t *testing.T) {
	tc := []struct {
		name              string
		replicationFactor int
		instances         int
	}{
		{
			name:              "RF = 1, 1 instance",
			instances:         1,
			replicationFactor: 1,
		},
		{
			name:              "RF = 2, 2 instances",
			instances:         2,
			replicationFactor: 2,
		},
		{
			name:              "RF = 3, 10 instance",
			instances:         10,
			replicationFactor: 3,
		},
	}

	for _, tt := range tc {
		t.Run(tt.name, func(t *testing.T) {
			ctx := context.Background()
			ringStore, closer := consul.NewInMemoryClient(ring.GetCodec(), log.NewNopLogger(), nil)
			t.Cleanup(func() { assert.NoError(t, closer.Close()) })

			mockStore := prepareInMemoryAlertStore()
			clientPool := newPassthroughAlertmanagerClientPool()
			externalURL := flagext.URLValue{}
			err := externalURL.Set("http://localhost:8080/alertmanager")
			require.NoError(t, err)

			var instances []*MultitenantAlertmanager
			var instanceIDs []string
			registries := dskit_metrics.NewTenantRegistries(log.NewNopLogger())

			// First, add the number of configs to the store.
			for i := 1; i <= 12; i++ {
				u := fmt.Sprintf("u-%d", i)
				require.NoError(t, mockStore.SetAlertConfig(ctx, alertspb.AlertConfigDesc{
					User:      u,
					RawConfig: simpleConfigOne,
					Templates: []*alertspb.TemplateDesc{},
				}))
			}

			// Then, create the alertmanager instances, start them and add their registries to the slice.
			for i := 1; i <= tt.instances; i++ {
				instanceIDs = append(instanceIDs, fmt.Sprintf("alertmanager-%d", i))
				instanceID := fmt.Sprintf("alertmanager-%d", i)

				amConfig := mockAlertmanagerConfig(t)
				amConfig.ExternalURL = externalURL
				amConfig.ShardingRing.ReplicationFactor = tt.replicationFactor
				amConfig.ShardingRing.Common.InstanceID = instanceID
				amConfig.ShardingRing.Common.InstanceAddr = fmt.Sprintf("127.0.0.%d", i)

				// Do not check the ring topology changes or poll in an interval in this test (we explicitly sync alertmanagers).
				amConfig.PollInterval = time.Hour
				amConfig.ShardingRing.RingCheckPeriod = time.Hour

				reg := prometheus.NewPedanticRegistry()
				am, err := createMultitenantAlertmanager(amConfig, nil, mockStore, ringStore, &mockAlertManagerLimits{}, featurecontrol.NoopFlags{}, log.NewNopLogger(), reg)
				require.NoError(t, err)
				defer services.StopAndAwaitTerminated(ctx, am) //nolint:errcheck

				clientPool.setServer(amConfig.ShardingRing.Common.InstanceAddr+":0", am)
				am.alertmanagerClientsPool = clientPool

				require.NoError(t, services.StartAndAwaitRunning(ctx, am))

				instances = append(instances, am)
				instanceIDs = append(instanceIDs, instanceID)
				registries.AddTenantRegistry(instanceID, reg)
			}

			// We need make sure the ring is settled.
			ctx, cancel := context.WithTimeout(ctx, 5*time.Second)
			defer cancel()

			// The alertmanager is ready to be tested once all instances are ACTIVE and the ring settles.
			for _, am := range instances {
				for _, id := range instanceIDs {
					require.NoError(t, ring.WaitInstanceState(ctx, am.ring, id, ring.ACTIVE))
				}
			}

			// Now that the ring has settled, sync configs with the instances.
			var numConfigs, numInstances int
			for _, am := range instances {
				err := am.loadAndSyncConfigs(ctx, reasonRingChange)
				require.NoError(t, err)
				numConfigs += len(am.cfgs)
				numInstances += len(am.alertmanagers)
			}

			// 1. First, get a random multitenant instance
			//    We must pick an instance which actually has a user configured.
			var multitenantAM *MultitenantAlertmanager
			for {
				multitenantAM = instances[rand.Intn(len(instances))]

				multitenantAM.alertmanagersMtx.Lock()
				amount := len(multitenantAM.alertmanagers)
				multitenantAM.alertmanagersMtx.Unlock()
				if amount > 0 {
					break
				}
			}

			// 2. Then, get a random user that exists in that particular alertmanager instance.
			multitenantAM.alertmanagersMtx.Lock()
			require.Greater(t, len(multitenantAM.alertmanagers), 0)
			k := rand.Intn(len(multitenantAM.alertmanagers))
			var userID string
			for u := range multitenantAM.alertmanagers {
				if k == 0 {
					userID = u
					break
				}
				k--
			}
			multitenantAM.alertmanagersMtx.Unlock()

			// 3. Now that we have our alertmanager user, let's create a silence and make sure it is replicated.
			silence := types.Silence{
				Matchers: labels.Matchers{
					{Name: "instance", Value: "prometheus-one"},
				},
				Comment:  "Created for a test case.",
				StartsAt: time.Now(),
				EndsAt:   time.Now().Add(time.Hour),
			}
			data, err := json.Marshal(silence)
			require.NoError(t, err)

			// 4. Create the silence in one of the alertmanagers
			req := httptest.NewRequest(http.MethodPost, externalURL.String()+"/api/v2/silences", bytes.NewReader(data))
			req.Header.Set("content-type", "application/json")
			reqCtx := user.InjectOrgID(req.Context(), userID)
			{
				w := httptest.NewRecorder()
				multitenantAM.serveRequest(w, req.WithContext(reqCtx))

				resp := w.Result()
				body, _ := io.ReadAll(resp.Body)
				assert.Equal(t, http.StatusOK, w.Code)
				require.Regexp(t, regexp.MustCompile(`{"silenceID":".+"}`), string(body))
			}

			var metrics dskit_metrics.MetricFamiliesPerTenant

			// 5. Then, make sure it is propagated successfully.
			//    Replication is asynchronous, so we may have to wait a short period of time.
			if tt.replicationFactor > 1 {
				assert.Eventually(t, func() bool {
					metrics = registries.BuildMetricFamiliesPerTenant()
					return (float64(tt.replicationFactor) == metrics.GetSumOfGauges("cortex_alertmanager_silences") &&
						float64(tt.replicationFactor) == metrics.GetSumOfCounters("cortex_alertmanager_state_replication_total"))
				}, 5*time.Second, 100*time.Millisecond)
				assert.Equal(t, float64(tt.replicationFactor), metrics.GetSumOfCounters("cortex_alertmanager_state_replication_total"))
			} else {
				assert.Equal(t, float64(0), metrics.GetSumOfCounters("cortex_alertmanager_state_replication_total"))
			}

			assert.Equal(t, float64(0), metrics.GetSumOfCounters("cortex_alertmanager_state_replication_failed_total"))

			// 5b. Check the number of partial states merged are as we expect.
			// Partial states are currently replicated twice:
			//   For RF=1 1 -> 0      = Total 0 merges
			//   For RF=2 1 -> 1 -> 1 = Total 2 merges
			//   For RF=3 1 -> 2 -> 4 = Total 6 merges
			nFanOut := tt.replicationFactor - 1
			nMerges := nFanOut + (nFanOut * nFanOut)

			assert.Eventually(t, func() bool {
				metrics = registries.BuildMetricFamiliesPerTenant()
				return float64(nMerges) == metrics.GetSumOfCounters("cortex_alertmanager_partial_state_merges_total")
			}, 5*time.Second, 100*time.Millisecond)

			assert.Equal(t, float64(0), metrics.GetSumOfCounters("cortex_alertmanager_partial_state_merges_failed_total"))
		})
	}
}

func TestAlertmanager_StateReplication_InitialSyncFromPeers(t *testing.T) {
	tc := []struct {
		name              string
		replicationFactor int
	}{
		{
			name:              "RF = 2",
			replicationFactor: 2,
		},
		{
			name:              "RF = 3",
			replicationFactor: 3,
		},
	}

	for _, tt := range tc {
		t.Run(tt.name, func(t *testing.T) {
			ctx := context.Background()
			ringStore, closer := consul.NewInMemoryClient(ring.GetCodec(), log.NewNopLogger(), nil)
			t.Cleanup(func() { assert.NoError(t, closer.Close()) })

			mockStore := prepareInMemoryAlertStore()
			clientPool := newPassthroughAlertmanagerClientPool()
			externalURL := flagext.URLValue{}
			err := externalURL.Set("http://localhost:8080/alertmanager")
			require.NoError(t, err)

			var instances []*MultitenantAlertmanager
			var instanceIDs []string
			registries := dskit_metrics.NewTenantRegistries(log.NewNopLogger())

			// Create only two users - no need for more for these test cases.
			for i := 1; i <= 2; i++ {
				u := fmt.Sprintf("u-%d", i)
				require.NoError(t, mockStore.SetAlertConfig(ctx, alertspb.AlertConfigDesc{
					User:      u,
					RawConfig: simpleConfigOne,
					Templates: []*alertspb.TemplateDesc{},
				}))
			}

			createInstance := func(i int) *MultitenantAlertmanager {
				instanceIDs = append(instanceIDs, fmt.Sprintf("alertmanager-%d", i))
				instanceID := fmt.Sprintf("alertmanager-%d", i)

				amConfig := mockAlertmanagerConfig(t)
				amConfig.ExternalURL = externalURL
				amConfig.ShardingRing.ReplicationFactor = tt.replicationFactor
				amConfig.ShardingRing.Common.InstanceID = instanceID
				amConfig.ShardingRing.Common.InstanceAddr = fmt.Sprintf("127.0.0.%d", i)

				// Do not check the ring topology changes or poll in an interval in this test (we explicitly sync alertmanagers).
				amConfig.PollInterval = time.Hour
				amConfig.ShardingRing.RingCheckPeriod = time.Hour

				reg := prometheus.NewPedanticRegistry()
				am, err := createMultitenantAlertmanager(amConfig, nil, mockStore, ringStore, &mockAlertManagerLimits{}, featurecontrol.NoopFlags{}, log.NewNopLogger(), reg)
				require.NoError(t, err)

				clientPool.setServer(amConfig.ShardingRing.Common.InstanceAddr+":0", am)
				am.alertmanagerClientsPool = clientPool

				require.NoError(t, services.StartAndAwaitRunning(ctx, am))
				t.Cleanup(func() {
					require.NoError(t, services.StopAndAwaitTerminated(ctx, am))
				})

				instances = append(instances, am)
				instanceIDs = append(instanceIDs, instanceID)
				registries.AddTenantRegistry(instanceID, reg)

				// Make sure the ring is settled.
				{
					ctx, cancel := context.WithTimeout(ctx, 10*time.Second)
					defer cancel()

					// The alertmanager is ready to be tested once all instances are ACTIVE and the ring settles.
					for _, am := range instances {
						for _, id := range instanceIDs {
							require.NoError(t, ring.WaitInstanceState(ctx, am.ring, id, ring.ACTIVE))
						}
					}
				}

				// Now that the ring has settled, sync configs with the instances.
				require.NoError(t, am.loadAndSyncConfigs(ctx, reasonRingChange))

				return am
			}

			writeSilence := func(i *MultitenantAlertmanager, userID string) {
				silence := types.Silence{
					Matchers: labels.Matchers{
						{Name: "instance", Value: "prometheus-one"},
					},
					Comment:  "Created for a test case.",
					StartsAt: time.Now(),
					EndsAt:   time.Now().Add(time.Hour),
				}
				data, err := json.Marshal(silence)
				require.NoError(t, err)

				req := httptest.NewRequest(http.MethodPost, externalURL.String()+"/api/v2/silences", bytes.NewReader(data))
				req.Header.Set("content-type", "application/json")
				reqCtx := user.InjectOrgID(req.Context(), userID)
				{
					w := httptest.NewRecorder()
					i.serveRequest(w, req.WithContext(reqCtx))

					resp := w.Result()
					body, _ := io.ReadAll(resp.Body)
					assert.Equal(t, http.StatusOK, w.Code)
					require.Regexp(t, regexp.MustCompile(`{"silenceID":".+"}`), string(body))
				}
			}

			checkSilence := func(i *MultitenantAlertmanager, userID string) {
				req := httptest.NewRequest(http.MethodGet, externalURL.String()+"/api/v2/silences", nil)
				req.Header.Set("content-type", "application/json")
				reqCtx := user.InjectOrgID(req.Context(), userID)
				{
					w := httptest.NewRecorder()
					i.serveRequest(w, req.WithContext(reqCtx))

					resp := w.Result()
					body, _ := io.ReadAll(resp.Body)
					assert.Equal(t, http.StatusOK, w.Code)
					require.Regexp(t, regexp.MustCompile(`"comment":"Created for a test case."`), string(body))
				}
			}

			// 1. Create the first instance and load the user configurations.
			i1 := createInstance(1)

			// 2. Create a silence in the first alertmanager instance and check we can read it.
			writeSilence(i1, "u-1")
			// 2.a. Check the silence was created (paranoia).
			checkSilence(i1, "u-1")
			// 2.b. Check the relevant metrics were updated.
			{
				metrics := registries.BuildMetricFamiliesPerTenant()
				assert.Equal(t, float64(1), metrics.GetSumOfGauges("cortex_alertmanager_silences"))
			}
			// 2.c. Wait for the silence replication to be attempted; note this is asynchronous.
			{
				test.Poll(t, 5*time.Second, float64(1), func() interface{} {
					metrics := registries.BuildMetricFamiliesPerTenant()
					return metrics.GetSumOfCounters("cortex_alertmanager_state_replication_total")
				})
				metrics := registries.BuildMetricFamiliesPerTenant()
				assert.Equal(t, float64(0), metrics.GetSumOfCounters("cortex_alertmanager_state_replication_failed_total"))
			}

			// 3. Create a second instance. This should attempt to fetch the silence from the first.
			i2 := createInstance(2)

			// 3.a. Check the silence was fetched from the first instance successfully.
			checkSilence(i2, "u-1")

			// 3.b. Check the metrics: We should see the additional silences without any replication activity.
			{
				metrics := registries.BuildMetricFamiliesPerTenant()
				assert.Equal(t, float64(2), metrics.GetSumOfGauges("cortex_alertmanager_silences"))
				assert.Equal(t, float64(1), metrics.GetSumOfCounters("cortex_alertmanager_state_replication_total"))
				assert.Equal(t, float64(0), metrics.GetSumOfCounters("cortex_alertmanager_state_replication_failed_total"))
			}

			if tt.replicationFactor >= 3 {
				// 4. When testing RF = 3, create a third instance, to test obtaining state from multiple places.
				i3 := createInstance(3)

				// 4.a. Check the silence was fetched one or both of the instances successfully.
				checkSilence(i3, "u-1")

				// 4.b. Check the metrics one more time. We should have three replicas of the silence.
				{
					metrics := registries.BuildMetricFamiliesPerTenant()
					assert.Equal(t, float64(3), metrics.GetSumOfGauges("cortex_alertmanager_silences"))
					assert.Equal(t, float64(1), metrics.GetSumOfCounters("cortex_alertmanager_state_replication_total"))
					assert.Equal(t, float64(0), metrics.GetSumOfCounters("cortex_alertmanager_state_replication_failed_total"))
				}
			}
		})
	}
}

// prepareInMemoryAlertStore builds and returns an in-memory alert store.
func prepareInMemoryAlertStore() alertstore.AlertStore {
	cfg := bucketclient.BucketAlertStoreConfig{FetchGrafanaConfig: true}
	return bucketclient.NewBucketAlertStore(cfg, objstore.NewInMemBucket(), nil, log.NewNopLogger())
}

func TestSafeTemplateFilepath(t *testing.T) {
	tests := map[string]struct {
		dir          string
		template     string
		expectedPath string
		expectedErr  error
	}{
		"should succeed if the provided template is a filename": {
			dir:          "/data/tenant",
			template:     "test.tmpl",
			expectedPath: "/data/tenant/test.tmpl",
		},
		"should fail if the provided template is escaping the dir": {
			dir:         "/data/tenant",
			template:    "../test.tmpl",
			expectedErr: errors.New(`invalid template name "../test.tmpl": the template filepath is escaping the per-tenant local directory`),
		},
		"template name starting with /": {
			dir:          "/tmp",
			template:     "/file",
			expectedErr:  nil,
			expectedPath: "/tmp/file",
		},
		"escaping template name that has prefix of dir (tmp is prefix of tmpfile)": {
			dir:         "/sub/tmp",
			template:    "../tmpfile",
			expectedErr: errors.New(`invalid template name "../tmpfile": the template filepath is escaping the per-tenant local directory`),
		},
		"empty template name": {
			dir:         "/tmp",
			template:    "",
			expectedErr: errors.New(`invalid template name ""`),
		},
		"dot template name": {
			dir:         "/tmp",
			template:    ".",
			expectedErr: errors.New(`invalid template name "."`),
		},
		"root dir": {
			dir:          "/",
			template:     "file",
			expectedPath: "/file",
		},
		"root dir 2": {
			dir:          "/",
			template:     "/subdir/file",
			expectedPath: "/subdir/file",
		},
	}

	for testName, testData := range tests {
		t.Run(testName, func(t *testing.T) {
			actualPath, actualErr := safeTemplateFilepath(testData.dir, testData.template)
			assert.Equal(t, testData.expectedErr, actualErr)
			assert.Equal(t, testData.expectedPath, actualPath)
		})
	}
}

func TestStoreTemplateFile(t *testing.T) {
	tempDir := t.TempDir()
	testTemplateDir := filepath.Join(tempDir, templatesDir)

	changed, err := storeTemplateFile(filepath.Join(testTemplateDir, "some-template"), "content")
	require.NoError(t, err)
	require.True(t, changed)

	changed, err = storeTemplateFile(filepath.Join(testTemplateDir, "some-template"), "new content")
	require.NoError(t, err)
	require.True(t, changed)

	changed, err = storeTemplateFile(filepath.Join(testTemplateDir, "some-template"), "new content") // reusing previous content
	require.NoError(t, err)
	require.False(t, changed)
}

func TestMultitenantAlertmanager_verifyRateLimitedEmailConfig(t *testing.T) {
	ctx := context.Background()

	config := `global:
  resolve_timeout: 1m
  smtp_require_tls: false

route:
  receiver: 'email'

receivers:
- name: 'email'
  email_configs:
  - to: test@example.com
    from: test@example.com
    smarthost: smtp:2525
`

	// Run this test using a real storage client.
	store := prepareInMemoryAlertStore()
	require.NoError(t, store.SetAlertConfig(ctx, alertspb.AlertConfigDesc{
		User:      "user",
		RawConfig: config,
		Templates: []*alertspb.TemplateDesc{},
	}))

	limits := mockAlertManagerLimits{
		emailNotificationRateLimit: 0,
		emailNotificationBurst:     0,
	}
	features := featurecontrol.NoopFlags{}

	reg := prometheus.NewPedanticRegistry()
	cfg := mockAlertmanagerConfig(t)

	am := setupSingleMultitenantAlertmanager(t, cfg, store, &limits, features, log.NewNopLogger(), reg)

	err := am.loadAndSyncConfigs(context.Background(), reasonPeriodic)
	require.NoError(t, err)
	require.Len(t, am.alertmanagers, 1)

	am.alertmanagersMtx.Lock()
	uam := am.alertmanagers["user"]
	am.alertmanagersMtx.Unlock()

	require.NotNil(t, uam)

	ctx = notify.WithReceiverName(ctx, "email")
	ctx = notify.WithGroupKey(ctx, "key")
	ctx = notify.WithRepeatInterval(ctx, time.Minute)

	// Verify that rate-limiter is in place for email notifier.
	_, _, err = uam.lastPipeline.Exec(ctx, log.NewNopLogger(), &types.Alert{})
	require.NotNil(t, err)
	require.Contains(t, err.Error(), errRateLimited.Error())
}

func TestMultitenantAlertmanager_computeFallbackConfig(t *testing.T) {
	// If no fallback configration is set, it returns a valid empty configuration.
	fallbackConfig, err := ComputeFallbackConfig("")
	require.NoError(t, err)

	_, err = amconfig.Load(string(fallbackConfig))
	require.NoError(t, err)

	// If a fallback configuration file is set, it returns its content.
	configDir := t.TempDir()
	configFile := filepath.Join(configDir, "test.yaml")
	err = os.WriteFile(configFile, []byte(simpleConfigOne), 0664)
	assert.NoError(t, err)

	fallbackConfig, err = ComputeFallbackConfig(configFile)
	require.NoError(t, err)
	require.Equal(t, simpleConfigOne, string(fallbackConfig))
}

func TestComputeConfig(t *testing.T) {
	store := prepareInMemoryAlertStore()
	reg := prometheus.NewPedanticRegistry()
	cfg := mockAlertmanagerConfig(t)
	am := setupSingleMultitenantAlertmanager(t, cfg, store, nil, featurecontrol.NoopFlags{}, log.NewNopLogger(), reg)

	var grafanaCfg GrafanaAlertmanagerConfig
	require.NoError(t, json.Unmarshal([]byte(grafanaConfig), &grafanaCfg))

	rawGrafanaCfg, err := json.Marshal(grafanaCfg.AlertmanagerConfig)
	require.NoError(t, err)

	grafanaExternalURL := "https://grafana.com"

	fallbackCfg, err := definition.LoadCompat([]byte(am.fallbackConfig))
	require.NoError(t, err)

	grafanaCfg.AlertmanagerConfig.Global = fallbackCfg.Global
	combinedCfg, err := json.Marshal(grafanaCfg.AlertmanagerConfig)
	require.NoError(t, err)

	mimirExternalURL := am.cfg.ExternalURL.String()

	tests := []struct {
		name       string
		cfg        alertspb.AlertConfigDescs
		expErr     string
		expCfg     alertspb.AlertConfigDesc
		expURL     string
		expHeaders map[string]string
	}{
		{
			name: "no grafana configuration",
			cfg: alertspb.AlertConfigDescs{
				Mimir: alertspb.AlertConfigDesc{
					User:      "user",
					RawConfig: simpleConfigOne,
				},
			},
			expCfg: alertspb.AlertConfigDesc{
				User:      "user",
				RawConfig: simpleConfigOne,
			},
			expURL: mimirExternalURL,
		},
		{
			name: "empty grafana configuration",
			cfg: alertspb.AlertConfigDescs{
				Mimir: alertspb.AlertConfigDesc{
					User:      "user",
					RawConfig: simpleConfigOne,
				},
				Grafana: alertspb.GrafanaAlertConfigDesc{
					User:          "user",
					RawConfig:     "",
					Default:       false,
					Promoted:      true,
					ExternalUrl:   grafanaExternalURL,
					StaticHeaders: map[string]string{"Test-Header": "test-value"},
				},
			},
			expCfg: alertspb.AlertConfigDesc{
				User:      "user",
				RawConfig: simpleConfigOne,
			},
			expURL: mimirExternalURL,
		},
		{
			name: "grafana configuration is not promoted",
			cfg: alertspb.AlertConfigDescs{
				Mimir: alertspb.AlertConfigDesc{
					User:      "user",
					RawConfig: simpleConfigOne,
				},
				Grafana: alertspb.GrafanaAlertConfigDesc{
					User:          "user",
					RawConfig:     grafanaConfig,
					Promoted:      false,
					ExternalUrl:   grafanaExternalURL,
					StaticHeaders: map[string]string{"Test-Header": "test-value"},
				},
			},
			expCfg: alertspb.AlertConfigDesc{
				User:      "user",
				RawConfig: simpleConfigOne,
			},
			expURL: mimirExternalURL,
		},
		{
			name: "grafana configuration is default",
			cfg: alertspb.AlertConfigDescs{
				Mimir: alertspb.AlertConfigDesc{
					User:      "user",
					RawConfig: simpleConfigOne,
				},
				Grafana: alertspb.GrafanaAlertConfigDesc{
					User:          "user",
					RawConfig:     grafanaConfig,
					Default:       true,
					Promoted:      true,
					ExternalUrl:   grafanaExternalURL,
					StaticHeaders: map[string]string{"Test-Header": "test-value"},
				},
			},
			expCfg: alertspb.AlertConfigDesc{
				User:      "user",
				RawConfig: simpleConfigOne,
			},
			expURL: mimirExternalURL,
		},
		{
			name: "no mimir configuration",
			cfg: alertspb.AlertConfigDescs{
				Grafana: alertspb.GrafanaAlertConfigDesc{
					User:          "user",
					RawConfig:     grafanaConfig,
					Default:       false,
					Promoted:      true,
					ExternalUrl:   grafanaExternalURL,
					StaticHeaders: map[string]string{"Test-Header": "test-value"},
				},
			},
			expCfg: alertspb.AlertConfigDesc{
				User:      "user",
				RawConfig: string(rawGrafanaCfg),
				Templates: []*alertspb.TemplateDesc{},
			},
			expURL:     grafanaExternalURL,
			expHeaders: map[string]string{"Test-Header": "test-value"},
		},
		{
			name: "empty mimir configuration",
			cfg: alertspb.AlertConfigDescs{
				Mimir: alertspb.AlertConfigDesc{
					User:      "user",
					RawConfig: "",
				},
				Grafana: alertspb.GrafanaAlertConfigDesc{
					User:          "user",
					RawConfig:     grafanaConfig,
					Default:       false,
					Promoted:      true,
					ExternalUrl:   grafanaExternalURL,
					StaticHeaders: map[string]string{"Test-Header-1": "test-value-1", "Test-Header-2": "test-value-2"},
				},
			},
			expCfg: alertspb.AlertConfigDesc{
				User:      "user",
				RawConfig: string(rawGrafanaCfg),
				Templates: []*alertspb.TemplateDesc{},
			},
			expURL:     grafanaExternalURL,
			expHeaders: map[string]string{"Test-Header-1": "test-value-1", "Test-Header-2": "test-value-2"},
		},
		{
			name: "default mimir configuration",
			cfg: alertspb.AlertConfigDescs{
				Mimir: alertspb.AlertConfigDesc{
					User:      "user",
					RawConfig: am.fallbackConfig,
				},
				Grafana: alertspb.GrafanaAlertConfigDesc{
					User:          "user",
					RawConfig:     grafanaConfig,
					Default:       false,
					Promoted:      true,
					ExternalUrl:   grafanaExternalURL,
					StaticHeaders: map[string]string{"Test-Header-1": "test-value-1", "Test-Header-2": "test-value-2"},
				},
			},
			expCfg: alertspb.AlertConfigDesc{
				User:      "user",
				RawConfig: string(combinedCfg),
				Templates: []*alertspb.TemplateDesc{},
			},
			expURL:     grafanaExternalURL,
			expHeaders: map[string]string{"Test-Header-1": "test-value-1", "Test-Header-2": "test-value-2"},
		},
		{
			// TODO: change once merging configs is implemented.
			name: "both mimir and grafana configurations (merging not implemented)",
			cfg: alertspb.AlertConfigDescs{
				Mimir: alertspb.AlertConfigDesc{
					User:      "user",
					RawConfig: simpleConfigOne,
				},
				Grafana: alertspb.GrafanaAlertConfigDesc{
					User:          "user",
					RawConfig:     grafanaConfig,
					Default:       false,
					Promoted:      true,
					ExternalUrl:   grafanaExternalURL,
					StaticHeaders: map[string]string{"Test-Header-1": "test-value-1", "Test-Header-2": "test-value-2"},
				},
			},
			expCfg: alertspb.AlertConfigDesc{
				User:      "user",
				RawConfig: simpleConfigOne,
			},
			expURL: am.cfg.ExternalURL.String(),
		},
	}

	for _, test := range tests {
		t.Run(test.name, func(t *testing.T) {
			cfg, err := am.computeConfig(test.cfg)
			if test.expErr != "" {
				require.EqualError(t, err, test.expErr)
				return
			}

			require.NoError(t, err)
			require.Equal(t, test.expCfg, cfg.AlertConfigDesc)
			require.Equal(t, test.expURL, cfg.tmplExternalURL.String())
			require.Equal(t, test.expHeaders, cfg.staticHeaders)
		})
	}
}

func Test_configChanged(t *testing.T) {
	type tc struct {
		name    string
		left    alertspb.AlertConfigDesc
		right   alertspb.AlertConfigDesc
		changed bool
	}

	cases := []tc{
		{
			name: "matching",
			left: alertspb.AlertConfigDesc{
				User:      "user1",
				RawConfig: simpleConfigOne,
				Templates: []*alertspb.TemplateDesc{
					{
						Filename: "template-one.tmpl",
						Body:     simpleTemplateOne,
					},
					{
						Filename: "template-two.tmpl",
						Body:     simpleTemplateTwo,
					},
				},
			},
			right: alertspb.AlertConfigDesc{
				User:      "user1",
				RawConfig: simpleConfigOne,
				Templates: []*alertspb.TemplateDesc{
					{
						Filename: "template-one.tmpl",
						Body:     simpleTemplateOne,
					},
					{
						Filename: "template-two.tmpl",
						Body:     simpleTemplateTwo,
					},
				},
			},
			changed: false,
		},
		{
			name: "user changed",
			left: alertspb.AlertConfigDesc{
				User:      "user2",
				RawConfig: simpleConfigOne,
				Templates: []*alertspb.TemplateDesc{
					{
						Filename: "template-one.tmpl",
						Body:     simpleTemplateOne,
					},
				},
			},
			right: alertspb.AlertConfigDesc{
				User:      "user1",
				RawConfig: simpleConfigOne,
				Templates: []*alertspb.TemplateDesc{
					{
						Filename: "template-one.tmpl",
						Body:     simpleTemplateOne,
					},
				},
			},
			changed: true,
		},
		{
			name: "config changed",
			left: alertspb.AlertConfigDesc{
				User:      "user1",
				RawConfig: simpleConfigOne,
				Templates: []*alertspb.TemplateDesc{
					{
						Filename: "template-one.tmpl",
						Body:     simpleTemplateOne,
					},
				},
			},
			right: alertspb.AlertConfigDesc{
				User:      "user1",
				RawConfig: simpleConfigTwo,
				Templates: []*alertspb.TemplateDesc{
					{
						Filename: "template-one.tmpl",
						Body:     simpleTemplateOne,
					},
				},
			},
			changed: true,
		},
		{
			name: "template body changed",
			left: alertspb.AlertConfigDesc{
				User:      "user1",
				RawConfig: simpleConfigOne,
				Templates: []*alertspb.TemplateDesc{
					{
						Filename: "template-one.tmpl",
						Body:     simpleTemplateOne,
					},
				},
			},
			right: alertspb.AlertConfigDesc{
				User:      "user1",
				RawConfig: simpleConfigOne,
				Templates: []*alertspb.TemplateDesc{
					{
						Filename: "template-one.tmpl",
						Body:     simpleTemplateTwo,
					},
				},
			},
			changed: true,
		},
		{
			name: "template name changed",
			left: alertspb.AlertConfigDesc{
				User:      "user1",
				RawConfig: simpleConfigOne,
				Templates: []*alertspb.TemplateDesc{
					{
						Filename: "template-one.tmpl",
						Body:     simpleTemplateOne,
					},
				},
			},
			right: alertspb.AlertConfigDesc{
				User:      "user1",
				RawConfig: simpleConfigOne,
				Templates: []*alertspb.TemplateDesc{
					{
						Filename: "template-two.tmpl",
						Body:     simpleTemplateOne,
					},
				},
			},
			changed: true,
		},
		{
			name: "template added",
			left: alertspb.AlertConfigDesc{
				User:      "user1",
				RawConfig: simpleConfigOne,
				Templates: []*alertspb.TemplateDesc{
					{
						Filename: "template-one.tmpl",
						Body:     simpleTemplateOne,
					},
				},
			},
			right: alertspb.AlertConfigDesc{
				User:      "user1",
				RawConfig: simpleConfigOne,
				Templates: []*alertspb.TemplateDesc{
					{
						Filename: "template-one.tmpl",
						Body:     simpleTemplateOne,
					},
					{
						Filename: "template-two.tmpl",
						Body:     simpleTemplateTwo,
					},
				},
			},
			changed: true,
		},
		{
			name: "template removed",
			left: alertspb.AlertConfigDesc{
				User:      "user1",
				RawConfig: simpleConfigOne,
				Templates: []*alertspb.TemplateDesc{
					{
						Filename: "template-one.tmpl",
						Body:     simpleTemplateOne,
					},
					{
						Filename: "template-two.tmpl",
						Body:     simpleTemplateTwo,
					},
				},
			},
			right: alertspb.AlertConfigDesc{
				User:      "user1",
				RawConfig: simpleConfigOne,
				Templates: []*alertspb.TemplateDesc{
					{
						Filename: "template-one.tmpl",
						Body:     simpleTemplateOne,
					},
				},
			},
			changed: true,
		},
	}

	for _, c := range cases {
		t.Run(c.name, func(t *testing.T) {
			r := configChanged(c.left, c.right)
			assert.Equal(t, c.changed, r)
		})
	}
}

func TestSyncStates(t *testing.T) {
	user := "test-user"
	externalURL, err := url.Parse("http://test.com")
	require.NoError(t, err)

	// Create test Grafana state.
	var buf bytes.Buffer
	_, err = pbutil.WriteDelimited(&buf, &pb.MeshEntry{
		Entry: &pb.Entry{
			Receiver:     &pb.Receiver{GroupName: `Grafana`, Integration: "grafanaIntegration", Idx: 0},
			GroupKey:     []byte(`{}/{grafana="true"}/{receiver="grafana webhook"}:{alertname="grafana test"}`),
			Timestamp:    time.Now(),
			FiringAlerts: []uint64{14588439739663070854},
		},
		ExpiresAt: time.Now().Add(time.Hour),
	})
	require.NoError(t, err)
	grafanaNflog := make([]byte, buf.Len())
	copy(grafanaNflog, buf.Bytes())
	buf.Reset()

	_, err = pbutil.WriteDelimited(&buf, &silencepb.MeshSilence{
		Silence: &silencepb.Silence{
			Id: "grafana silence",
		},
		ExpiresAt: time.Now().Add(time.Hour),
	})
	require.NoError(t, err)
	grafanaSilences := make([]byte, buf.Len())
	copy(grafanaSilences, buf.Bytes())
	buf.Reset()

	// Create test Mimir state.
	_, err = pbutil.WriteDelimited(&buf, &pb.MeshEntry{
		Entry: &pb.Entry{
			Receiver:     &pb.Receiver{GroupName: `Mimir`, Integration: "mimirIntegration", Idx: 0},
			GroupKey:     []byte(`{}/{mimir="true"}/{receiver="mimir webhook"}:{alertname="mimir test"}`),
			Timestamp:    time.Now(),
			FiringAlerts: []uint64{14588439739663070854},
		},
		ExpiresAt: time.Now().Add(time.Hour),
	})
	require.NoError(t, err)
	mimirNflog := make([]byte, buf.Len())
	copy(mimirNflog, buf.Bytes())
	buf.Reset()

	_, err = pbutil.WriteDelimited(&buf, &silencepb.MeshSilence{
		Silence: &silencepb.Silence{
			Id: "mimir silence",
		},
		ExpiresAt: time.Now().Add(time.Hour),
	})
	require.NoError(t, err)
	mimirSilences := make([]byte, buf.Len())
	copy(mimirSilences, buf.Bytes())
	buf.Reset()

	testMimirState := alertspb.FullStateDesc{
		State: &clusterpb.FullState{
			Parts: []clusterpb.Part{
				{
					Key:  nflogStateKeyPrefix + user,
					Data: mimirNflog,
				},
				{
					Key:  silencesStateKeyPrefix + user,
					Data: mimirSilences,
				},
			},
		},
	}

	ctx := context.Background()
	tests := []struct {
		name                 string
		cfg                  amConfig
		mimirState           *alertspb.FullStateDesc
		parts                map[string][]byte
		expNoNewAlertmanager bool
		expErr               string
	}{
		{
			name: "not using grafana config should be a no-op",
			cfg: amConfig{
				AlertConfigDesc: alertspb.AlertConfigDesc{
					User: user,
				},
			},
			expNoNewAlertmanager: true,
		},
		{
			name: "no grafana state should be a no-op",
			cfg: amConfig{
				AlertConfigDesc: alertspb.AlertConfigDesc{
					User: user,
				},
				usingGrafanaConfig: true,
			},
			expNoNewAlertmanager: true,
		},
		{
			name: "invalid alertmanager configuration should cause an error",
			cfg: amConfig{
				AlertConfigDesc: alertspb.AlertConfigDesc{
					User:      user,
					RawConfig: "invalid",
				},
				tmplExternalURL:    externalURL,
				usingGrafanaConfig: true,
			},
			parts:  map[string][]byte{"notifications": grafanaNflog},
			expErr: fmt.Sprintf("error creating new Alertmanager for user %[1]s: no usable Alertmanager configuration for %[1]s", user),
		},
		{
			name: "invalid part key",
			cfg: amConfig{
				AlertConfigDesc: alertspb.AlertConfigDesc{
					User:      user,
					RawConfig: simpleConfigOne,
				},
				tmplExternalURL:    externalURL,
				usingGrafanaConfig: true,
			},
			parts:  map[string][]byte{"invalid": []byte("invalid")},
			expErr: "unknown part key \"invalid\"",
		},
		{
			name: "valid alertmanager configuration should cause alertmanager creation and state promotion",
			cfg: amConfig{
				AlertConfigDesc: alertspb.AlertConfigDesc{
					User:      user,
					RawConfig: simpleConfigOne,
				},
				tmplExternalURL:    externalURL,
				usingGrafanaConfig: true,
			},
			parts: map[string][]byte{"notifications": grafanaNflog},
		},
		{
			name: "starting with existing mimir state should merge states",
			cfg: amConfig{
				AlertConfigDesc: alertspb.AlertConfigDesc{
					User:      user,
					RawConfig: simpleConfigOne,
				},
				tmplExternalURL:    externalURL,
				usingGrafanaConfig: true,
			},
			mimirState: &testMimirState,
			parts:      map[string][]byte{"notifications": grafanaNflog, "silences": grafanaSilences},
		},
	}

	for _, test := range tests {
		t.Run(test.name, func(t *testing.T) {
			store := prepareInMemoryAlertStore()
			am := setupSingleMultitenantAlertmanager(t,
				mockAlertmanagerConfig(t),
				store,
				nil,
				featurecontrol.NoopFlags{},
				log.NewNopLogger(),
				prometheus.NewPedanticRegistry(),
			)

			if test.mimirState != nil {
				require.NoError(t, store.SetFullState(ctx, user, *test.mimirState))
				require.NoError(t, am.setConfig(test.cfg))
				require.NotNil(t, am.alertmanagers[user])
				require.NoError(t, am.alertmanagers[user].WaitInitialStateSync(ctx))
				// Make broadcast a no-op for tests, otherwise it will block indefinitely.
				am.alertmanagers[user].silences.SetBroadcast(func(_ []byte) {})
			}
			if test.parts != nil {
				var s clusterpb.FullState
				for k, v := range test.parts {
					s.Parts = append(s.Parts, clusterpb.Part{
						Key:  k,
						Data: v,
					})
				}
				require.NoError(t, store.SetFullGrafanaState(ctx, user, alertspb.FullStateDesc{State: &s}))
			}

			if test.expErr != "" {
				err := am.syncStates(ctx, test.cfg)
				require.Error(t, err)
				require.Equal(t, test.expErr, err.Error())
				require.Nil(t, am.alertmanagers[user])
				return
			}

			// Make broadcast a no-op for tests.
			if am, ok := am.alertmanagers[user]; ok {
				am.silences.SetBroadcast(func(_ []byte) {})
			}

			require.NoError(t, am.syncStates(ctx, test.cfg))
			if test.expNoNewAlertmanager {
				require.Nil(t, am.alertmanagers[user])
				return
			}
<<<<<<< HEAD
			require.True(t, am.alertmanagers[user].promoted.Load())
=======
			require.NotNil(t, am.alertmanagers[user])
			require.True(t, am.alertmanagers[user].usingGrafanaState.Load())
>>>>>>> 1f949b7d

			// Grafana state should be deleted after merging.
			_, err = store.GetFullGrafanaState(ctx, user)
			require.Error(t, err)
			require.Equal(t, "alertmanager storage object not found", err.Error())

			// States should be merged.
			require.NotNil(t, am.alertmanagers[user])
			s, err := am.alertmanagers[user].getFullState()
			require.NoError(t, err)

			// One part for notification log, another one for silences.
			require.Len(t, s.Parts, 2)
			require.True(t, s.Parts[0].Key == nflogStateKeyPrefix+user || s.Parts[1].Key == nflogStateKeyPrefix+user)
			require.True(t, s.Parts[0].Key == silencesStateKeyPrefix+user || s.Parts[1].Key == silencesStateKeyPrefix+user)

			var silencesPart, nflogPart string
			for _, p := range s.Parts {
				require.True(t, p.Key == silencesStateKeyPrefix+user || p.Key == nflogStateKeyPrefix+user)
				if p.Key == silencesStateKeyPrefix+user {
					silencesPart = p.String()
				} else {
					nflogPart = p.String()
				}
			}

			// We don't need to check the exact content of the state, the merging logic is tested in the state replication tests.
			if _, ok := test.parts["notifications"]; ok {
				require.True(t, strings.Contains(nflogPart, "grafana webhook"))
			}
			if _, ok := test.parts["silences"]; ok {
				require.True(t, strings.Contains(silencesPart, "grafana silence"))
			}
			if test.mimirState != nil {
				require.True(t, strings.Contains(nflogPart, "mimir webhook"))
				require.True(t, strings.Contains(silencesPart, "mimir silence"))
			}
		})
	}

	preExistingAlertmanagerTests := []struct {
		name            string
		cfg             amConfig
		initialPromoted bool
		expPromoted     bool
	}{
		{
			name: "not using grafana config should toggle the promoted flag off",
			cfg: amConfig{
				AlertConfigDesc: alertspb.AlertConfigDesc{
					User:      user,
					RawConfig: simpleConfigOne,
				},
				tmplExternalURL: externalURL,
			},
			initialPromoted: true,
			expPromoted:     false,
		},
		{
			name: "not using grafana config should be a no-op if the alertmanager is not promoted",
			cfg: amConfig{
				AlertConfigDesc: alertspb.AlertConfigDesc{
					User:      user,
					RawConfig: simpleConfigOne,
				},
				tmplExternalURL: externalURL,
			},
			initialPromoted: false,
			expPromoted:     false,
		},
		{
			name: "attempting to promote an already promoted alertmanager should not change the flag",
			cfg: amConfig{
				AlertConfigDesc: alertspb.AlertConfigDesc{
					User:      user,
					RawConfig: simpleConfigOne,
				},
				tmplExternalURL:    externalURL,
				usingGrafanaConfig: true,
			},
			initialPromoted: true,
			expPromoted:     true,
		},
	}

	for _, test := range preExistingAlertmanagerTests {
		t.Run(test.name, func(t *testing.T) {
			store := prepareInMemoryAlertStore()
			am := setupSingleMultitenantAlertmanager(t,
				mockAlertmanagerConfig(t),
				store,
				nil,
				featurecontrol.NoopFlags{},
				log.NewNopLogger(),
				prometheus.NewPedanticRegistry(),
			)

			require.NoError(t, am.setConfig(amConfig{
				AlertConfigDesc: alertspb.AlertConfigDesc{
<<<<<<< HEAD
					User:      user,
=======
					User:      test.cfg.User,
>>>>>>> 1f949b7d
					RawConfig: simpleConfigOne,
				},
				tmplExternalURL: externalURL,
			}))
<<<<<<< HEAD
			am.alertmanagers[user].promoted.Store(test.initialPromoted)

			require.NoError(t, am.syncStates(ctx, test.cfg))
			require.Equal(t, test.expPromoted, am.alertmanagers[test.cfg.User].promoted.Load())
=======
			require.NotNil(t, am.alertmanagers[test.cfg.User])
			am.alertmanagers[test.cfg.User].usingGrafanaState.Store(test.initialPromoted)

			require.NoError(t, am.syncStates(ctx, test.cfg))
			require.NotNil(t, am.alertmanagers[test.cfg.User])
			require.Equal(t, test.expPromoted, am.alertmanagers[test.cfg.User].usingGrafanaState.Load())
>>>>>>> 1f949b7d
		})
	}
}

type passthroughAlertmanagerClient struct {
	server alertmanagerpb.AlertmanagerServer
}

func (am *passthroughAlertmanagerClient) UpdateState(ctx context.Context, in *clusterpb.Part, _ ...grpc.CallOption) (*alertmanagerpb.UpdateStateResponse, error) {
	return am.server.UpdateState(ctx, in)
}

func (am *passthroughAlertmanagerClient) ReadState(ctx context.Context, in *alertmanagerpb.ReadStateRequest, _ ...grpc.CallOption) (*alertmanagerpb.ReadStateResponse, error) {
	return am.server.ReadState(ctx, in)
}

func (am *passthroughAlertmanagerClient) HandleRequest(ctx context.Context, in *httpgrpc.HTTPRequest, _ ...grpc.CallOption) (*httpgrpc.HTTPResponse, error) {
	return am.server.HandleRequest(ctx, in)
}

func (am *passthroughAlertmanagerClient) RemoteAddress() string {
	return ""
}

// passthroughAlertmanagerClientPool allows testing the logic of gRPC calls between alertmanager instances
// by invoking client calls directly to a peer instance in the unit test, without the server running.
type passthroughAlertmanagerClientPool struct {
	serversMtx sync.Mutex
	servers    map[string]alertmanagerpb.AlertmanagerServer
}

func newPassthroughAlertmanagerClientPool() *passthroughAlertmanagerClientPool {
	return &passthroughAlertmanagerClientPool{
		servers: make(map[string]alertmanagerpb.AlertmanagerServer),
	}
}

func (f *passthroughAlertmanagerClientPool) setServer(addr string, server alertmanagerpb.AlertmanagerServer) {
	f.serversMtx.Lock()
	defer f.serversMtx.Unlock()
	f.servers[addr] = server
}

func (f *passthroughAlertmanagerClientPool) GetClientFor(addr string) (Client, error) {
	f.serversMtx.Lock()
	defer f.serversMtx.Unlock()
	s, ok := f.servers[addr]
	if !ok {
		return nil, fmt.Errorf("client not found for address: %v", addr)
	}
	return Client(&passthroughAlertmanagerClient{s}), nil
}

type mockAlertManagerLimits struct {
	emailNotificationRateLimit     rate.Limit
	emailNotificationBurst         int
	maxConfigSize                  int
	maxSilencesCount               int
	maxSilenceSizeBytes            int
	maxTemplatesCount              int
	maxSizeOfTemplate              int
	maxDispatcherAggregationGroups int
	maxAlertsCount                 int
	maxAlertsSizeBytes             int
}

func (m *mockAlertManagerLimits) AlertmanagerMaxConfigSize(string) int {
	return m.maxConfigSize
}

func (m *mockAlertManagerLimits) AlertmanagerMaxSilencesCount(string) int { return m.maxSilencesCount }

func (m *mockAlertManagerLimits) AlertmanagerMaxSilenceSizeBytes(string) int {
	return m.maxSilenceSizeBytes
}

func (m *mockAlertManagerLimits) AlertmanagerMaxTemplatesCount(string) int {
	return m.maxTemplatesCount
}

func (m *mockAlertManagerLimits) AlertmanagerMaxTemplateSize(string) int {
	return m.maxSizeOfTemplate
}

func (m *mockAlertManagerLimits) AlertmanagerReceiversBlockCIDRNetworks(string) []flagext.CIDR {
	panic("implement me")
}

func (m *mockAlertManagerLimits) AlertmanagerReceiversBlockPrivateAddresses(string) bool {
	panic("implement me")
}

func (m *mockAlertManagerLimits) NotificationRateLimit(string, string) rate.Limit {
	return m.emailNotificationRateLimit
}

func (m *mockAlertManagerLimits) NotificationBurstSize(string, string) int {
	return m.emailNotificationBurst
}

func (m *mockAlertManagerLimits) AlertmanagerMaxDispatcherAggregationGroups(_ string) int {
	return m.maxDispatcherAggregationGroups
}

func (m *mockAlertManagerLimits) AlertmanagerMaxAlertsCount(_ string) int {
	return m.maxAlertsCount
}

func (m *mockAlertManagerLimits) AlertmanagerMaxAlertsSizeBytes(_ string) int {
	return m.maxAlertsSizeBytes
}<|MERGE_RESOLUTION|>--- conflicted
+++ resolved
@@ -3068,12 +3068,8 @@
 				require.Nil(t, am.alertmanagers[user])
 				return
 			}
-<<<<<<< HEAD
-			require.True(t, am.alertmanagers[user].promoted.Load())
-=======
 			require.NotNil(t, am.alertmanagers[user])
 			require.True(t, am.alertmanagers[user].usingGrafanaState.Load())
->>>>>>> 1f949b7d
 
 			// Grafana state should be deleted after merging.
 			_, err = store.GetFullGrafanaState(ctx, user)
@@ -3173,28 +3169,17 @@
 
 			require.NoError(t, am.setConfig(amConfig{
 				AlertConfigDesc: alertspb.AlertConfigDesc{
-<<<<<<< HEAD
-					User:      user,
-=======
 					User:      test.cfg.User,
->>>>>>> 1f949b7d
 					RawConfig: simpleConfigOne,
 				},
 				tmplExternalURL: externalURL,
 			}))
-<<<<<<< HEAD
-			am.alertmanagers[user].promoted.Store(test.initialPromoted)
-
-			require.NoError(t, am.syncStates(ctx, test.cfg))
-			require.Equal(t, test.expPromoted, am.alertmanagers[test.cfg.User].promoted.Load())
-=======
 			require.NotNil(t, am.alertmanagers[test.cfg.User])
 			am.alertmanagers[test.cfg.User].usingGrafanaState.Store(test.initialPromoted)
 
 			require.NoError(t, am.syncStates(ctx, test.cfg))
 			require.NotNil(t, am.alertmanagers[test.cfg.User])
 			require.Equal(t, test.expPromoted, am.alertmanagers[test.cfg.User].usingGrafanaState.Load())
->>>>>>> 1f949b7d
 		})
 	}
 }
